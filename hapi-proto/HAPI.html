<!DOCTYPE html>

<html>
  <head>
    <title>Protocol Documentation</title>
    <meta charset="UTF-8">
    <link rel="stylesheet" type="text/css" href="https://fonts.googleapis.com/css?family=Ubuntu:400,700,400italic"/>
    <style>
      body {
        width: 60em;
        margin: 1em auto;
        color: #222;
        font-family: "Ubuntu", sans-serif;
        padding-bottom: 4em;
      }

      h1 {
        font-weight: normal;
        border-bottom: 1px solid #aaa;
        padding-bottom: 0.5ex;
      }

      h2 {
        border-bottom: 1px solid #aaa;
        padding-bottom: 0.5ex;
        margin: 1.5em 0;
      }

      h3 {
        font-weight: normal;
        border-bottom: 1px solid #aaa;
        padding-bottom: 0.5ex;
      }

      a {
        text-decoration: none;
        color: #567e25;
      }

      table {
        width: 100%;
        font-size: 80%;
        border-collapse: collapse;
      }

      thead {
        font-weight: 700;
        background-color: #dcdcdc;
      }

      tbody tr:nth-child(even) {
        background-color: #fbfbfb;
      }

      td {
        border: 1px solid #ccc;
        padding: 0.5ex 2ex;
      }

      td p {
        text-indent: 1em;
        margin: 0;
      }

      td p:nth-child(1) {
        text-indent: 0;  
      }

       
      .field-table td:nth-child(1) {  
        width: 10em;
      }
      .field-table td:nth-child(2) {  
        width: 10em;
      }
      .field-table td:nth-child(3) {  
        width: 6em;
      }
      .field-table td:nth-child(4) {  
        width: auto;
      }

       
      .extension-table td:nth-child(1) {  
        width: 10em;
      }
      .extension-table td:nth-child(2) {  
        width: 10em;
      }
      .extension-table td:nth-child(3) {  
        width: 10em;
      }
      .extension-table td:nth-child(4) {  
        width: 5em;
      }
      .extension-table td:nth-child(5) {  
        width: auto;
      }

       
      .enum-table td:nth-child(1) {  
        width: 10em;
      }
      .enum-table td:nth-child(2) {  
        width: 10em;
      }
      .enum-table td:nth-child(3) {  
        width: auto;
      }

       
      .scalar-value-types-table tr {
        height: 3em;
      }

       
      #toc-container ul {
        list-style-type: none;
        padding-left: 1em;
        line-height: 180%;
        margin: 0;
      }
      #toc > li > a {
        font-weight: bold;
      }

       
      .file-heading {
        width: 100%;
        display: table;
        border-bottom: 1px solid #aaa;
        margin: 4em 0 1.5em 0;
      }
      .file-heading h2 {
        border: none;
        display: table-cell;
      }
      .file-heading a {
        text-align: right;
        display: table-cell;
      }

       
      .badge {
        width: 1.6em;
        height: 1.6em;
        display: inline-block;

        line-height: 1.6em;
        text-align: center;
        font-weight: bold;
        font-size: 60%;

        color: #89ba48;
        background-color: #dff0c8;

        margin: 0.5ex 1em 0.5ex -1em;
        border: 1px solid #fbfbfb;
        border-radius: 1ex;
      }
    </style>

    
    <link rel="stylesheet" type="text/css" href="stylesheet.css"/>
  </head>

  <body>

    <h1 id="title">Protocol Documentation</h1>

    <h2>Table of Contents</h2>

    <div id="toc-container">
      <ul id="toc">
        
          
          <li>
            <a href="#BasicTypes.proto">BasicTypes.proto</a>
            <ul>
              
                <li>
                  <a href="#proto.AccountAmount"><span class="badge">M</span>AccountAmount</a>
                </li>
              
                <li>
                  <a href="#proto.AccountID"><span class="badge">M</span>AccountID</a>
                </li>
              
                <li>
                  <a href="#proto.ContractID"><span class="badge">M</span>ContractID</a>
                </li>
              
                <li>
                  <a href="#proto.CurrentAndNextFeeSchedule"><span class="badge">M</span>CurrentAndNextFeeSchedule</a>
                </li>
              
                <li>
                  <a href="#proto.FeeComponents"><span class="badge">M</span>FeeComponents</a>
                </li>
              
                <li>
                  <a href="#proto.FeeData"><span class="badge">M</span>FeeData</a>
                </li>
              
                <li>
                  <a href="#proto.FeeSchedule"><span class="badge">M</span>FeeSchedule</a>
                </li>
              
                <li>
                  <a href="#proto.FileID"><span class="badge">M</span>FileID</a>
                </li>
              
                <li>
                  <a href="#proto.Key"><span class="badge">M</span>Key</a>
                </li>
              
                <li>
                  <a href="#proto.KeyList"><span class="badge">M</span>KeyList</a>
                </li>
              
                <li>
                  <a href="#proto.NodeAddress"><span class="badge">M</span>NodeAddress</a>
                </li>
              
                <li>
                  <a href="#proto.NodeAddressBook"><span class="badge">M</span>NodeAddressBook</a>
                </li>
              
                <li>
                  <a href="#proto.RealmID"><span class="badge">M</span>RealmID</a>
                </li>
              
                <li>
                  <a href="#proto.SemanticVersion"><span class="badge">M</span>SemanticVersion</a>
                </li>
              
                <li>
                  <a href="#proto.ServicesConfigurationList"><span class="badge">M</span>ServicesConfigurationList</a>
                </li>
              
                <li>
                  <a href="#proto.Setting"><span class="badge">M</span>Setting</a>
                </li>
              
                <li>
                  <a href="#proto.ShardID"><span class="badge">M</span>ShardID</a>
                </li>
              
                <li>
                  <a href="#proto.Signature"><span class="badge">M</span>Signature</a>
                </li>
              
                <li>
                  <a href="#proto.SignatureList"><span class="badge">M</span>SignatureList</a>
                </li>
              
                <li>
                  <a href="#proto.SignatureMap"><span class="badge">M</span>SignatureMap</a>
                </li>
              
                <li>
                  <a href="#proto.SignaturePair"><span class="badge">M</span>SignaturePair</a>
                </li>
              
                <li>
                  <a href="#proto.ThresholdKey"><span class="badge">M</span>ThresholdKey</a>
                </li>
              
                <li>
                  <a href="#proto.ThresholdSignature"><span class="badge">M</span>ThresholdSignature</a>
                </li>
              
                <li>
                  <a href="#proto.TokenID"><span class="badge">M</span>TokenID</a>
                </li>
              
                <li>
                  <a href="#proto.TokenTransferList"><span class="badge">M</span>TokenTransferList</a>
                </li>

                <li>
                  <a href="#proto.TopicID"><span class="badge">M</span>TopicID</a>
                </li>
              
                <li>
                  <a href="#proto.TransactionFeeSchedule"><span class="badge">M</span>TransactionFeeSchedule</a>
                </li>
              
                <li>
                  <a href="#proto.TransactionID"><span class="badge">M</span>TransactionID</a>
                </li>
              
              
                <li>
                  <a href="#proto.HederaFunctionality"><span class="badge">E</span>HederaFunctionality</a>
                </li>
              
                <li>
                  <a href="#proto.TokenFreezeStatus"><span class="badge">E</span>TokenFreezeStatus</a>
                </li>
              
                <li>
                  <a href="#proto.TokenKycStatus"><span class="badge">E</span>TokenKycStatus</a>
                </li>
              
              
              
            </ul>
          </li>
        
          
          <li>
            <a href="#ConsensusCreateTopic.proto">ConsensusCreateTopic.proto</a>
            <ul>
              
                <li>
                  <a href="#proto.ConsensusCreateTopicTransactionBody"><span class="badge">M</span>ConsensusCreateTopicTransactionBody</a>
                </li>
              
              
              
              
            </ul>
          </li>
        
          
          <li>
            <a href="#ConsensusDeleteTopic.proto">ConsensusDeleteTopic.proto</a>
            <ul>
              
                <li>
                  <a href="#proto.ConsensusDeleteTopicTransactionBody"><span class="badge">M</span>ConsensusDeleteTopicTransactionBody</a>
                </li>
              
              
              
              
            </ul>
          </li>
        
          
          <li>
            <a href="#ConsensusGetTopicInfo.proto">ConsensusGetTopicInfo.proto</a>
            <ul>
              
                <li>
                  <a href="#proto.ConsensusGetTopicInfoQuery"><span class="badge">M</span>ConsensusGetTopicInfoQuery</a>
                </li>
              
                <li>
                  <a href="#proto.ConsensusGetTopicInfoResponse"><span class="badge">M</span>ConsensusGetTopicInfoResponse</a>
                </li>
              
              
              
              
            </ul>
          </li>
        
          
          <li>
            <a href="#ConsensusService.proto">ConsensusService.proto</a>
            <ul>
              
              
              
              
                <li>
                  <a href="#proto.ConsensusService"><span class="badge">S</span>ConsensusService</a>
                </li>
              
            </ul>
          </li>
        
          
          <li>
            <a href="#ConsensusSubmitMessage.proto">ConsensusSubmitMessage.proto</a>
            <ul>
              
                <li>
                  <a href="#proto.ConsensusMessageChunkInfo"><span class="badge">M</span>ConsensusMessageChunkInfo</a>
                </li>
              
                <li>
                  <a href="#proto.ConsensusSubmitMessageTransactionBody"><span class="badge">M</span>ConsensusSubmitMessageTransactionBody</a>
                </li>
              
              
              
              
            </ul>
          </li>
        
          
          <li>
            <a href="#ConsensusTopicInfo.proto">ConsensusTopicInfo.proto</a>
            <ul>
              
                <li>
                  <a href="#proto.ConsensusTopicInfo"><span class="badge">M</span>ConsensusTopicInfo</a>
                </li>
              
              
              
              
            </ul>
          </li>
        
          
          <li>
            <a href="#ConsensusUpdateTopic.proto">ConsensusUpdateTopic.proto</a>
            <ul>
              
                <li>
                  <a href="#proto.ConsensusUpdateTopicTransactionBody"><span class="badge">M</span>ConsensusUpdateTopicTransactionBody</a>
                </li>
              
              
              
              
            </ul>
          </li>
        
          
          <li>
            <a href="#ContractCall.proto">ContractCall.proto</a>
            <ul>
              
                <li>
                  <a href="#proto.ContractCallTransactionBody"><span class="badge">M</span>ContractCallTransactionBody</a>
                </li>
              
              
              
              
            </ul>
          </li>
        
          
          <li>
            <a href="#ContractCallLocal.proto">ContractCallLocal.proto</a>
            <ul>
              
                <li>
                  <a href="#proto.ContractCallLocalQuery"><span class="badge">M</span>ContractCallLocalQuery</a>
                </li>
              
                <li>
                  <a href="#proto.ContractCallLocalResponse"><span class="badge">M</span>ContractCallLocalResponse</a>
                </li>
              
                <li>
                  <a href="#proto.ContractFunctionResult"><span class="badge">M</span>ContractFunctionResult</a>
                </li>
              
                <li>
                  <a href="#proto.ContractLoginfo"><span class="badge">M</span>ContractLoginfo</a>
                </li>
              
              
              
              
            </ul>
          </li>
        
          
          <li>
            <a href="#ContractCreate.proto">ContractCreate.proto</a>
            <ul>
              
                <li>
                  <a href="#proto.ContractCreateTransactionBody"><span class="badge">M</span>ContractCreateTransactionBody</a>
                </li>
              
              
              
              
            </ul>
          </li>
        
          
          <li>
            <a href="#ContractDelete.proto">ContractDelete.proto</a>
            <ul>
              
                <li>
                  <a href="#proto.ContractDeleteTransactionBody"><span class="badge">M</span>ContractDeleteTransactionBody</a>
                </li>
              
              
              
              
            </ul>
          </li>
        
          
          <li>
            <a href="#ContractGetBytecode.proto">ContractGetBytecode.proto</a>
            <ul>
              
                <li>
                  <a href="#proto.ContractGetBytecodeQuery"><span class="badge">M</span>ContractGetBytecodeQuery</a>
                </li>
              
                <li>
                  <a href="#proto.ContractGetBytecodeResponse"><span class="badge">M</span>ContractGetBytecodeResponse</a>
                </li>
              
              
              
              
            </ul>
          </li>
        
          
          <li>
            <a href="#ContractGetInfo.proto">ContractGetInfo.proto</a>
            <ul>
              
                <li>
                  <a href="#proto.ContractGetInfoQuery"><span class="badge">M</span>ContractGetInfoQuery</a>
                </li>
              
                <li>
                  <a href="#proto.ContractGetInfoResponse"><span class="badge">M</span>ContractGetInfoResponse</a>
                </li>
              
                <li>
                  <a href="#proto.ContractGetInfoResponse.ContractInfo"><span class="badge">M</span>ContractGetInfoResponse.ContractInfo</a>
                </li>
              
              
              
              
            </ul>
          </li>
        
          
          <li>
            <a href="#ContractGetRecords.proto">ContractGetRecords.proto</a>
            <ul>
              
                <li>
                  <a href="#proto.ContractGetRecordsQuery"><span class="badge">M</span>ContractGetRecordsQuery</a>
                </li>
              
                <li>
                  <a href="#proto.ContractGetRecordsResponse"><span class="badge">M</span>ContractGetRecordsResponse</a>
                </li>
              
              
              
              
            </ul>
          </li>
        
          
          <li>
            <a href="#ContractUpdate.proto">ContractUpdate.proto</a>
            <ul>
              
                <li>
                  <a href="#proto.ContractUpdateTransactionBody"><span class="badge">M</span>ContractUpdateTransactionBody</a>
                </li>
              
              
              
              
            </ul>
          </li>
        
          
          <li>
            <a href="#CryptoAddLiveHash.proto">CryptoAddLiveHash.proto</a>
            <ul>
              
                <li>
                  <a href="#proto.CryptoAddLiveHashTransactionBody"><span class="badge">M</span>CryptoAddLiveHashTransactionBody</a>
                </li>
              
                <li>
                  <a href="#proto.LiveHash"><span class="badge">M</span>LiveHash</a>
                </li>
              
              
              
              
            </ul>
          </li>
        
          
          <li>
            <a href="#CryptoCreate.proto">CryptoCreate.proto</a>
            <ul>
              
                <li>
                  <a href="#proto.CryptoCreateTransactionBody"><span class="badge">M</span>CryptoCreateTransactionBody</a>
                </li>
              
              
              
              
            </ul>
          </li>
        
          
          <li>
            <a href="#CryptoDelete.proto">CryptoDelete.proto</a>
            <ul>
              
                <li>
                  <a href="#proto.CryptoDeleteTransactionBody"><span class="badge">M</span>CryptoDeleteTransactionBody</a>
                </li>
              
              
              
              
            </ul>
          </li>
        
          
          <li>
            <a href="#CryptoDeleteLiveHash.proto">CryptoDeleteLiveHash.proto</a>
            <ul>
              
                <li>
                  <a href="#proto.CryptoDeleteLiveHashTransactionBody"><span class="badge">M</span>CryptoDeleteLiveHashTransactionBody</a>
                </li>
              
              
              
              
            </ul>
          </li>
        
          
          <li>
            <a href="#CryptoGetAccountBalance.proto">CryptoGetAccountBalance.proto</a>
            <ul>
              
                <li>
                  <a href="#proto.CryptoGetAccountBalanceQuery"><span class="badge">M</span>CryptoGetAccountBalanceQuery</a>
                </li>
              
                <li>
                  <a href="#proto.CryptoGetAccountBalanceResponse"><span class="badge">M</span>CryptoGetAccountBalanceResponse</a>
                </li>
              
                <li>
                  <a href="#proto.TokenBalance"><span class="badge">M</span>TokenBalance</a>
                </li>
              
                <li>
                  <a href="#proto.TokenBalances"><span class="badge">M</span>TokenBalances</a>
                </li>
              
              
              
              
            </ul>
          </li>
        
          
          <li>
            <a href="#CryptoGetAccountRecords.proto">CryptoGetAccountRecords.proto</a>
            <ul>
              
                <li>
                  <a href="#proto.CryptoGetAccountRecordsQuery"><span class="badge">M</span>CryptoGetAccountRecordsQuery</a>
                </li>
              
                <li>
                  <a href="#proto.CryptoGetAccountRecordsResponse"><span class="badge">M</span>CryptoGetAccountRecordsResponse</a>
                </li>
              
              
              
              
            </ul>
          </li>
        
          
          <li>
            <a href="#CryptoGetInfo.proto">CryptoGetInfo.proto</a>
            <ul>
              
                <li>
                  <a href="#proto.CryptoGetInfoQuery"><span class="badge">M</span>CryptoGetInfoQuery</a>
                </li>
              
                <li>
                  <a href="#proto.CryptoGetInfoResponse"><span class="badge">M</span>CryptoGetInfoResponse</a>
                </li>
              
                <li>
                  <a href="#proto.CryptoGetInfoResponse.AccountInfo"><span class="badge">M</span>CryptoGetInfoResponse.AccountInfo</a>
                </li>
              
                <li>
                  <a href="#proto.TokenRelationship"><span class="badge">M</span>TokenRelationship</a>
                </li>


              
              
            </ul>
          </li>
        
          
          <li>
            <a href="#CryptoGetLiveHash.proto">CryptoGetLiveHash.proto</a>
            <ul>
              
                <li>
                  <a href="#proto.CryptoGetLiveHashQuery"><span class="badge">M</span>CryptoGetLiveHashQuery</a>
                </li>
              
                <li>
                  <a href="#proto.CryptoGetLiveHashResponse"><span class="badge">M</span>CryptoGetLiveHashResponse</a>
                </li>
              
              
              
              
            </ul>
          </li>
        
          
          <li>
            <a href="#CryptoGetStakers.proto">CryptoGetStakers.proto</a>
            <ul>
              
                <li>
                  <a href="#proto.AllProxyStakers"><span class="badge">M</span>AllProxyStakers</a>
                </li>
              
                <li>
                  <a href="#proto.CryptoGetStakersQuery"><span class="badge">M</span>CryptoGetStakersQuery</a>
                </li>
              
                <li>
                  <a href="#proto.CryptoGetStakersResponse"><span class="badge">M</span>CryptoGetStakersResponse</a>
                </li>
              
                <li>
                  <a href="#proto.ProxyStaker"><span class="badge">M</span>ProxyStaker</a>
                </li>
              
              
              
              
            </ul>
          </li>
        
          
          <li>
            <a href="#CryptoService.proto">CryptoService.proto</a>
            <ul>
              
              
              
              
                <li>
                  <a href="#proto.CryptoService"><span class="badge">S</span>CryptoService</a>
                </li>
              
            </ul>
          </li>
        
          
          <li>
            <a href="#CryptoTransfer.proto">CryptoTransfer.proto</a>
            <ul>
              
                <li>
                  <a href="#proto.CryptoTransferTransactionBody"><span class="badge">M</span>CryptoTransferTransactionBody</a>
                </li>
              
                <li>
                  <a href="#proto.TransferList"><span class="badge">M</span>TransferList</a>
                </li>
              
              
              
              
            </ul>
          </li>
        
          
          <li>
            <a href="#CryptoUpdate.proto">CryptoUpdate.proto</a>
            <ul>
              
                <li>
                  <a href="#proto.CryptoUpdateTransactionBody"><span class="badge">M</span>CryptoUpdateTransactionBody</a>
                </li>
              
              
              
              
            </ul>
          </li>
        
          
          <li>
            <a href="#Duration.proto">Duration.proto</a>
            <ul>
              
                <li>
                  <a href="#proto.Duration"><span class="badge">M</span>Duration</a>
                </li>
              
              
              
              
            </ul>
          </li>
        
          
          <li>
            <a href="#ExchangeRate.proto">ExchangeRate.proto</a>
            <ul>
              
                <li>
                  <a href="#proto.ExchangeRate"><span class="badge">M</span>ExchangeRate</a>
                </li>
              
                <li>
                  <a href="#proto.ExchangeRateSet"><span class="badge">M</span>ExchangeRateSet</a>
                </li>
              
              
              
              
            </ul>
          </li>
        
          
          <li>
            <a href="#FileAppend.proto">FileAppend.proto</a>
            <ul>
              
                <li>
                  <a href="#proto.FileAppendTransactionBody"><span class="badge">M</span>FileAppendTransactionBody</a>
                </li>
              
              
              
              
            </ul>
          </li>
        
          
          <li>
            <a href="#FileCreate.proto">FileCreate.proto</a>
            <ul>
              
                <li>
                  <a href="#proto.FileCreateTransactionBody"><span class="badge">M</span>FileCreateTransactionBody</a>
                </li>
              
              
              
              
            </ul>
          </li>
        
          
          <li>
            <a href="#FileDelete.proto">FileDelete.proto</a>
            <ul>
              
                <li>
                  <a href="#proto.FileDeleteTransactionBody"><span class="badge">M</span>FileDeleteTransactionBody</a>
                </li>
              
              
              
              
            </ul>
          </li>
        
          
          <li>
            <a href="#FileGetContents.proto">FileGetContents.proto</a>
            <ul>
              
                <li>
                  <a href="#proto.FileGetContentsQuery"><span class="badge">M</span>FileGetContentsQuery</a>
                </li>
              
                <li>
                  <a href="#proto.FileGetContentsResponse"><span class="badge">M</span>FileGetContentsResponse</a>
                </li>
              
                <li>
                  <a href="#proto.FileGetContentsResponse.FileContents"><span class="badge">M</span>FileGetContentsResponse.FileContents</a>
                </li>
              
              
              
              
            </ul>
          </li>
        
          
          <li>
            <a href="#FileGetInfo.proto">FileGetInfo.proto</a>
            <ul>
              
                <li>
                  <a href="#proto.FileGetInfoQuery"><span class="badge">M</span>FileGetInfoQuery</a>
                </li>
              
                <li>
                  <a href="#proto.FileGetInfoResponse"><span class="badge">M</span>FileGetInfoResponse</a>
                </li>
              
                <li>
                  <a href="#proto.FileGetInfoResponse.FileInfo"><span class="badge">M</span>FileGetInfoResponse.FileInfo</a>
                </li>
              
              
              
              
            </ul>
          </li>
        
          
          <li>
            <a href="#FileService.proto">FileService.proto</a>
            <ul>
              
              
              
              
                <li>
                  <a href="#proto.FileService"><span class="badge">S</span>FileService</a>
                </li>
              
            </ul>
          </li>
        
          
          <li>
            <a href="#FileUpdate.proto">FileUpdate.proto</a>
            <ul>
              
                <li>
                  <a href="#proto.FileUpdateTransactionBody"><span class="badge">M</span>FileUpdateTransactionBody</a>
                </li>
              
              
              
              
            </ul>
          </li>
        
          
          <li>
            <a href="#Freeze.proto">Freeze.proto</a>
            <ul>
              
                <li>
                  <a href="#proto.FreezeTransactionBody"><span class="badge">M</span>FreezeTransactionBody</a>
                </li>
              
              
              
              
            </ul>
          </li>
        
          
          <li>
            <a href="#FreezeService.proto">FreezeService.proto</a>
            <ul>
              
              
              
              
                <li>
                  <a href="#proto.FreezeService"><span class="badge">S</span>FreezeService</a>
                </li>
              
            </ul>
          </li>
        
          
          <li>
            <a href="#GetByKey.proto">GetByKey.proto</a>
            <ul>
              
                <li>
                  <a href="#proto.EntityID"><span class="badge">M</span>EntityID</a>
                </li>
              
                <li>
                  <a href="#proto.GetByKeyQuery"><span class="badge">M</span>GetByKeyQuery</a>
                </li>
              
                <li>
                  <a href="#proto.GetByKeyResponse"><span class="badge">M</span>GetByKeyResponse</a>
                </li>
              
              
              
              
            </ul>
          </li>
        
          
          <li>
            <a href="#GetBySolidityID.proto">GetBySolidityID.proto</a>
            <ul>
              
                <li>
                  <a href="#proto.GetBySolidityIDQuery"><span class="badge">M</span>GetBySolidityIDQuery</a>
                </li>
              
                <li>
                  <a href="#proto.GetBySolidityIDResponse"><span class="badge">M</span>GetBySolidityIDResponse</a>
                </li>
              
              
              
              
            </ul>
          </li>
        
          
          <li>
            <a href="#NetworkGetVersionInfo.proto">NetworkGetVersionInfo.proto</a>
            <ul>
              
                <li>
                  <a href="#proto.NetworkGetVersionInfoQuery"><span class="badge">M</span>NetworkGetVersionInfoQuery</a>
                </li>
              
                <li>
                  <a href="#proto.NetworkGetVersionInfoResponse"><span class="badge">M</span>NetworkGetVersionInfoResponse</a>
                </li>
              
              
              
              
            </ul>
          </li>
        
          
          <li>
            <a href="#NetworkService.proto">NetworkService.proto</a>
            <ul>
              
              
              
              
                <li>
                  <a href="#proto.NetworkService"><span class="badge">S</span>NetworkService</a>
                </li>
              
            </ul>
          </li>
        
          
          <li>
            <a href="#Query.proto">Query.proto</a>
            <ul>
              
                <li>
                  <a href="#proto.Query"><span class="badge">M</span>Query</a>
                </li>
              
              
              
              
            </ul>
          </li>
        
          
          <li>
            <a href="#QueryHeader.proto">QueryHeader.proto</a>
            <ul>
              
                <li>
                  <a href="#proto.QueryHeader"><span class="badge">M</span>QueryHeader</a>
                </li>
              
              
                <li>
                  <a href="#proto.ResponseType"><span class="badge">E</span>ResponseType</a>
                </li>
              
              
              
            </ul>
          </li>
        
          
          <li>
            <a href="#Response.proto">Response.proto</a>
            <ul>
              
                <li>
                  <a href="#proto.Response"><span class="badge">M</span>Response</a>
                </li>
              
              
              
              
            </ul>
          </li>
        
          
          <li>
            <a href="#ResponseCode.proto">ResponseCode.proto</a>
            <ul>
              
              
                <li>
                  <a href="#proto.ResponseCodeEnum"><span class="badge">E</span>ResponseCodeEnum</a>
                </li>
              
              
              
            </ul>
          </li>
        
          
          <li>
            <a href="#ResponseHeader.proto">ResponseHeader.proto</a>
            <ul>
              
                <li>
                  <a href="#proto.ResponseHeader"><span class="badge">M</span>ResponseHeader</a>
                </li>
              
              
              
              
            </ul>
          </li>
        
          
          <li>
            <a href="#SmartContractService.proto">SmartContractService.proto</a>
            <ul>
              
              
              
              
                <li>
                  <a href="#proto.SmartContractService"><span class="badge">S</span>SmartContractService</a>
                </li>
              
            </ul>
          </li>
        
          
          <li>
            <a href="#SystemDelete.proto">SystemDelete.proto</a>
            <ul>
              
                <li>
                  <a href="#proto.SystemDeleteTransactionBody"><span class="badge">M</span>SystemDeleteTransactionBody</a>
                </li>
              
              
              
              
            </ul>
          </li>
        
          
          <li>
            <a href="#SystemUndelete.proto">SystemUndelete.proto</a>
            <ul>
              
                <li>
                  <a href="#proto.SystemUndeleteTransactionBody"><span class="badge">M</span>SystemUndeleteTransactionBody</a>
                </li>
              
              
              
              
            </ul>
          </li>
        
          
          <li>
            <a href="#Timestamp.proto">Timestamp.proto</a>
            <ul>
              
                <li>
                  <a href="#proto.Timestamp"><span class="badge">M</span>Timestamp</a>
                </li>
              
                <li>
                  <a href="#proto.TimestampSeconds"><span class="badge">M</span>TimestampSeconds</a>
                </li>
              
              
              
              
            </ul>
          </li>
        
          
          <li>
            <a href="#TokenAssociate.proto">TokenAssociate.proto</a>
            <ul>
              
                <li>
                  <a href="#proto.TokenAssociateTransactionBody"><span class="badge">M</span>TokenAssociateTransactionBody</a>
                </li>
              
              
              
              
            </ul>
          </li>
        
          
          <li>
            <a href="#TokenBurn.proto">TokenBurn.proto</a>
            <ul>
              
                <li>
                  <a href="#proto.TokenBurnTransactionBody"><span class="badge">M</span>TokenBurnTransactionBody</a>
                </li>
              
              
              
              
            </ul>
          </li>
        
          
          <li>
            <a href="#TokenCreate.proto">TokenCreate.proto</a>
            <ul>
              
                <li>
                  <a href="#proto.TokenCreateTransactionBody"><span class="badge">M</span>TokenCreateTransactionBody</a>
                </li>
              
              
              
              
            </ul>
          </li>
        
          
          <li>
            <a href="#TokenDelete.proto">TokenDelete.proto</a>
            <ul>
              
                <li>
                  <a href="#proto.TokenDeleteTransactionBody"><span class="badge">M</span>TokenDeleteTransactionBody</a>
                </li>
              
              
              
              
            </ul>
          </li>
        
          
          <li>
            <a href="#TokenDissociate.proto">TokenDissociate.proto</a>
            <ul>
              
                <li>
                  <a href="#proto.TokenDissociateTransactionBody"><span class="badge">M</span>TokenDissociateTransactionBody</a>
                </li>
              
              
              
              
            </ul>
          </li>
        
          
          <li>
            <a href="#TokenFreezeAccount.proto">TokenFreezeAccount.proto</a>
            <ul>
              
                <li>
                  <a href="#proto.TokenFreezeAccountTransactionBody"><span class="badge">M</span>TokenFreezeAccountTransactionBody</a>
                </li>
              
              
              
              
            </ul>
          </li>
        
          
          <li>
            <a href="#TokenGetInfo.proto">TokenGetInfo.proto</a>
            <ul>
              
                <li>
                  <a href="#proto.TokenGetInfoQuery"><span class="badge">M</span>TokenGetInfoQuery</a>
                </li>
              
                <li>
                  <a href="#proto.TokenGetInfoResponse"><span class="badge">M</span>TokenGetInfoResponse</a>
                </li>
              
                <li>
                  <a href="#proto.TokenInfo"><span class="badge">M</span>TokenInfo</a>
                </li>
              
              
              
              
            </ul>
          </li>
        
          
          <li>
            <a href="#TokenGrantKyc.proto">TokenGrantKyc.proto</a>
            <ul>
              
                <li>
                  <a href="#proto.TokenGrantKycTransactionBody"><span class="badge">M</span>TokenGrantKycTransactionBody</a>
                </li>
              
              
              
              
            </ul>
          </li>
        
          
          <li>
            <a href="#TokenMint.proto">TokenMint.proto</a>
            <ul>
              
                <li>
                  <a href="#proto.TokenMintTransactionBody"><span class="badge">M</span>TokenMintTransactionBody</a>
                </li>
              
              
              
              
            </ul>
          </li>
        
          
          <li>
            <a href="#TokenRevokeKyc.proto">TokenRevokeKyc.proto</a>
            <ul>
              
                <li>
                  <a href="#proto.TokenRevokeKycTransactionBody"><span class="badge">M</span>TokenRevokeKycTransactionBody</a>
                </li>
              
              
              
              
            </ul>
          </li>
        
          
          <li>
            <a href="#TokenService.proto">TokenService.proto</a>
            <ul>
              
              
              
              
                <li>
                  <a href="#proto.TokenService"><span class="badge">S</span>TokenService</a>
                </li>
              
            </ul>
          </li>
        
          
          <li>
            <a href="#TokenTransfer.proto">TokenTransfer.proto</a>
            <ul>
              
                <li>
                  <a href="#proto.TokenTransfersTransactionBody"><span class="badge">M</span>TokenTransfersTransactionBody</a>
                </li>
              
              
              
              
            </ul>
          </li>
        
          
          <li>
            <a href="#TokenUnfreezeAccount.proto">TokenUnfreezeAccount.proto</a>
            <ul>

                <li>
                  <a href="#proto.TokenUnfreezeAccountTransactionBody"><span class="badge">M</span>TokenUnfreezeAccountTransactionBody</a>
                </li>




            </ul>
          </li>


          <li>
            <a href="#TokenUpdate.proto">TokenUpdate.proto</a>
            <ul>
              
                <li>
                  <a href="#proto.TokenUpdateTransactionBody"><span class="badge">M</span>TokenUpdateTransactionBody</a>
                </li>
              
              
              
              
            </ul>
          </li>
        
          
          <li>
            <a href="#TokenWipeAccount.proto">TokenWipeAccount.proto</a>
            <ul>
              
                <li>
                  <a href="#proto.TokenWipeAccountTransactionBody"><span class="badge">M</span>TokenWipeAccountTransactionBody</a>
                </li>
              
              
              
              
            </ul>
          </li>
        
          
          <li>
            <a href="#Transaction.proto">Transaction.proto</a>
            <ul>
              
                <li>
                  <a href="#proto.Transaction"><span class="badge">M</span>Transaction</a>
                </li>
              
              
              
              
            </ul>
          </li>
        
          
          <li>
            <a href="#TransactionBody.proto">TransactionBody.proto</a>
            <ul>
              
                <li>
                  <a href="#proto.TransactionBody"><span class="badge">M</span>TransactionBody</a>
                </li>
              
              
              
              
            </ul>
          </li>
        
          
          <li>
            <a href="#TransactionGetFastRecord.proto">TransactionGetFastRecord.proto</a>
            <ul>
              
                <li>
                  <a href="#proto.TransactionGetFastRecordQuery"><span class="badge">M</span>TransactionGetFastRecordQuery</a>
                </li>
              
                <li>
                  <a href="#proto.TransactionGetFastRecordResponse"><span class="badge">M</span>TransactionGetFastRecordResponse</a>
                </li>
              
              
              
              
            </ul>
          </li>
        
          
          <li>
            <a href="#TransactionGetReceipt.proto">TransactionGetReceipt.proto</a>
            <ul>
              
                <li>
                  <a href="#proto.TransactionGetReceiptQuery"><span class="badge">M</span>TransactionGetReceiptQuery</a>
                </li>
              
                <li>
                  <a href="#proto.TransactionGetReceiptResponse"><span class="badge">M</span>TransactionGetReceiptResponse</a>
                </li>
              
              
              
              
            </ul>
          </li>
        
          
          <li>
            <a href="#TransactionGetRecord.proto">TransactionGetRecord.proto</a>
            <ul>
              
                <li>
                  <a href="#proto.TransactionGetRecordQuery"><span class="badge">M</span>TransactionGetRecordQuery</a>
                </li>
              
                <li>
                  <a href="#proto.TransactionGetRecordResponse"><span class="badge">M</span>TransactionGetRecordResponse</a>
                </li>
              
              
              
              
            </ul>
          </li>
        
          
          <li>
            <a href="#TransactionReceipt.proto">TransactionReceipt.proto</a>
            <ul>
              
                <li>
                  <a href="#proto.TransactionReceipt"><span class="badge">M</span>TransactionReceipt</a>
                </li>
              
              
              
              
            </ul>
          </li>
        
          
          <li>
            <a href="#TransactionRecord.proto">TransactionRecord.proto</a>
            <ul>
              
                <li>
                  <a href="#proto.TransactionRecord"><span class="badge">M</span>TransactionRecord</a>
                </li>
              
              
              
              
            </ul>
          </li>
        
          
          <li>
            <a href="#TransactionResponse.proto">TransactionResponse.proto</a>
            <ul>
              
                <li>
                  <a href="#proto.TransactionResponse"><span class="badge">M</span>TransactionResponse</a>
                </li>
              
              
              
              
            </ul>
          </li>
        
          
          <li>
            <a href="#UncheckedSubmit.proto">UncheckedSubmit.proto</a>
            <ul>
              
                <li>
                  <a href="#proto.UncheckedSubmitBody"><span class="badge">M</span>UncheckedSubmitBody</a>
                </li>
              
              
              
              
            </ul>
          </li>
        
        <li><a href="#scalar-value-types">Scalar Value Types</a></li>
      </ul>
    </div>

    
      
      <div class="file-heading">
        <h2 id="BasicTypes.proto">BasicTypes.proto</h2><a href="#title">Top</a>
      </div>
      <p></p>

      
        <h3 id="proto.AccountAmount">AccountAmount</h3>
        <p>An account, and the amount that it sends or receives during a cryptocurrency or token transfer.</p>

        
          <table class="field-table">
            <thead>
              <tr><td>Field</td><td>Type</td><td>Label</td><td>Description</td></tr>
            </thead>
            <tbody>
              
                <tr>
                  <td>accountID</td>
                  <td><a href="#proto.AccountID">AccountID</a></td>
                  <td></td>
                  <td><p>The Account ID that sends/receives cryptocurrency or tokens </p></td>
                </tr>
              
                <tr>
                  <td>amount</td>
                  <td><a href="#sint64">sint64</a></td>
                  <td></td>
                  <td><p>The amount of tinybars (for Crypto transfers) or in the lowest denomination (for Token transfers) that the account sends(negative) or receives(positive) </p></td>
                </tr>
              
            </tbody>
          </table>

          

        
      
        <h3 id="proto.AccountID">AccountID</h3>
        <p>The ID for an a cryptocurrency account</p>

        
          <table class="field-table">
            <thead>
              <tr><td>Field</td><td>Type</td><td>Label</td><td>Description</td></tr>
            </thead>
            <tbody>
              
                <tr>
                  <td>shardNum</td>
                  <td><a href="#int64">int64</a></td>
                  <td></td>
                  <td><p>The shard number (nonnegative) </p></td>
                </tr>
              
                <tr>
                  <td>realmNum</td>
                  <td><a href="#int64">int64</a></td>
                  <td></td>
                  <td><p>The realm number (nonnegative) </p></td>
                </tr>
              
                <tr>
                  <td>accountNum</td>
                  <td><a href="#int64">int64</a></td>
                  <td></td>
                  <td><p>A nonnegative account number unique within its realm </p></td>
                </tr>
              
            </tbody>
          </table>

          

        
      
        <h3 id="proto.ContractID">ContractID</h3>
        <p>The ID for a smart contract instance</p>

        
          <table class="field-table">
            <thead>
              <tr><td>Field</td><td>Type</td><td>Label</td><td>Description</td></tr>
            </thead>
            <tbody>
              
                <tr>
                  <td>shardNum</td>
                  <td><a href="#int64">int64</a></td>
                  <td></td>
                  <td><p>The shard number (nonnegative) </p></td>
                </tr>
              
                <tr>
                  <td>realmNum</td>
                  <td><a href="#int64">int64</a></td>
                  <td></td>
                  <td><p>The realm number (nonnegative) </p></td>
                </tr>
              
                <tr>
                  <td>contractNum</td>
                  <td><a href="#int64">int64</a></td>
                  <td></td>
                  <td><p>A nonnegative number unique within its realm </p></td>
                </tr>
              
            </tbody>
          </table>

          

        
      
        <h3 id="proto.CurrentAndNextFeeSchedule">CurrentAndNextFeeSchedule</h3>
        <p>This contains two Fee Schedules with expiry timestamp.</p>

        
          <table class="field-table">
            <thead>
              <tr><td>Field</td><td>Type</td><td>Label</td><td>Description</td></tr>
            </thead>
            <tbody>
              
                <tr>
                  <td>currentFeeSchedule</td>
                  <td><a href="#proto.FeeSchedule">FeeSchedule</a></td>
                  <td></td>
                  <td><p>Contains current Fee Schedule </p></td>
                </tr>
              
                <tr>
                  <td>nextFeeSchedule</td>
                  <td><a href="#proto.FeeSchedule">FeeSchedule</a></td>
                  <td></td>
                  <td><p>Contains next Fee Schedule </p></td>
                </tr>
              
            </tbody>
          </table>

          

        
      
        <h3 id="proto.FeeComponents">FeeComponents</h3>
        <p>A set of prices the nodes use in determining transaction and query fees, and constants involved in fee calculations.</p><p>Nodes multiply the amount of resources consumed by a transaction or query by the corresponding price to calculate the</p><p>appropriate fee. Units are one-thousandth of a tinyCent.</p>

        
          <table class="field-table">
            <thead>
              <tr><td>Field</td><td>Type</td><td>Label</td><td>Description</td></tr>
            </thead>
            <tbody>
              
                <tr>
                  <td>min</td>
                  <td><a href="#int64">int64</a></td>
                  <td></td>
                  <td><p>A minimum, the calculated fee must be greater than this value </p></td>
                </tr>
              
                <tr>
                  <td>max</td>
                  <td><a href="#int64">int64</a></td>
                  <td></td>
                  <td><p>A maximum, the calculated fee must be less than this value </p></td>
                </tr>
              
                <tr>
                  <td>constant</td>
                  <td><a href="#int64">int64</a></td>
                  <td></td>
                  <td><p>A constant contribution to the fee </p></td>
                </tr>
              
                <tr>
                  <td>bpt</td>
                  <td><a href="#int64">int64</a></td>
                  <td></td>
                  <td><p>The price of bandwidth consumed by a transaction, measured in bytes </p></td>
                </tr>
              
                <tr>
                  <td>vpt</td>
                  <td><a href="#int64">int64</a></td>
                  <td></td>
                  <td><p>The price per signature verification for a transaction </p></td>
                </tr>
              
                <tr>
                  <td>rbh</td>
                  <td><a href="#int64">int64</a></td>
                  <td></td>
                  <td><p>The price of RAM consumed by a transaction, measured in byte-hours </p></td>
                </tr>
              
                <tr>
                  <td>sbh</td>
                  <td><a href="#int64">int64</a></td>
                  <td></td>
                  <td><p>The price of storage consumed by a transaction, measured in byte-hours </p></td>
                </tr>
              
                <tr>
                  <td>gas</td>
                  <td><a href="#int64">int64</a></td>
                  <td></td>
                  <td><p>The price of computation for a smart contract transaction, measured in gas </p></td>
                </tr>
              
                <tr>
                  <td>tv</td>
                  <td><a href="#int64">int64</a></td>
                  <td></td>
                  <td><p>The price per hbar transferred for a transfer </p></td>
                </tr>
              
                <tr>
                  <td>bpr</td>
                  <td><a href="#int64">int64</a></td>
                  <td></td>
                  <td><p>The price of bandwidth for data retrieved from memory for a response, measured in bytes </p></td>
                </tr>
              
                <tr>
                  <td>sbpr</td>
                  <td><a href="#int64">int64</a></td>
                  <td></td>
                  <td><p>The price of bandwidth for data retrieved from disk for a response, measured in bytes </p></td>
                </tr>
              
            </tbody>
          </table>

          

        
      
        <h3 id="proto.FeeData">FeeData</h3>
        <p>The total fee charged for a transaction. It is composed of three components – a node fee that compensates the specific node that submitted the transaction, a network fee that compensates the network for assigning the transaction a consensus timestamp, and a service fee that compensates the network for the ongoing maintenance of the consequences of the transaction.</p>

        
          <table class="field-table">
            <thead>
              <tr><td>Field</td><td>Type</td><td>Label</td><td>Description</td></tr>
            </thead>
            <tbody>
              
                <tr>
                  <td>nodedata</td>
                  <td><a href="#proto.FeeComponents">FeeComponents</a></td>
                  <td></td>
                  <td><p>Fee paid to the submitting node </p></td>
                </tr>
              
                <tr>
                  <td>networkdata</td>
                  <td><a href="#proto.FeeComponents">FeeComponents</a></td>
                  <td></td>
                  <td><p>Fee paid to the network for processing a transaction into consensus </p></td>
                </tr>
              
                <tr>
                  <td>servicedata</td>
                  <td><a href="#proto.FeeComponents">FeeComponents</a></td>
                  <td></td>
                  <td><p>Fee paid to the network for providing the service associated with the transaction; for instance, storing a file </p></td>
                </tr>
              
            </tbody>
          </table>

          

        
      
        <h3 id="proto.FeeSchedule">FeeSchedule</h3>
        <p>A list of resource prices fee for different transactions and queries and the time period at which this fee schedule will expire. Nodes use the prices to determine the fees for all transactions based on how much of those resources each transaction uses.</p>

        
          <table class="field-table">
            <thead>
              <tr><td>Field</td><td>Type</td><td>Label</td><td>Description</td></tr>
            </thead>
            <tbody>
              
                <tr>
                  <td>transactionFeeSchedule</td>
                  <td><a href="#proto.TransactionFeeSchedule">TransactionFeeSchedule</a></td>
                  <td>repeated</td>
                  <td><p>List of price coefficients for network resources </p></td>
                </tr>
              
                <tr>
                  <td>expiryTime</td>
                  <td><a href="#proto.TimestampSeconds">TimestampSeconds</a></td>
                  <td></td>
                  <td><p>FeeSchedule expiry time </p></td>
                </tr>
              
            </tbody>
          </table>

          

        
      
        <h3 id="proto.FileID">FileID</h3>
        <p>The ID for a file</p>

        
          <table class="field-table">
            <thead>
              <tr><td>Field</td><td>Type</td><td>Label</td><td>Description</td></tr>
            </thead>
            <tbody>
              
                <tr>
                  <td>shardNum</td>
                  <td><a href="#int64">int64</a></td>
                  <td></td>
                  <td><p>The shard number (nonnegative) </p></td>
                </tr>
              
                <tr>
                  <td>realmNum</td>
                  <td><a href="#int64">int64</a></td>
                  <td></td>
                  <td><p>The realm number (nonnegative) </p></td>
                </tr>
              
                <tr>
                  <td>fileNum</td>
                  <td><a href="#int64">int64</a></td>
                  <td></td>
                  <td><p>A nonnegative File number unique within its realm </p></td>
                </tr>
              
            </tbody>
          </table>

          

        
      
        <h3 id="proto.Key">Key</h3>
        <p>A Key can be a public key from one of the three supported systems (ed25519, RSA-3072,  ECDSA with p384). Or, it can be the ID of a smart contract instance, which is authorized to act as if it had a key. If an account has an ed25519 key associated with it, then the corresponding private key must sign any transaction to transfer cryptocurrency out of it. And similarly for RSA and ECDSA.</p><p>A Key can be a smart contract ID, which means that smart contract is to authorize operations as if it had signed with a key that it owned. The smart contract doesn't actually have a key, and  doesn't actually sign a transaction. But it's as if a virtual transaction were created, and the smart contract signed it with a private key.</p><p>A key can be a "threshold key", which means a list of M keys, any N of which must sign in order for the threshold signature to be considered valid. The keys within a threshold signature may themselves be threshold signatures, to allow complex signature requirements.</p><p>A Key can be a list of keys. Their use is dependent on context. For example, a Hedera file is created with a list of keys, where all of them must sign a transaction to create or modify the file, but only one of them is needed to sign a transaction to delete the file. So it's a single list that sometimes acts as a 1-of-M threshold key, and sometimes acts as an M-of-M threshold key.</p><p>A Key can contain a ThresholdKey or KeyList, which in turn contain a Key, so this mutual recursion would allow nesting arbitrarily deep. A ThresholdKey which contains a list of primitive keys (e.g., ed25519) has 3 levels: ThresholdKey -> KeyList -> Key. A KeyList which contains several primitive keys (e.g., ed25519) has 2 levels: KeyList -> Key. A Key with 2 levels of nested ThresholdKeys has 7 levels: Key -> ThresholdKey -> KeyList -> Key -> ThresholdKey -> KeyList -> Key.</p><p>Each Key should not have more than 46 levels, which implies 15 levels of nested ThresholdKeys.</p>

        
          <table class="field-table">
            <thead>
              <tr><td>Field</td><td>Type</td><td>Label</td><td>Description</td></tr>
            </thead>
            <tbody>
              
                <tr>
                  <td>contractID</td>
                  <td><a href="#proto.ContractID">ContractID</a></td>
                  <td></td>
                  <td><p>smart contract instance that is authorized as if it had signed with a key </p></td>
                </tr>
              
                <tr>
                  <td>ed25519</td>
                  <td><a href="#bytes">bytes</a></td>
                  <td></td>
                  <td><p>ed25519 public key bytes </p></td>
                </tr>
              
                <tr>
                  <td>RSA_3072</td>
                  <td><a href="#bytes">bytes</a></td>
                  <td></td>
                  <td><p>RSA-3072 public key bytes </p></td>
                </tr>
              
                <tr>
                  <td>ECDSA_384</td>
                  <td><a href="#bytes">bytes</a></td>
                  <td></td>
                  <td><p>ECDSA with the p-384 curve public key bytes </p></td>
                </tr>
              
                <tr>
                  <td>thresholdKey</td>
                  <td><a href="#proto.ThresholdKey">ThresholdKey</a></td>
                  <td></td>
                  <td><p>a threshold N followed by a list of M keys, any N of which are required to form a valid signature </p></td>
                </tr>
              
                <tr>
                  <td>keyList</td>
                  <td><a href="#proto.KeyList">KeyList</a></td>
                  <td></td>
                  <td><p>A list of Keys of the Key type. </p></td>
                </tr>
              
            </tbody>
          </table>

          

        
      
        <h3 id="proto.KeyList">KeyList</h3>
        <p>A list of keys</p>

        
          <table class="field-table">
            <thead>
              <tr><td>Field</td><td>Type</td><td>Label</td><td>Description</td></tr>
            </thead>
            <tbody>
              
                <tr>
                  <td>keys</td>
                  <td><a href="#proto.Key">Key</a></td>
                  <td>repeated</td>
                  <td><p>list of keys </p></td>
                </tr>
              
            </tbody>
          </table>

          

        
      
        <h3 id="proto.NodeAddress">NodeAddress</h3>
        <p>The metadata for a Node – including IP Address, and the crypto account associated with the Node.</p>

        
          <table class="field-table">
            <thead>
              <tr><td>Field</td><td>Type</td><td>Label</td><td>Description</td></tr>
            </thead>
            <tbody>
              
                <tr>
                  <td>ipAddress</td>
                  <td><a href="#bytes">bytes</a></td>
                  <td></td>
                  <td><p>The ip address of the Node with separator &amp; octets </p></td>
                </tr>
              
                <tr>
                  <td>portno</td>
                  <td><a href="#int32">int32</a></td>
                  <td></td>
                  <td><p>The port number of the grpc server for the node </p></td>
                </tr>
              
                <tr>
                  <td>memo</td>
                  <td><a href="#bytes">bytes</a></td>
                  <td></td>
                  <td><p>The memo field of the node (usage to store account ID is deprecated) </p></td>
                </tr>
              
                <tr>
                  <td>RSA_PubKey</td>
                  <td><a href="#string">string</a></td>
                  <td></td>
                  <td><p>The RSA public key of the node </p></td>
                </tr>
              
                <tr>
                  <td>nodeId</td>
                  <td><a href="#int64">int64</a></td>
                  <td></td>
                  <td><p>A non-sequential identifier for the node </p></td>
                </tr>
              
                <tr>
                  <td>nodeAccountId</td>
                  <td><a href="#proto.AccountID">AccountID</a></td>
                  <td></td>
                  <td><p>The account to be paid for queries and transactions sent to this node </p></td>
                </tr>
              
                <tr>
                  <td>nodeCertHash</td>
                  <td><a href="#bytes">bytes</a></td>
                  <td></td>
                  <td><p>A hash of the X509 cert used for gRPC traffic to this node </p></td>
                </tr>
              
            </tbody>
          </table>

          

        
      
        <h3 id="proto.NodeAddressBook">NodeAddressBook</h3>
        <p>A list of nodes and their metadata.</p>

        
          <table class="field-table">
            <thead>
              <tr><td>Field</td><td>Type</td><td>Label</td><td>Description</td></tr>
            </thead>
            <tbody>
              
                <tr>
                  <td>nodeAddress</td>
                  <td><a href="#proto.NodeAddress">NodeAddress</a></td>
                  <td>repeated</td>
                  <td><p>Contains multiple Node Address for the network </p></td>
                </tr>
              
            </tbody>
          </table>

          

        
      
        <h3 id="proto.RealmID">RealmID</h3>
        <p>The ID for a realm. Within a given shard, every realm has a unique ID. Each account, file, and contract instance belongs to exactly one realm.</p>

        
          <table class="field-table">
            <thead>
              <tr><td>Field</td><td>Type</td><td>Label</td><td>Description</td></tr>
            </thead>
            <tbody>
              
                <tr>
                  <td>shardNum</td>
                  <td><a href="#int64">int64</a></td>
                  <td></td>
                  <td><p>The shard number (nonnegative) </p></td>
                </tr>
              
                <tr>
                  <td>realmNum</td>
                  <td><a href="#int64">int64</a></td>
                  <td></td>
                  <td><p>The realm number (nonnegative) </p></td>
                </tr>
              
            </tbody>
          </table>

          

        
      
        <h3 id="proto.SemanticVersion">SemanticVersion</h3>
        <p></p>

        
          <table class="field-table">
            <thead>
              <tr><td>Field</td><td>Type</td><td>Label</td><td>Description</td></tr>
            </thead>
            <tbody>
              
                <tr>
                  <td>major</td>
                  <td><a href="#int32">int32</a></td>
                  <td></td>
                  <td><p>Increases with incompatible API changes </p></td>
                </tr>
              
                <tr>
                  <td>minor</td>
                  <td><a href="#int32">int32</a></td>
                  <td></td>
                  <td><p>Increases with backwards-compatible new functionality </p></td>
                </tr>
              
                <tr>
                  <td>patch</td>
                  <td><a href="#int32">int32</a></td>
                  <td></td>
                  <td><p>Increases with backwards-compatible bug fixes </p></td>
                </tr>
              
            </tbody>
          </table>

          

        
      
        <h3 id="proto.ServicesConfigurationList">ServicesConfigurationList</h3>
        <p></p>

        
          <table class="field-table">
            <thead>
              <tr><td>Field</td><td>Type</td><td>Label</td><td>Description</td></tr>
            </thead>
            <tbody>
              
                <tr>
                  <td>nameValue</td>
                  <td><a href="#proto.Setting">Setting</a></td>
                  <td>repeated</td>
                  <td><p>list of name value pairs of the application properties </p></td>
                </tr>
              
            </tbody>
          </table>

          

        
      
        <h3 id="proto.Setting">Setting</h3>
        <p></p>

        
          <table class="field-table">
            <thead>
              <tr><td>Field</td><td>Type</td><td>Label</td><td>Description</td></tr>
            </thead>
            <tbody>
              
                <tr>
                  <td>name</td>
                  <td><a href="#string">string</a></td>
                  <td></td>
                  <td><p>name of the property </p></td>
                </tr>
              
                <tr>
                  <td>value</td>
                  <td><a href="#string">string</a></td>
                  <td></td>
                  <td><p>value of the property </p></td>
                </tr>
              
                <tr>
                  <td>data</td>
                  <td><a href="#bytes">bytes</a></td>
                  <td></td>
                  <td><p>any data associated with property </p></td>
                </tr>
              
            </tbody>
          </table>

          

        
      
        <h3 id="proto.ShardID">ShardID</h3>
        <p>Each shard has a nonnegative shard number. Each realm within a given shard has a nonnegative realm number (that number might be reused in other shards). And each account, file, and smart contract instance within a given realm has a nonnegative number (which might be reused in other realms). Every account, file, and smart contract instance is within exactly one realm. So a FileID is a triplet of numbers, like 0.1.2 for entity number 2 within realm 1  within shard 0.  Each realm maintains a single counter for assigning numbers,  so if there is a file with ID 0.1.2, then there won't be an account or smart  contract instance with ID 0.1.2.</p><p>Everything is partitioned into realms so that each Solidity smart contract can  access everything in just a single realm, locking all those entities while it's  running, but other smart contracts could potentially run in other realms in  parallel. So realms allow Solidity to be parallelized somewhat, even though the  language itself assumes everything is serial.</p>

        
          <table class="field-table">
            <thead>
              <tr><td>Field</td><td>Type</td><td>Label</td><td>Description</td></tr>
            </thead>
            <tbody>
              
                <tr>
                  <td>shardNum</td>
                  <td><a href="#int64">int64</a></td>
                  <td></td>
                  <td><p>the shard number (nonnegative) </p></td>
                </tr>
              
            </tbody>
          </table>

          

        
      
        <h3 id="proto.Signature">Signature</h3>
        <p>A Signature corresponding to a Key. It is a sequence of bytes holding a public key signature from one of the three supported systems (ed25519, RSA-3072,  ECDSA with p384). Or, it can be a list of signatures corresponding to a single threshold key. Or, it can be the ID of a smart contract instance, which is authorized to act as if it had a key. If an account has an ed25519 key associated with it, then the corresponding private key must sign any transaction to transfer cryptocurrency out of it. If it has a smart contract ID associated with it, then that smart contract is allowed to transfer cryptocurrency out of it. The smart contract doesn't actually have a key, and  doesn't actually sign a transaction. But it's as if a virtual transaction were created, and the smart contract signed it with a private key. A key can also be a "threshold key", which means a list of M keys, any N of which must sign in order for the threshold signature to be considered valid. The keys within a threshold signature may themselves be threshold signatures, to allow complex signature requirements (this nesting is not supported in the currently, but will be supported in a future version of API). If a Signature message is missing the "signature" field, then this is considered to be a null signature. That is useful in cases such as threshold signatures, where some of the signatures can be null.</p><p>The definition of Key uses mutual recursion, so it allows nesting that is arbitrarily deep. But the current API only accepts Key messages up to 3 levels deep, such as a list of threshold keys, each of which is a list of primitive keys. Therefore, the matching Signature will have the same limitation. This restriction may be relaxed in future versions of the API, to allow deeper nesting.</p><p>This message is deprecated and succeeded by SignaturePair and SignatureMap messages.</p>

        
          <table class="field-table">
            <thead>
              <tr><td>Field</td><td>Type</td><td>Label</td><td>Description</td></tr>
            </thead>
            <tbody>
              
                <tr>
                  <td>contract</td>
                  <td><a href="#bytes">bytes</a></td>
                  <td></td>
                  <td><p>smart contract virtual signature (always length zero) </p></td>
                </tr>
              
                <tr>
                  <td>ed25519</td>
                  <td><a href="#bytes">bytes</a></td>
                  <td></td>
                  <td><p>ed25519 signature bytes </p></td>
                </tr>
              
                <tr>
                  <td>RSA_3072</td>
                  <td><a href="#bytes">bytes</a></td>
                  <td></td>
                  <td><p>RSA-3072 signature bytes </p></td>
                </tr>
              
                <tr>
                  <td>ECDSA_384</td>
                  <td><a href="#bytes">bytes</a></td>
                  <td></td>
                  <td><p>ECDSA p-384 signature bytes </p></td>
                </tr>
              
                <tr>
                  <td>thresholdSignature</td>
                  <td><a href="#proto.ThresholdSignature">ThresholdSignature</a></td>
                  <td></td>
                  <td><p>A list of signatures for a single N-of-M threshold Key. This must be a list of exactly M signatures, at least N of which are non-null. </p></td>
                </tr>
              
                <tr>
                  <td>signatureList</td>
                  <td><a href="#proto.SignatureList">SignatureList</a></td>
                  <td></td>
                  <td><p>A list of M signatures, each corresponding to a Key in a KeyList of the same length. </p></td>
                </tr>
              
            </tbody>
          </table>

          

        
      
        <h3 id="proto.SignatureList">SignatureList</h3>
        <p>The signatures corresponding to a KeyList of the same length.</p><p>This message is deprecated and succeeded by SignaturePair and SignatureMap messages.</p>

        
          <table class="field-table">
            <thead>
              <tr><td>Field</td><td>Type</td><td>Label</td><td>Description</td></tr>
            </thead>
            <tbody>
              
                <tr>
                  <td>sigs</td>
                  <td><a href="#proto.Signature">Signature</a></td>
                  <td>repeated</td>
                  <td><p>each signature corresponds to a Key in the KeyList </p></td>
                </tr>
              
            </tbody>
          </table>

          

        
      
        <h3 id="proto.SignatureMap">SignatureMap</h3>
        <p>A set of signatures corresponding to every unique public key used to sign a given transaction. If one public key matches more than one prefixes on the signature map, the transaction containing the map will fail immediately with the response code KEY_PREFIX_MISMATCH.</p>

        
          <table class="field-table">
            <thead>
              <tr><td>Field</td><td>Type</td><td>Label</td><td>Description</td></tr>
            </thead>
            <tbody>
              
                <tr>
                  <td>sigPair</td>
                  <td><a href="#proto.SignaturePair">SignaturePair</a></td>
                  <td>repeated</td>
                  <td><p>Each signature pair corresponds to a unique Key required to sign the transaction. </p></td>
                </tr>
              
            </tbody>
          </table>

          

        
      
        <h3 id="proto.SignaturePair">SignaturePair</h3>
        <p>The client may use any number of bytes from 0 to the whole length of the public key for pubKeyPrefix.</p><p>If 0 bytes is used, then it is assumed that only one public key is used to sign.</p>

        
          <table class="field-table">
            <thead>
              <tr><td>Field</td><td>Type</td><td>Label</td><td>Description</td></tr>
            </thead>
            <tbody>
              
                <tr>
                  <td>pubKeyPrefix</td>
                  <td><a href="#bytes">bytes</a></td>
                  <td></td>
                  <td><p>First few bytes of the public key </p></td>
                </tr>
              
                <tr>
                  <td>contract</td>
                  <td><a href="#bytes">bytes</a></td>
                  <td></td>
                  <td><p>smart contract virtual signature (always length zero) </p></td>
                </tr>
              
                <tr>
                  <td>ed25519</td>
                  <td><a href="#bytes">bytes</a></td>
                  <td></td>
                  <td><p>ed25519 signature </p></td>
                </tr>
              
                <tr>
                  <td>RSA_3072</td>
                  <td><a href="#bytes">bytes</a></td>
                  <td></td>
                  <td><p>RSA-3072 signature </p></td>
                </tr>
              
                <tr>
                  <td>ECDSA_384</td>
                  <td><a href="#bytes">bytes</a></td>
                  <td></td>
                  <td><p>ECDSA p-384 signature </p></td>
                </tr>
              
            </tbody>
          </table>

          

        
      
        <h3 id="proto.ThresholdKey">ThresholdKey</h3>
        <p>A set of public keys that are used together to form a threshold signature. If the threshold is N and there are M keys, then this is an N of M threshold signature. If an account is associated with ThresholdKeys, then a transaction to move cryptocurrency out of it must be signed by a list of M signatures, where at most M-N of them are blank, and the other at least N of them are valid signatures corresponding to at least N of the public keys listed here.</p>

        
          <table class="field-table">
            <thead>
              <tr><td>Field</td><td>Type</td><td>Label</td><td>Description</td></tr>
            </thead>
            <tbody>
              
                <tr>
                  <td>threshold</td>
                  <td><a href="#uint32">uint32</a></td>
                  <td></td>
                  <td><p>A valid signature set must have at least this many signatures </p></td>
                </tr>
              
                <tr>
                  <td>keys</td>
                  <td><a href="#proto.KeyList">KeyList</a></td>
                  <td></td>
                  <td><p>List of all the keys that can sign </p></td>
                </tr>
              
            </tbody>
          </table>

          

        
      
        <h3 id="proto.ThresholdSignature">ThresholdSignature</h3>
        <p>A signature corresponding to a ThresholdKey. For an N-of-M threshold key, this is a list of M signatures, at least N of which must be non-null.</p><p>This message is deprecated and succeeded by SignaturePair and SignatureMap messages.</p>

        
          <table class="field-table">
            <thead>
              <tr><td>Field</td><td>Type</td><td>Label</td><td>Description</td></tr>
            </thead>
            <tbody>
              
                <tr>
                  <td>sigs</td>
                  <td><a href="#proto.SignatureList">SignatureList</a></td>
                  <td></td>
                  <td><p>for an N-of-M threshold key, this is a list of M signatures, at least N of which must be non-null </p></td>
                </tr>
              
            </tbody>
          </table>

          

        
      
        <h3 id="proto.TokenID">TokenID</h3>
        <p>Unique identifier for a token</p>

        
          <table class="field-table">
            <thead>
              <tr><td>Field</td><td>Type</td><td>Label</td><td>Description</td></tr>
            </thead>
            <tbody>
              
                <tr>
                  <td>shardNum</td>
                  <td><a href="#int64">int64</a></td>
                  <td></td>
                  <td><p>A nonnegative shard number </p></td>
                </tr>
              
                <tr>
                  <td>realmNum</td>
                  <td><a href="#int64">int64</a></td>
                  <td></td>
                  <td><p>A nonnegative realm number </p></td>
                </tr>
              
                <tr>
                  <td>tokenNum</td>
                  <td><a href="#int64">int64</a></td>
                  <td></td>
                  <td><p>A nonnegative token number </p></td>
                </tr>
              
            </tbody>
          </table>

          

        
      
        <h3 id="proto.TokenTransferList">TokenTransferList</h3>
        <p>A list of token IDs and amounts representing the transferred out (negative) or into (positive) amounts, represented in the lowest denomination of the token</p>

        
          <table class="field-table">
            <thead>
              <tr><td>Field</td><td>Type</td><td>Label</td><td>Description</td></tr>
            </thead>
            <tbody>
              
                <tr>
                  <td>token</td>
                  <td><a href="#proto.TokenID">TokenID</a></td>
                  <td></td>
                  <td><p>The ID of the token </p></td>
                </tr>
              
                <tr>
                  <td>transfers</td>
                  <td><a href="#proto.AccountAmount">AccountAmount</a></td>
                  <td>repeated</td>
                  <td><p>Multiple list of AccountAmounts, each of which has an account and amount </p></td>
                </tr>
              
            </tbody>
          </table>

          

        
      
        <h3 id="proto.TopicID">TopicID</h3>
        <p>Unique identifier for a topic (used by the consensus service)</p>

        
          <table class="field-table">
            <thead>
              <tr><td>Field</td><td>Type</td><td>Label</td><td>Description</td></tr>
            </thead>
            <tbody>
              
                <tr>
                  <td>shardNum</td>
                  <td><a href="#int64">int64</a></td>
                  <td></td>
                  <td><p>The shard number (nonnegative) </p></td>
                </tr>
              
                <tr>
                  <td>realmNum</td>
                  <td><a href="#int64">int64</a></td>
                  <td></td>
                  <td><p>The realm number (nonnegative) </p></td>
                </tr>
              
                <tr>
                  <td>topicNum</td>
                  <td><a href="#int64">int64</a></td>
                  <td></td>
                  <td><p>Unique topic identifier within a realm (nonnegative). </p></td>
                </tr>
              
            </tbody>
          </table>

          

        
      
        <h3 id="proto.TransactionFeeSchedule">TransactionFeeSchedule</h3>
        <p>The fees for a specific transaction or query based on the fee data.</p>

        
          <table class="field-table">
            <thead>
              <tr><td>Field</td><td>Type</td><td>Label</td><td>Description</td></tr>
            </thead>
            <tbody>
              
                <tr>
                  <td>hederaFunctionality</td>
                  <td><a href="#proto.HederaFunctionality">HederaFunctionality</a></td>
                  <td></td>
                  <td><p>A particular transaction or query </p></td>
                </tr>
              
                <tr>
                  <td>feeData</td>
                  <td><a href="#proto.FeeData">FeeData</a></td>
                  <td></td>
                  <td><p>Resource price coefficients </p></td>
                </tr>
              
            </tbody>
          </table>

          

        
      
        <h3 id="proto.TransactionID">TransactionID</h3>
        <p>The ID for a transaction. This is used for retrieving receipts and records for a transaction, for appending to a file right after creating it, for instantiating a smart contract with bytecode in a file just created, and internally by the network for detecting when duplicate transactions are submitted. A user might get a transaction processed faster by submitting it to N nodes, each with a different node account, but all with the same TransactionID. Then, the transaction will take effect when the first of all those nodes submits the transaction and it reaches consensus. The other transactions will not take effect. So this could make the transaction take effect faster, if any given node might be slow. However, the full transaction fee is charged for each transaction, so the total fee is N times as much if the transaction is sent to N nodes.</p>

        
          <table class="field-table">
            <thead>
              <tr><td>Field</td><td>Type</td><td>Label</td><td>Description</td></tr>
            </thead>
            <tbody>
              
                <tr>
                  <td>transactionValidStart</td>
                  <td><a href="#proto.Timestamp">Timestamp</a></td>
                  <td></td>
                  <td><p>The transaction is invalid if consensusTimestamp &lt; transactionID.transactionStartValid </p></td>
                </tr>
              
                <tr>
                  <td>accountID</td>
                  <td><a href="#proto.AccountID">AccountID</a></td>
                  <td></td>
                  <td><p>The Account ID that paid for this transaction </p></td>
                </tr>
              
            </tbody>
          </table>

          

        
      

      
        <h3 id="proto.HederaFunctionality">HederaFunctionality</h3>
        <p>The transactions and queries supported by Hedera Hashgraph.</p>
        <table class="enum-table">
          <thead>
            <tr><td>Name</td><td>Number</td><td>Description</td></tr>
          </thead>
          <tbody>
            
              <tr>
                <td>NONE</td>
                <td>0</td>
                <td><p>UNSPECIFIED - Need to keep first value as unspecified because first element is ignored and not parsed (0 is ignored by parser)</p></td>
              </tr>
            
              <tr>
                <td>CryptoTransfer</td>
                <td>1</td>
                <td><p>crypto transfer</p></td>
              </tr>
            
              <tr>
                <td>CryptoUpdate</td>
                <td>2</td>
                <td><p>crypto update account</p></td>
              </tr>
            
              <tr>
                <td>CryptoDelete</td>
                <td>3</td>
                <td><p>crypto delete account</p></td>
              </tr>
            
              <tr>
                <td>CryptoAddLiveHash</td>
                <td>4</td>
                <td><p>Add a livehash to a crypto account</p></td>
              </tr>
            
              <tr>
                <td>CryptoDeleteLiveHash</td>
                <td>5</td>
                <td><p>Delete a livehash from a crypto account</p></td>
              </tr>
            
              <tr>
                <td>ContractCall</td>
                <td>6</td>
                <td><p>Smart Contract Call</p></td>
              </tr>
            
              <tr>
                <td>ContractCreate</td>
                <td>7</td>
                <td><p>Smart Contract Create Contract</p></td>
              </tr>
            
              <tr>
                <td>ContractUpdate</td>
                <td>8</td>
                <td><p>Smart Contract update contract</p></td>
              </tr>
            
              <tr>
                <td>FileCreate</td>
                <td>9</td>
                <td><p>File Operation create file</p></td>
              </tr>
            
              <tr>
                <td>FileAppend</td>
                <td>10</td>
                <td><p>File Operation append file</p></td>
              </tr>
            
              <tr>
                <td>FileUpdate</td>
                <td>11</td>
                <td><p>File Operation update file</p></td>
              </tr>
            
              <tr>
                <td>FileDelete</td>
                <td>12</td>
                <td><p>File Operation delete file</p></td>
              </tr>
            
              <tr>
                <td>CryptoGetAccountBalance</td>
                <td>13</td>
                <td><p>crypto get account balance</p></td>
              </tr>
            
              <tr>
                <td>CryptoGetAccountRecords</td>
                <td>14</td>
                <td><p>crypto get account record</p></td>
              </tr>
            
              <tr>
                <td>CryptoGetInfo</td>
                <td>15</td>
                <td><p>Crypto get info</p></td>
              </tr>
            
              <tr>
                <td>ContractCallLocal</td>
                <td>16</td>
                <td><p>Smart Contract Call</p></td>
              </tr>
            
              <tr>
                <td>ContractGetInfo</td>
                <td>17</td>
                <td><p>Smart Contract get info</p></td>
              </tr>
            
              <tr>
                <td>ContractGetBytecode</td>
                <td>18</td>
                <td><p>Smart Contract, get the byte code</p></td>
              </tr>
            
              <tr>
                <td>GetBySolidityID</td>
                <td>19</td>
                <td><p>Smart Contract, get by solidity ID</p></td>
              </tr>
            
              <tr>
                <td>GetByKey</td>
                <td>20</td>
                <td><p>Smart Contract, get by key</p></td>
              </tr>
            
              <tr>
                <td>CryptoGetLiveHash</td>
                <td>21</td>
                <td><p>Get a live hash from a crypto account</p></td>
              </tr>
            
              <tr>
                <td>CryptoGetStakers</td>
                <td>22</td>
                <td><p>Crypto, get the stakers for the node</p></td>
              </tr>
            
              <tr>
                <td>FileGetContents</td>
                <td>23</td>
                <td><p>File Operations get file contents</p></td>
              </tr>
            
              <tr>
                <td>FileGetInfo</td>
                <td>24</td>
                <td><p>File Operations get the info of the file</p></td>
              </tr>
            
              <tr>
                <td>TransactionGetRecord</td>
                <td>25</td>
                <td><p>Crypto get the transaction records</p></td>
              </tr>
            
              <tr>
                <td>ContractGetRecords</td>
                <td>26</td>
                <td><p>Contract get the transaction records</p></td>
              </tr>
            
              <tr>
                <td>CryptoCreate</td>
                <td>27</td>
                <td><p>crypto create account</p></td>
              </tr>
            
              <tr>
                <td>SystemDelete</td>
                <td>28</td>
                <td><p>system delete file</p></td>
              </tr>
            
              <tr>
                <td>SystemUndelete</td>
                <td>29</td>
                <td><p>system undelete file</p></td>
              </tr>
            
              <tr>
                <td>ContractDelete</td>
                <td>30</td>
                <td><p>delete contract</p></td>
              </tr>
            
              <tr>
                <td>Freeze</td>
                <td>31</td>
                <td><p>freeze</p></td>
              </tr>
            
              <tr>
                <td>CreateTransactionRecord</td>
                <td>32</td>
                <td><p>Create Tx Record</p></td>
              </tr>
            
              <tr>
                <td>CryptoAccountAutoRenew</td>
                <td>33</td>
                <td><p>Crypto Auto Renew</p></td>
              </tr>
            
              <tr>
                <td>ContractAutoRenew</td>
                <td>34</td>
                <td><p>Contract Auto Renew</p></td>
              </tr>
            
              <tr>
                <td>GetVersionInfo</td>
                <td>35</td>
                <td><p>Get Version</p></td>
              </tr>
            
              <tr>
                <td>TransactionGetReceipt</td>
                <td>36</td>
                <td><p>Transaction Get Receipt</p></td>
              </tr>
            
              <tr>
                <td>ConsensusCreateTopic</td>
                <td>50</td>
                <td><p>Create Topic</p></td>
              </tr>
            
              <tr>
                <td>ConsensusUpdateTopic</td>
                <td>51</td>
                <td><p>Update Topic</p></td>
              </tr>
            
              <tr>
                <td>ConsensusDeleteTopic</td>
                <td>52</td>
                <td><p>Delete Topic</p></td>
              </tr>
            
              <tr>
                <td>ConsensusGetTopicInfo</td>
                <td>53</td>
                <td><p>Get Topic information</p></td>
              </tr>
            
              <tr>
                <td>ConsensusSubmitMessage</td>
                <td>54</td>
                <td><p>Submit message to topic</p></td>
              </tr>
            
              <tr>
                <td>UncheckedSubmit</td>
                <td>55</td>
                <td><p></p></td>
              </tr>
            
              <tr>
                <td>TokenCreate</td>
                <td>56</td>
                <td><p>Create Token</p></td>
              </tr>
            
              <tr>
                <td>TokenTransact</td>
                <td>57</td>
                <td><p>Transfer Tokens</p></td>
              </tr>
            
              <tr>
                <td>TokenGetInfo</td>
                <td>58</td>
                <td><p>Get token information</p></td>
              </tr>
            
              <tr>
                <td>TokenFreezeAccount</td>
                <td>59</td>
                <td><p>Freeze Account</p></td>
              </tr>
            
              <tr>
                <td>TokenUnfreezeAccount</td>
                <td>60</td>
                <td><p>Unfreeze Account</p></td>
              </tr>
            
              <tr>
                <td>TokenGrantKycToAccount</td>
                <td>61</td>
                <td><p>Grant KYC to Account</p></td>
              </tr>
            
              <tr>
                <td>TokenRevokeKycFromAccount</td>
                <td>62</td>
                <td><p>Revoke KYC from Account</p></td>
              </tr>
            
              <tr>
                <td>TokenDelete</td>
                <td>63</td>
                <td><p>Delete Token</p></td>
              </tr>
            
              <tr>
                <td>TokenUpdate</td>
                <td>64</td>
                <td><p>Update Token</p></td>
              </tr>
            
              <tr>
                <td>TokenMint</td>
                <td>65</td>
                <td><p>Mint tokens to treasury</p></td>
              </tr>
            
              <tr>
                <td>TokenBurn</td>
                <td>66</td>
                <td><p>Burn tokens from treasury</p></td>
              </tr>
            
              <tr>
                <td>TokenAccountWipe</td>
                <td>67</td>
                <td><p>Wipe token amount from Account holder</p></td>
              </tr>
            
              <tr>
                <td>TokenAssociateToAccount</td>
                <td>68</td>
                <td><p>Associate tokens to an account</p></td>
              </tr>
            
              <tr>
                <td>TokenDissociateFromAccount</td>
                <td>69</td>
                <td><p>Dissociate tokens from an account</p></td>
              </tr>
            
          </tbody>
        </table>
      
        <h3 id="proto.TokenFreezeStatus">TokenFreezeStatus</h3>
        <p>Possible Freeze statuses returned on TokenGetInfoQuery or CryptoGetInfoResponse in TokenRelationship</p>
        <table class="enum-table">
          <thead>
            <tr><td>Name</td><td>Number</td><td>Description</td></tr>
          </thead>
          <tbody>
            
              <tr>
                <td>FreezeNotApplicable</td>
                <td>0</td>
                <td><p></p></td>
              </tr>
            
              <tr>
                <td>Frozen</td>
                <td>1</td>
                <td><p></p></td>
              </tr>
            
              <tr>
                <td>Unfrozen</td>
                <td>2</td>
                <td><p></p></td>
              </tr>
            
          </tbody>
        </table>
      
        <h3 id="proto.TokenKycStatus">TokenKycStatus</h3>
        <p>Possible KYC statuses returned on TokenGetInfoQuery or CryptoGetInfoResponse in TokenRelationship</p>
        <table class="enum-table">
          <thead>
            <tr><td>Name</td><td>Number</td><td>Description</td></tr>
          </thead>
          <tbody>
            
              <tr>
                <td>KycNotApplicable</td>
                <td>0</td>
                <td><p></p></td>
              </tr>
            
              <tr>
                <td>Granted</td>
                <td>1</td>
                <td><p></p></td>
              </tr>
            
              <tr>
                <td>Revoked</td>
                <td>2</td>
                <td><p></p></td>
              </tr>
            
          </tbody>
        </table>
      

      

      
    
      
      <div class="file-heading">
        <h2 id="ConsensusCreateTopic.proto">ConsensusCreateTopic.proto</h2><a href="#title">Top</a>
      </div>
      <p></p>

      
        <h3 id="proto.ConsensusCreateTopicTransactionBody">ConsensusCreateTopicTransactionBody</h3>
        <p>See [ConsensusService.createTopic()](#proto.ConsensusService)</p>

        
          <table class="field-table">
            <thead>
              <tr><td>Field</td><td>Type</td><td>Label</td><td>Description</td></tr>
            </thead>
            <tbody>
              
                <tr>
                  <td>memo</td>
                  <td><a href="#string">string</a></td>
                  <td></td>
                  <td><p>Short publicly visible memo about the topic. No guarantee of uniqueness. </p></td>
                </tr>
              
                <tr>
                  <td>adminKey</td>
                  <td><a href="#proto.Key">Key</a></td>
                  <td></td>
                  <td><p>Access control for updateTopic/deleteTopic.
Anyone can increase the topic&#39;s expirationTime via ConsensusService.updateTopic(), regardless of the adminKey.
If no adminKey is specified, updateTopic may only be used to extend the topic&#39;s expirationTime, and deleteTopic
is disallowed. </p></td>
                </tr>
              
                <tr>
                  <td>submitKey</td>
                  <td><a href="#proto.Key">Key</a></td>
                  <td></td>
                  <td><p>Access control for submitMessage.
If unspecified, no access control is performed on ConsensusService.submitMessage (all submissions are allowed). </p></td>
                </tr>
              
                <tr>
                  <td>autoRenewPeriod</td>
                  <td><a href="#proto.Duration">Duration</a></td>
                  <td></td>
                  <td><p>The initial lifetime of the topic and the amount of time to attempt to extend the topic&#39;s lifetime by
automatically at the topic&#39;s expirationTime, if the autoRenewAccount is configured (once autoRenew functionality
is supported by HAPI).
Limited to MIN_AUTORENEW_PERIOD and MAX_AUTORENEW_PERIOD value by server-side configuration.
Required. </p></td>
                </tr>
              
                <tr>
                  <td>autoRenewAccount</td>
                  <td><a href="#proto.AccountID">AccountID</a></td>
                  <td></td>
                  <td><p>Optional account to be used at the topic&#39;s expirationTime to extend the life of the topic (once autoRenew
functionality is supported by HAPI).
The topic lifetime will be extended up to a maximum of the autoRenewPeriod or however long the topic
can be extended using all funds on the account (whichever is the smaller duration/amount and if any extension
is possible with the account&#39;s funds).
If specified, there must be an adminKey and the autoRenewAccount must sign this transaction. </p></td>
                </tr>
              
            </tbody>
          </table>

          

        
      

      

      

      
    
      
      <div class="file-heading">
        <h2 id="ConsensusDeleteTopic.proto">ConsensusDeleteTopic.proto</h2><a href="#title">Top</a>
      </div>
      <p></p>

      
        <h3 id="proto.ConsensusDeleteTopicTransactionBody">ConsensusDeleteTopicTransactionBody</h3>
        <p>See [ConsensusService.deleteTopic()](#proto.ConsensusService)</p>

        
          <table class="field-table">
            <thead>
              <tr><td>Field</td><td>Type</td><td>Label</td><td>Description</td></tr>
            </thead>
            <tbody>
              
                <tr>
                  <td>topicID</td>
                  <td><a href="#proto.TopicID">TopicID</a></td>
                  <td></td>
                  <td><p>Topic identifier. </p></td>
                </tr>
              
            </tbody>
          </table>

          

        
      

      

      

      
    
      
      <div class="file-heading">
        <h2 id="ConsensusGetTopicInfo.proto">ConsensusGetTopicInfo.proto</h2><a href="#title">Top</a>
      </div>
      <p></p>

      
        <h3 id="proto.ConsensusGetTopicInfoQuery">ConsensusGetTopicInfoQuery</h3>
        <p>See [ConsensusService.getTopicInfo()](#proto.ConsensusService)</p>

        
          <table class="field-table">
            <thead>
              <tr><td>Field</td><td>Type</td><td>Label</td><td>Description</td></tr>
            </thead>
            <tbody>
              
                <tr>
                  <td>header</td>
                  <td><a href="#proto.QueryHeader">QueryHeader</a></td>
                  <td></td>
                  <td><p>Standard info sent from client to node, including the signed payment, and what kind of response is requested
(cost, state proof, both, or neither). </p></td>
                </tr>
              
                <tr>
                  <td>topicID</td>
                  <td><a href="#proto.TopicID">TopicID</a></td>
                  <td></td>
                  <td><p>The Topic for which information is being requested </p></td>
                </tr>
              
            </tbody>
          </table>

          

        
      
        <h3 id="proto.ConsensusGetTopicInfoResponse">ConsensusGetTopicInfoResponse</h3>
        <p>Retrieve the parameters of and state of a consensus topic.</p>

        
          <table class="field-table">
            <thead>
              <tr><td>Field</td><td>Type</td><td>Label</td><td>Description</td></tr>
            </thead>
            <tbody>
              
                <tr>
                  <td>header</td>
                  <td><a href="#proto.ResponseHeader">ResponseHeader</a></td>
                  <td></td>
                  <td><p>Standard response from node to client, including the requested fields: cost, or state proof, or both, or neither. </p></td>
                </tr>
              
                <tr>
                  <td>topicID</td>
                  <td><a href="#proto.TopicID">TopicID</a></td>
                  <td></td>
                  <td><p>Topic identifier. </p></td>
                </tr>
              
                <tr>
                  <td>topicInfo</td>
                  <td><a href="#proto.ConsensusTopicInfo">ConsensusTopicInfo</a></td>
                  <td></td>
                  <td><p>Current state of the topic </p></td>
                </tr>
              
            </tbody>
          </table>

          

        
      

      

      

      
    
      
      <div class="file-heading">
        <h2 id="ConsensusService.proto">ConsensusService.proto</h2><a href="#title">Top</a>
      </div>
      <p></p>

      

      

      

      
        <h3 id="proto.ConsensusService">ConsensusService</h3>
        <p>The Consensus Service provides the ability for Hedera Hashgraph to provide aBFT consensus as to the order and</p><p>validity of messages submitted to a *topic*, as well as a *consensus timestamp* for those messages.</p><p>Automatic renewal can be configured via an autoRenewAccount.</p><p>Any time an autoRenewAccount is added to a topic, that createTopic/updateTopic transaction must be signed by</p><p>the autoRenewAccount.</p><p>The autoRenewPeriod on an account must currently be set a value in createTopic between MIN_AUTORENEW_PERIOD (6999999</p><p>seconds) and MAX_AUTORENEW_PERIOD (8000001 seconds). During creation this sets the initial expirationTime of the</p><p>topic (see more below).</p><p>If no adminKey is on a topic, there may not be an autoRenewAccount on the topic, deleteTopic is not allowed,</p><p>and the only change allowed via an updateTopic is to extend the expirationTime.</p><p>If an adminKey is on a topic, every updateTopic and deleteTopic transaction must be signed by the adminKey, except</p><p>for updateTopics which only extend the topic's expirationTime (no adminKey authorization required).</p><p>If an updateTopic modifies the adminKey of a topic, the transaction signatures on the updateTopic must fulfill both</p><p>the pre-update and post-update adminKey signature requirements.</p><p>Mirrornet ConsensusService may be used to subscribe to changes on the topic, including changes to the topic</p><p>definition and the consensus ordering and timestamp of submitted messages.</p><p>Until autoRenew functionality is supported by HAPI, the topic will not expire, the autoRenewAccount will not be</p><p>charged, and the topic will not automatically be deleted.</p><p>Once autoRenew functionality is supported by HAPI:</p><p>1. Once the expirationTime is encountered, if an autoRenewAccount is configured on the topic, the account will be</p><p>charged automatically at the expirationTime, to extend the expirationTime of the topic up to the topic's</p><p>autoRenewPeriod (or as much extension as the account's balance will supply).</p><p>2. If the topic expires and is not automatically renewed, the topic will enter the EXPIRED state. All transactions</p><p>on the topic will fail with TOPIC_EXPIRED, except an updateTopic() call that modifies only the expirationTime.</p><p>getTopicInfo() will succeed. This state will be available for a AUTORENEW_GRACE_PERIOD grace period (7 days).</p><p>3. After the grace period, if the topic's expirationTime is not extended, the topic will be automatically</p><p>deleted and no transactions or queries on the topic will succeed after that point.</p>
        <table class="enum-table">
          <thead>
            <tr><td>Method Name</td><td>Request Type</td><td>Response Type</td><td>Description</td></tr>
          </thead>
          <tbody>
            
              <tr>
                <td>createTopic</td>
                <td><a href="#proto.Transaction">Transaction</a></td>
                <td><a href="#proto.TransactionResponse">TransactionResponse</a></td>
                <td><p>Create a topic to be used for consensus.
If an autoRenewAccount is specified, that account must also sign this transaction.
If an adminKey is specified, the adminKey must sign the transaction.
On success, the resulting TransactionReceipt contains the newly created TopicId.
Request is [ConsensusCreateTopicTransactionBody](#proto.ConsensusCreateTopicTransactionBody)</p></td>
              </tr>
            
              <tr>
                <td>updateTopic</td>
                <td><a href="#proto.Transaction">Transaction</a></td>
                <td><a href="#proto.TransactionResponse">TransactionResponse</a></td>
                <td><p>Update a topic.
If there is no adminKey, the only authorized update (available to anyone) is to extend the expirationTime.
Otherwise transaction must be signed by the adminKey.
If an adminKey is updated, the transaction must be signed by the pre-update adminKey and post-update adminKey.
If a new autoRenewAccount is specified (not just being removed), that account must also sign the transaction.
Request is [ConsensusUpdateTopicTransactionBody](#proto.ConsensusUpdateTopicTransactionBody)</p></td>
              </tr>
            
              <tr>
                <td>deleteTopic</td>
                <td><a href="#proto.Transaction">Transaction</a></td>
                <td><a href="#proto.TransactionResponse">TransactionResponse</a></td>
                <td><p>Delete a topic. No more transactions or queries on the topic (via HAPI) will succeed.
If an adminKey is set, this transaction must be signed by that key.
If there is no adminKey, this transaction will fail UNAUTHORIZED.
Request is [ConsensusDeleteTopicTransactionBody](#proto.ConsensusDeleteTopicTransactionBody)</p></td>
              </tr>
            
              <tr>
                <td>getTopicInfo</td>
                <td><a href="#proto.Query">Query</a></td>
                <td><a href="#proto.Response">Response</a></td>
                <td><p>Retrieve the latest state of a topic. This method is unrestricted and allowed on any topic by any payer account.
Deleted accounts will not be returned.
Request is [ConsensusGetTopicInfoQuery](#proto.ConsensusGetTopicInfoQuery)
Response is [ConsensusGetTopicInfoResponse](#proto.ConsensusGetTopicInfoResponse)</p></td>
              </tr>
            
              <tr>
                <td>submitMessage</td>
                <td><a href="#proto.Transaction">Transaction</a></td>
                <td><a href="#proto.TransactionResponse">TransactionResponse</a></td>
                <td><p>Submit a message for consensus.
Valid and authorized messages on valid topics will be ordered by the consensus service, gossipped to the
mirror net, and published (in order) to all subscribers (from the mirror net) on this topic.
The submitKey (if any) must sign this transaction.
On success, the resulting TransactionReceipt contains the topic&#39;s updated topicSequenceNumber and
topicRunningHash.
Request is [ConsensusSubmitMessageTransactionBody](#proto.ConsensusSubmitMessageTransactionBody)</p></td>
              </tr>
            
          </tbody>
        </table>

        
    
      
      <div class="file-heading">
        <h2 id="ConsensusSubmitMessage.proto">ConsensusSubmitMessage.proto</h2><a href="#title">Top</a>
      </div>
      <p></p>

      
        <h3 id="proto.ConsensusMessageChunkInfo">ConsensusMessageChunkInfo</h3>
        <p></p>

        
          <table class="field-table">
            <thead>
              <tr><td>Field</td><td>Type</td><td>Label</td><td>Description</td></tr>
            </thead>
            <tbody>
              
                <tr>
                  <td>initialTransactionID</td>
                  <td><a href="#proto.TransactionID">TransactionID</a></td>
                  <td></td>
                  <td><p>TransactionID of the first chunk, gets copied to every subsequent chunk in a fragmented message. </p></td>
                </tr>
              
                <tr>
                  <td>total</td>
                  <td><a href="#int32">int32</a></td>
                  <td></td>
                  <td><p>The total number of chunks in the message. </p></td>
                </tr>
              
                <tr>
                  <td>number</td>
                  <td><a href="#int32">int32</a></td>
                  <td></td>
                  <td><p>The sequence number (from 1 to total) of the current chunk in the message. </p></td>
                </tr>
              
            </tbody>
          </table>

          

        
      
        <h3 id="proto.ConsensusSubmitMessageTransactionBody">ConsensusSubmitMessageTransactionBody</h3>
        <p></p>

        
          <table class="field-table">
            <thead>
              <tr><td>Field</td><td>Type</td><td>Label</td><td>Description</td></tr>
            </thead>
            <tbody>
              
                <tr>
                  <td>topicID</td>
                  <td><a href="#proto.TopicID">TopicID</a></td>
                  <td></td>
                  <td><p>Topic to submit message to. </p></td>
                </tr>
              
                <tr>
                  <td>message</td>
                  <td><a href="#bytes">bytes</a></td>
                  <td></td>
                  <td><p>Message to be submitted. Max size of the Transaction (including signatures) is 6KiB. </p></td>
                </tr>
              
                <tr>
                  <td>chunkInfo</td>
                  <td><a href="#proto.ConsensusMessageChunkInfo">ConsensusMessageChunkInfo</a></td>
                  <td></td>
                  <td><p>Optional information of the current chunk in a fragmented message. </p></td>
                </tr>
              
            </tbody>
          </table>

          

        
      

      

      

      
    
      
      <div class="file-heading">
        <h2 id="ConsensusTopicInfo.proto">ConsensusTopicInfo.proto</h2><a href="#title">Top</a>
      </div>
      <p></p>

      
        <h3 id="proto.ConsensusTopicInfo">ConsensusTopicInfo</h3>
        <p>Current state of a topic.</p>

        
          <table class="field-table">
            <thead>
              <tr><td>Field</td><td>Type</td><td>Label</td><td>Description</td></tr>
            </thead>
            <tbody>
              
                <tr>
                  <td>memo</td>
                  <td><a href="#string">string</a></td>
                  <td></td>
                  <td><p>Short publicly visible memo about the topic. No guarantee of uniqueness. </p></td>
                </tr>
              
                <tr>
                  <td>runningHash</td>
                  <td><a href="#bytes">bytes</a></td>
                  <td></td>
                  <td><p>When a topic is created, its running hash is initialized to 48 bytes of binary zeros.
For each submitted message, the topic&#39;s running hash is then updated to the output
of a particular SHA-384 digest whose input data include the previous running hash.

See the TransactionReceipt.proto documentation for an exact description of the
data included in the SHA-384 digest used for the update. </p></td>
                </tr>
              
                <tr>
                  <td>sequenceNumber</td>
                  <td><a href="#uint64">uint64</a></td>
                  <td></td>
                  <td><p>Sequence number (starting at 1 for the first submitMessage) of messages on the topic. </p></td>
                </tr>
              
                <tr>
                  <td>expirationTime</td>
                  <td><a href="#proto.Timestamp">Timestamp</a></td>
                  <td></td>
                  <td><p>Effective consensus timestamp at (and after) which submitMessage calls will no longer succeed on the topic
and the topic will expire and after AUTORENEW_GRACE_PERIOD be automatically deleted. </p></td>
                </tr>
              
                <tr>
                  <td>adminKey</td>
                  <td><a href="#proto.Key">Key</a></td>
                  <td></td>
                  <td><p>Access control for update/delete of the topic. Null if there is no key. </p></td>
                </tr>
              
                <tr>
                  <td>submitKey</td>
                  <td><a href="#proto.Key">Key</a></td>
                  <td></td>
                  <td><p>Access control for ConsensusService.submitMessage. Null if there is no key. </p></td>
                </tr>
              
                <tr>
                  <td>autoRenewPeriod</td>
                  <td><a href="#proto.Duration">Duration</a></td>
                  <td></td>
                  <td><p> </p></td>
                </tr>
              
                <tr>
                  <td>autoRenewAccount</td>
                  <td><a href="#proto.AccountID">AccountID</a></td>
                  <td></td>
                  <td><p>Null if there is no autoRenewAccount. </p></td>
                </tr>
              
            </tbody>
          </table>

          

        
      

      

      

      
    
      
      <div class="file-heading">
        <h2 id="ConsensusUpdateTopic.proto">ConsensusUpdateTopic.proto</h2><a href="#title">Top</a>
      </div>
      <p></p>

      
        <h3 id="proto.ConsensusUpdateTopicTransactionBody">ConsensusUpdateTopicTransactionBody</h3>
        <p>All fields left null will not be updated.</p><p>See [ConsensusService.updateTopic()](#proto.ConsensusService)</p>

        
          <table class="field-table">
            <thead>
              <tr><td>Field</td><td>Type</td><td>Label</td><td>Description</td></tr>
            </thead>
            <tbody>
              
                <tr>
                  <td>topicID</td>
                  <td><a href="#proto.TopicID">TopicID</a></td>
                  <td></td>
                  <td><p> </p></td>
                </tr>
              
                <tr>
                  <td>memo</td>
                  <td><a href="#google.protobuf.StringValue">google.protobuf.StringValue</a></td>
                  <td></td>
                  <td><p>Short publicly visible memo about the topic. No guarantee of uniqueness. Null for &#34;do not update&#34;. </p></td>
                </tr>
              
                <tr>
                  <td>expirationTime</td>
                  <td><a href="#proto.Timestamp">Timestamp</a></td>
                  <td></td>
                  <td><p>Effective consensus timestamp at (and after) which all consensus transactions and queries will fail.
The expirationTime may be no longer than MAX_AUTORENEW_PERIOD (8000001 seconds) from the consensus timestamp of
this transaction.
On topics with no adminKey, extending the expirationTime is the only updateTopic option allowed on the topic.
If unspecified, no change. </p></td>
                </tr>
              
                <tr>
                  <td>adminKey</td>
                  <td><a href="#proto.Key">Key</a></td>
                  <td></td>
                  <td><p>Access control for update/delete of the topic.
If unspecified, no change.
If empty keyList - the adminKey is cleared. </p></td>
                </tr>
              
                <tr>
                  <td>submitKey</td>
                  <td><a href="#proto.Key">Key</a></td>
                  <td></td>
                  <td><p>Access control for ConsensusService.submitMessage.
If unspecified, no change.
If empty keyList - the submitKey is cleared. </p></td>
                </tr>
              
                <tr>
                  <td>autoRenewPeriod</td>
                  <td><a href="#proto.Duration">Duration</a></td>
                  <td></td>
                  <td><p>The amount of time to extend the topic&#39;s lifetime automatically at expirationTime if the autoRenewAccount is
configured and has funds (once autoRenew functionality is supported by HAPI).
Limited to between MIN_AUTORENEW_PERIOD (6999999 seconds) and MAX_AUTORENEW_PERIOD (8000001 seconds) by
servers-side configuration (which may change).
If unspecified, no change. </p></td>
                </tr>
              
                <tr>
                  <td>autoRenewAccount</td>
                  <td><a href="#proto.AccountID">AccountID</a></td>
                  <td></td>
                  <td><p>Optional account to be used at the topic&#39;s expirationTime to extend the life of the topic.
Once autoRenew functionality is supported by HAPI, the topic lifetime will be extended up to a maximum of the
autoRenewPeriod or however long the topic can be extended using all funds on the account (whichever is the
smaller duration/amount).
If specified as the default value (0.0.0), the autoRenewAccount will be removed.
If unspecified, no change. </p></td>
                </tr>
              
            </tbody>
          </table>

          

        
      

      

      

      
    
      
      <div class="file-heading">
        <h2 id="ContractCall.proto">ContractCall.proto</h2><a href="#title">Top</a>
      </div>
      <p></p>

      
        <h3 id="proto.ContractCallTransactionBody">ContractCallTransactionBody</h3>
        <p></p>

        
          <table class="field-table">
            <thead>
              <tr><td>Field</td><td>Type</td><td>Label</td><td>Description</td></tr>
            </thead>
            <tbody>
              
                <tr>
                  <td>contractID</td>
                  <td><a href="#proto.ContractID">ContractID</a></td>
                  <td></td>
                  <td><p>the contract instance to call, in the format used in transactions </p></td>
                </tr>
              
                <tr>
                  <td>gas</td>
                  <td><a href="#int64">int64</a></td>
                  <td></td>
                  <td><p>the maximum amount of gas to use for the call </p></td>
                </tr>
              
                <tr>
                  <td>amount</td>
                  <td><a href="#int64">int64</a></td>
                  <td></td>
                  <td><p>number of tinybars sent (the function must be payable if this is nonzero) </p></td>
                </tr>
              
                <tr>
                  <td>functionParameters</td>
                  <td><a href="#bytes">bytes</a></td>
                  <td></td>
                  <td><p>which function to call, and the parameters to pass to the function </p></td>
                </tr>
              
            </tbody>
          </table>

          

        
      

      

      

      
    
      
      <div class="file-heading">
        <h2 id="ContractCallLocal.proto">ContractCallLocal.proto</h2><a href="#title">Top</a>
      </div>
      <p></p>

      
        <h3 id="proto.ContractCallLocalQuery">ContractCallLocalQuery</h3>
        <p>Call a function of the given smart contract instance, giving it functionParameters as its inputs.</p><p>This is performed locally on the particular node that the client is communicating with.</p><p>It cannot change the state of the contract instance (and so, cannot spend anything from the instance's cryptocurrency account).</p><p>It will not have a consensus timestamp. It cannot generate a record or a receipt. The response will contain the output</p><p>returned by the function call.  This is useful for calling getter functions, which purely read the state and don't change it.</p><p>It is faster and cheaper than a normal call, because it is purely local to a single  node.</p><p>Unlike a ContractCall transaction, the node will consume the entire amount of provided gas in determining</p><p>the fee for this query.</p>

        
          <table class="field-table">
            <thead>
              <tr><td>Field</td><td>Type</td><td>Label</td><td>Description</td></tr>
            </thead>
            <tbody>
              
                <tr>
                  <td>header</td>
                  <td><a href="#proto.QueryHeader">QueryHeader</a></td>
                  <td></td>
                  <td><p>standard info sent from client to node, including the signed payment, and what kind of response is requested (cost, state proof, both, or neither). The payment must cover the fees and all of the gas offered. </p></td>
                </tr>
              
                <tr>
                  <td>contractID</td>
                  <td><a href="#proto.ContractID">ContractID</a></td>
                  <td></td>
                  <td><p>the contract instance to call, in the format used in transactions </p></td>
                </tr>
              
                <tr>
                  <td>gas</td>
                  <td><a href="#int64">int64</a></td>
                  <td></td>
                  <td><p>The amount of gas to use for the call; all of the gas offered will be used and charged a corresponding fee </p></td>
                </tr>
              
                <tr>
                  <td>functionParameters</td>
                  <td><a href="#bytes">bytes</a></td>
                  <td></td>
                  <td><p>which function to call, and the parameters to pass to the function </p></td>
                </tr>
              
                <tr>
                  <td>maxResultSize</td>
                  <td><a href="#int64">int64</a></td>
                  <td></td>
                  <td><p>max number of bytes that the result might include. The run will fail if it would have returned more than this number of bytes. </p></td>
                </tr>
              
            </tbody>
          </table>

          

        
      
        <h3 id="proto.ContractCallLocalResponse">ContractCallLocalResponse</h3>
        <p>Response when the client sends the node ContractCallLocalQuery</p>

        
          <table class="field-table">
            <thead>
              <tr><td>Field</td><td>Type</td><td>Label</td><td>Description</td></tr>
            </thead>
            <tbody>
              
                <tr>
                  <td>header</td>
                  <td><a href="#proto.ResponseHeader">ResponseHeader</a></td>
                  <td></td>
                  <td><p>standard response from node to client, including the requested fields: cost, or state proof, or both, or neither </p></td>
                </tr>
              
                <tr>
                  <td>functionResult</td>
                  <td><a href="#proto.ContractFunctionResult">ContractFunctionResult</a></td>
                  <td></td>
                  <td><p>the value returned by the function (if it completed and didn&#39;t fail) </p></td>
                </tr>
              
            </tbody>
          </table>

          

        
      
        <h3 id="proto.ContractFunctionResult">ContractFunctionResult</h3>
        <p>The result returned by a call to a smart contract function. This is part of the response to a ContractCallLocal query, and is in the record for a ContractCall or ContractCreateInstance transaction. The ContractCreateInstance transaction record has the results of the call to the constructor.</p>

        
          <table class="field-table">
            <thead>
              <tr><td>Field</td><td>Type</td><td>Label</td><td>Description</td></tr>
            </thead>
            <tbody>
              
                <tr>
                  <td>contractID</td>
                  <td><a href="#proto.ContractID">ContractID</a></td>
                  <td></td>
                  <td><p>the smart contract instance whose function was called </p></td>
                </tr>
              
                <tr>
                  <td>contractCallResult</td>
                  <td><a href="#bytes">bytes</a></td>
                  <td></td>
                  <td><p>the result returned by the function </p></td>
                </tr>
              
                <tr>
                  <td>errorMessage</td>
                  <td><a href="#string">string</a></td>
                  <td></td>
                  <td><p>message In case there was an error during smart contract execution </p></td>
                </tr>
              
                <tr>
                  <td>bloom</td>
                  <td><a href="#bytes">bytes</a></td>
                  <td></td>
                  <td><p>bloom filter for record </p></td>
                </tr>
              
                <tr>
                  <td>gasUsed</td>
                  <td><a href="#uint64">uint64</a></td>
                  <td></td>
                  <td><p>units of gas used to execute contract </p></td>
                </tr>
              
                <tr>
                  <td>logInfo</td>
                  <td><a href="#proto.ContractLoginfo">ContractLoginfo</a></td>
                  <td>repeated</td>
                  <td><p>the log info for events returned by the function </p></td>
                </tr>
              
                <tr>
                  <td>createdContractIDs</td>
                  <td><a href="#proto.ContractID">ContractID</a></td>
                  <td>repeated</td>
                  <td><p>the list of smart contracts that were created by the function call </p></td>
                </tr>
              
            </tbody>
          </table>

          

        
      
        <h3 id="proto.ContractLoginfo">ContractLoginfo</h3>
        <p>The log information for an event returned by a smart contract function call. One function call may return several such events.</p>

        
          <table class="field-table">
            <thead>
              <tr><td>Field</td><td>Type</td><td>Label</td><td>Description</td></tr>
            </thead>
            <tbody>
              
                <tr>
                  <td>contractID</td>
                  <td><a href="#proto.ContractID">ContractID</a></td>
                  <td></td>
                  <td><p>address of a contract that emitted the event </p></td>
                </tr>
              
                <tr>
                  <td>bloom</td>
                  <td><a href="#bytes">bytes</a></td>
                  <td></td>
                  <td><p>bloom filter for a particular log </p></td>
                </tr>
              
                <tr>
                  <td>topic</td>
                  <td><a href="#bytes">bytes</a></td>
                  <td>repeated</td>
                  <td><p>topics of a particular event </p></td>
                </tr>
              
                <tr>
                  <td>data</td>
                  <td><a href="#bytes">bytes</a></td>
                  <td></td>
                  <td><p>event data </p></td>
                </tr>
              
            </tbody>
          </table>

          

        
      

      

      

      
    
      
      <div class="file-heading">
        <h2 id="ContractCreate.proto">ContractCreate.proto</h2><a href="#title">Top</a>
      </div>
      <p></p>

      
        <h3 id="proto.ContractCreateTransactionBody">ContractCreateTransactionBody</h3>
        <p>Start a new smart contract instance. After the instance is created, the ContractID for it is in the receipt, and can be</p><p>retrieved by the Record or with a GetByKey query. The instance will run the bytecode stored in a previously created</p><p>file, referenced either by FileID or by the transaction ID of the transaction that created the file</p><p>The constructor will be executed using the given amount of gas, and any unspent gas will be refunded to the paying account. Constructor inputs come from the given constructorParameters.</p><p>The instance will exist for autoRenewPeriod seconds. When that is reached, it will renew itself for another autoRenewPeriod seconds by charging its associated cryptocurrency account (which it creates here). If it has insufficient cryptocurrency to extend that long, it will extend as long as it can. If its balance is zero, the instance will be deleted.</p><p>A smart contract instance normally enforces rules, so "the code is law". For example, an ERC-20 contract prevents a transfer from being undone without a signature by the recipient of the transfer. This is always enforced if the contract instance was created with the adminKeys being null. But for some uses, it might be desirable to create something like an ERC-20 contract that has a specific group of trusted individuals who can act as a "supreme court" with the ability to override the normal operation, when a sufficient number of them agree to do so. If adminKeys is not null, then they can sign a transaction that can change the state of the smart contract in arbitrary ways, such as to reverse a transaction that violates some standard of behavior that is not covered by the code itself. The admin keys can also be used to change the autoRenewPeriod, and change the adminKeys field itself. The API currently does not implement this ability. But it does allow the adminKeys field to be set and queried, and will in the future implement such admin abilities for any instance that has a non-null adminKeys.</p><p>If this constructor stores information, it is charged gas to store it. There is a fee in hbars to maintain that storage until the expiration time, and that fee is added as part of the transaction fee.</p><p>An entity (account, file, or smart contract instance) must be created in a particular realm. If the realmID is left null, then a new realm will be created with the given admin key. If a new realm has a null adminKey, then anyone can create/modify/delete entities in that realm. But if an admin key is given, then any transaction to create/modify/delete an entity in that realm must be signed by that key, though anyone can still call functions on smart contract instances that exist in that realm. A realm ceases to exist when everything within it has expired and no longer exists.</p><p>The current API ignores shardID, realmID, and newRealmAdminKey, and creates everything in shard 0 and realm 0, with a null key. Future versions of the API will support multiple realms and multiple shards.</p><p>The optional memo field can contain a string whose length is up to 100 bytes. That is the size after Unicode NFD then UTF-8 conversion. This field can be used to describe the smart contract. It could also be used for other purposes. One recommended purpose is to hold a hexadecimal string that is the SHA-384 hash of a PDF file containing a human-readable legal contract. Then, if the admin keys are the public keys of human arbitrators, they can use that legal document to guide their decisions during a binding arbitration tribunal, convened to consider any changes to the smart contract in the future. The memo field can only be changed using the admin keys. If there are no admin keys, then it cannot be changed after the smart contract is created.</p>

        
          <table class="field-table">
            <thead>
              <tr><td>Field</td><td>Type</td><td>Label</td><td>Description</td></tr>
            </thead>
            <tbody>
              
                <tr>
                  <td>fileID</td>
                  <td><a href="#proto.FileID">FileID</a></td>
                  <td></td>
                  <td><p>the file containing the smart contract byte code. A copy will be made and held by the contract instance, and have the same expiration time as the instance. The file is referenced one of two ways: </p></td>
                </tr>
              
                <tr>
                  <td>adminKey</td>
                  <td><a href="#proto.Key">Key</a></td>
                  <td></td>
                  <td><p>the state of the instance and its fields can be modified arbitrarily if this key signs a transaction to modify it. If this is null, then such modifications are not possible, and there is no administrator that can override the normal operation of this smart contract instance. Note that if it is created with no admin keys, then there is no administrator to authorize changing the admin keys, so there can never be any admin keys for that instance. </p></td>
                </tr>
              
                <tr>
                  <td>gas</td>
                  <td><a href="#int64">int64</a></td>
                  <td></td>
                  <td><p>gas to run the constructor </p></td>
                </tr>
              
                <tr>
                  <td>initialBalance</td>
                  <td><a href="#int64">int64</a></td>
                  <td></td>
                  <td><p>initial number of tinybars to put into the cryptocurrency account associated with and owned by the smart contract </p></td>
                </tr>
              
                <tr>
                  <td>proxyAccountID</td>
                  <td><a href="#proto.AccountID">AccountID</a></td>
                  <td></td>
                  <td><p>ID of the account to which this account is proxy staked. If proxyAccountID is null, or is an invalid account, or is an account that isn&#39;t a node, then this account is automatically proxy staked to a node chosen by the network, but without earning payments. If the proxyAccountID account refuses to accept proxy staking , or if it is not currently running a node, then it will behave as if  proxyAccountID was null. </p></td>
                </tr>
              
                <tr>
                  <td>autoRenewPeriod</td>
                  <td><a href="#proto.Duration">Duration</a></td>
                  <td></td>
                  <td><p>the instance will charge its account every this many seconds to renew for this long </p></td>
                </tr>
              
                <tr>
                  <td>constructorParameters</td>
                  <td><a href="#bytes">bytes</a></td>
                  <td></td>
                  <td><p>parameters to pass to the constructor </p></td>
                </tr>
              
                <tr>
                  <td>shardID</td>
                  <td><a href="#proto.ShardID">ShardID</a></td>
                  <td></td>
                  <td><p>shard in which to create this </p></td>
                </tr>
              
                <tr>
                  <td>realmID</td>
                  <td><a href="#proto.RealmID">RealmID</a></td>
                  <td></td>
                  <td><p>realm in which to create this (leave this null to create a new realm) </p></td>
                </tr>
              
                <tr>
                  <td>newRealmAdminKey</td>
                  <td><a href="#proto.Key">Key</a></td>
                  <td></td>
                  <td><p>if realmID is null, then this the admin key for the new realm that will be created </p></td>
                </tr>
              
                <tr>
                  <td>memo</td>
                  <td><a href="#string">string</a></td>
                  <td></td>
                  <td><p>the memo that was submitted as part of the contract (max 100 bytes) </p></td>
                </tr>
              
            </tbody>
          </table>

          

        
      

      

      

      
    
      
      <div class="file-heading">
        <h2 id="ContractDelete.proto">ContractDelete.proto</h2><a href="#title">Top</a>
      </div>
      <p></p>

      
        <h3 id="proto.ContractDeleteTransactionBody">ContractDeleteTransactionBody</h3>
        <p>At consensus, marks a contract as deleted and transfers its remaining hBars, if any, to a designated receiver. After a contract is deleted, it can no longer be called.</p><p>If the target contract is immutable (that is, was created without an admin key), then this transaction resolves to MODIFYING_IMMUTABLE_CONTRACT.</p><p>--- Signing Requirements ---</p><p>1. The admin key of the target contract must sign.</p><p>2. If the transfer account or contract has receiverSigRequired, its associated key must also sign.</p>

        
          <table class="field-table">
            <thead>
              <tr><td>Field</td><td>Type</td><td>Label</td><td>Description</td></tr>
            </thead>
            <tbody>
              
                <tr>
                  <td>contractID</td>
                  <td><a href="#proto.ContractID">ContractID</a></td>
                  <td></td>
                  <td><p>The id of the contract to be deleted </p></td>
                </tr>
              
                <tr>
                  <td>transferAccountID</td>
                  <td><a href="#proto.AccountID">AccountID</a></td>
                  <td></td>
                  <td><p>The id of an account to receive any remaining hBars from the deleted contract </p></td>
                </tr>
              
                <tr>
                  <td>transferContractID</td>
                  <td><a href="#proto.ContractID">ContractID</a></td>
                  <td></td>
                  <td><p>The id of a contract to receive any remaining hBars from the deleted contract </p></td>
                </tr>
              
            </tbody>
          </table>

          

        
      

      

      

      
    
      
      <div class="file-heading">
        <h2 id="ContractGetBytecode.proto">ContractGetBytecode.proto</h2><a href="#title">Top</a>
      </div>
      <p></p>

      
        <h3 id="proto.ContractGetBytecodeQuery">ContractGetBytecodeQuery</h3>
        <p>Get the bytecode for a smart contract instance</p>

        
          <table class="field-table">
            <thead>
              <tr><td>Field</td><td>Type</td><td>Label</td><td>Description</td></tr>
            </thead>
            <tbody>
              
                <tr>
                  <td>header</td>
                  <td><a href="#proto.QueryHeader">QueryHeader</a></td>
                  <td></td>
                  <td><p>standard info sent from client to node, including the signed payment, and what kind of response is requested (cost, state proof, both, or neither). </p></td>
                </tr>
              
                <tr>
                  <td>contractID</td>
                  <td><a href="#proto.ContractID">ContractID</a></td>
                  <td></td>
                  <td><p>the contract for which information is requested </p></td>
                </tr>
              
            </tbody>
          </table>

          

        
      
        <h3 id="proto.ContractGetBytecodeResponse">ContractGetBytecodeResponse</h3>
        <p>Response when the client sends the node ContractGetBytecodeQuery</p>

        
          <table class="field-table">
            <thead>
              <tr><td>Field</td><td>Type</td><td>Label</td><td>Description</td></tr>
            </thead>
            <tbody>
              
                <tr>
                  <td>header</td>
                  <td><a href="#proto.ResponseHeader">ResponseHeader</a></td>
                  <td></td>
                  <td><p>standard response from node to client, including the requested fields: cost, or state proof, or both, or neither </p></td>
                </tr>
              
                <tr>
                  <td>bytecode</td>
                  <td><a href="#bytes">bytes</a></td>
                  <td></td>
                  <td><p>the bytecode </p></td>
                </tr>
              
            </tbody>
          </table>

          

        
      

      

      

      
    
      
      <div class="file-heading">
        <h2 id="ContractGetInfo.proto">ContractGetInfo.proto</h2><a href="#title">Top</a>
      </div>
      <p></p>

      
        <h3 id="proto.ContractGetInfoQuery">ContractGetInfoQuery</h3>
        <p>Get information about a smart contract instance. This includes the account that it uses, the file containing its bytecode, and the time when it will expire.</p>

        
          <table class="field-table">
            <thead>
              <tr><td>Field</td><td>Type</td><td>Label</td><td>Description</td></tr>
            </thead>
            <tbody>
              
                <tr>
                  <td>header</td>
                  <td><a href="#proto.QueryHeader">QueryHeader</a></td>
                  <td></td>
                  <td><p>standard info sent from client to node, including the signed payment, and what kind of response is requested (cost, state proof, both, or neither). </p></td>
                </tr>
              
                <tr>
                  <td>contractID</td>
                  <td><a href="#proto.ContractID">ContractID</a></td>
                  <td></td>
                  <td><p>the contract for which information is requested </p></td>
                </tr>
              
            </tbody>
          </table>

          

        
      
        <h3 id="proto.ContractGetInfoResponse">ContractGetInfoResponse</h3>
        <p>Response when the client sends the node ContractGetInfoQuery</p>

        
          <table class="field-table">
            <thead>
              <tr><td>Field</td><td>Type</td><td>Label</td><td>Description</td></tr>
            </thead>
            <tbody>
              
                <tr>
                  <td>header</td>
                  <td><a href="#proto.ResponseHeader">ResponseHeader</a></td>
                  <td></td>
                  <td><p>standard response from node to client, including the requested fields: cost, or state proof, or both, or neither </p></td>
                </tr>
              
                <tr>
                  <td>contractInfo</td>
                  <td><a href="#proto.ContractGetInfoResponse.ContractInfo">ContractGetInfoResponse.ContractInfo</a></td>
                  <td></td>
                  <td><p>the information about this contract instance (a state proof can be generated for this) </p></td>
                </tr>
              
            </tbody>
          </table>

          

        
      
        <h3 id="proto.ContractGetInfoResponse.ContractInfo">ContractGetInfoResponse.ContractInfo</h3>
        <p></p>

        
          <table class="field-table">
            <thead>
              <tr><td>Field</td><td>Type</td><td>Label</td><td>Description</td></tr>
            </thead>
            <tbody>
              
                <tr>
                  <td>contractID</td>
                  <td><a href="#proto.ContractID">ContractID</a></td>
                  <td></td>
                  <td><p>ID of the contract instance, in the format used in transactions </p></td>
                </tr>
              
                <tr>
                  <td>accountID</td>
                  <td><a href="#proto.AccountID">AccountID</a></td>
                  <td></td>
                  <td><p>ID of the cryptocurrency account owned by the contract instance, in the format used in transactions </p></td>
                </tr>
              
                <tr>
                  <td>contractAccountID</td>
                  <td><a href="#string">string</a></td>
                  <td></td>
                  <td><p>ID of both the contract instance and the cryptocurrency account owned by the contract instance, in the format used by Solidity </p></td>
                </tr>
              
                <tr>
                  <td>adminKey</td>
                  <td><a href="#proto.Key">Key</a></td>
                  <td></td>
                  <td><p>the state of the instance and its fields can be modified arbitrarily if this key signs a transaction to modify it. If this is null, then such modifications are not possible, and there is no administrator that can override the normal operation of this smart contract instance. Note that if it is created with no admin keys, then there is no administrator to authorize changing the admin keys, so there can never be any admin keys for that instance. */ </p></td>
                </tr>
              
                <tr>
                  <td>expirationTime</td>
                  <td><a href="#proto.Timestamp">Timestamp</a></td>
                  <td></td>
                  <td><p>the current time at which this contract instance (and its account) is set to expire </p></td>
                </tr>
              
                <tr>
                  <td>autoRenewPeriod</td>
                  <td><a href="#proto.Duration">Duration</a></td>
                  <td></td>
                  <td><p>the expiration time will extend every this many seconds. If there are insufficient funds, then it extends as long as possible. If the account is empty when it expires, then it is deleted. </p></td>
                </tr>
              
                <tr>
                  <td>storage</td>
                  <td><a href="#int64">int64</a></td>
                  <td></td>
                  <td><p>number of bytes of storage being used by this instance (which affects the cost to extend the expiration time) </p></td>
                </tr>
              
                <tr>
                  <td>memo</td>
                  <td><a href="#string">string</a></td>
                  <td></td>
                  <td><p>the memo associated with the contract (max 100 bytes) </p></td>
                </tr>
              
                <tr>
                  <td>balance</td>
                  <td><a href="#uint64">uint64</a></td>
                  <td></td>
                  <td><p>The current balance, in tinybars </p></td>
                </tr>
              
            </tbody>
          </table>

          

        
      

      

      

      
    
      
      <div class="file-heading">
        <h2 id="ContractGetRecords.proto">ContractGetRecords.proto</h2><a href="#title">Top</a>
      </div>
      <p></p>

      
        <h3 id="proto.ContractGetRecordsQuery">ContractGetRecordsQuery</h3>
        <p>Get all the records for a smart contract instance, for any transaction (creation or call) that occurred in the last 25 hours.</p>

        
          <table class="field-table">
            <thead>
              <tr><td>Field</td><td>Type</td><td>Label</td><td>Description</td></tr>
            </thead>
            <tbody>
              
                <tr>
                  <td>header</td>
                  <td><a href="#proto.QueryHeader">QueryHeader</a></td>
                  <td></td>
                  <td><p>Standard info sent from client to node, including the signed payment, and what kind of response is requested (cost, state proof, both, or neither). </p></td>
                </tr>
              
                <tr>
                  <td>contractID</td>
                  <td><a href="#proto.ContractID">ContractID</a></td>
                  <td></td>
                  <td><p>The smart contract instance for which the records should be retrieved </p></td>
                </tr>
              
            </tbody>
          </table>

          

        
      
        <h3 id="proto.ContractGetRecordsResponse">ContractGetRecordsResponse</h3>
        <p>Response when the client sends the node ContractGetRecordsQuery</p>

        
          <table class="field-table">
            <thead>
              <tr><td>Field</td><td>Type</td><td>Label</td><td>Description</td></tr>
            </thead>
            <tbody>
              
                <tr>
                  <td>header</td>
                  <td><a href="#proto.ResponseHeader">ResponseHeader</a></td>
                  <td></td>
                  <td><p>Standard response from node to client, including the requested fields: cost, or state proof, or both, or neither </p></td>
                </tr>
              
                <tr>
                  <td>contractID</td>
                  <td><a href="#proto.ContractID">ContractID</a></td>
                  <td></td>
                  <td><p>The smart contract instance that this record is for </p></td>
                </tr>
              
                <tr>
                  <td>records</td>
                  <td><a href="#proto.TransactionRecord">TransactionRecord</a></td>
                  <td>repeated</td>
                  <td><p>List of records, each with contractCreateResult or contractCallResult as its body </p></td>
                </tr>
              
            </tbody>
          </table>

          

        
      

      

      

      
    
      
      <div class="file-heading">
        <h2 id="ContractUpdate.proto">ContractUpdate.proto</h2><a href="#title">Top</a>
      </div>
      <p></p>

      
        <h3 id="proto.ContractUpdateTransactionBody">ContractUpdateTransactionBody</h3>
        <p>At consensus, updates the fields of a smart contract to the given values.</p><p>If no value is given for a field, that field is left unchanged on the contract. For an immutable smart contract (that is, a contract created without an adminKey), only the expirationTime may be updated; setting any other field in this case will cause the transaction status to resolve to MODIFYING_IMMUTABLE_CONTRACT.</p><p>--- Signing Requirements ---</p><p>1. Whether or not a contract has an adminKey, its expirationTime can be extended with only the transaction payer's signature.</p><p>2. Updating any other field of a mutable contract requires the adminKey's signature.</p><p>3. If the update transaction includes a new adminKey, this new key must also sign.</p>

        
          <table class="field-table">
            <thead>
              <tr><td>Field</td><td>Type</td><td>Label</td><td>Description</td></tr>
            </thead>
            <tbody>
              
                <tr>
                  <td>contractID</td>
                  <td><a href="#proto.ContractID">ContractID</a></td>
                  <td></td>
                  <td><p>The id of the contract to be updated </p></td>
                </tr>
              
                <tr>
                  <td>expirationTime</td>
                  <td><a href="#proto.Timestamp">Timestamp</a></td>
                  <td></td>
                  <td><p>The new expiry of the contract, no earlier than the current expiry (resolves to EXPIRATION_REDUCTION_NOT_ALLOWED otherwise) </p></td>
                </tr>
              
                <tr>
                  <td>adminKey</td>
                  <td><a href="#proto.Key">Key</a></td>
                  <td></td>
                  <td><p>The new key to control updates to the contract </p></td>
                </tr>
              
                <tr>
                  <td>proxyAccountID</td>
                  <td><a href="#proto.AccountID">AccountID</a></td>
                  <td></td>
                  <td><p>(NOT YET IMPLEMENTED) The new id of the account to which the contract is proxy staked </p></td>
                </tr>
              
                <tr>
                  <td>autoRenewPeriod</td>
                  <td><a href="#proto.Duration">Duration</a></td>
                  <td></td>
                  <td><p>(NOT YET IMPLEMENTED) The new interval at which the contract will pay to extend its expiry (by the same interval) </p></td>
                </tr>
              
                <tr>
                  <td>fileID</td>
                  <td><a href="#proto.FileID">FileID</a></td>
                  <td></td>
                  <td><p>The new id of the file asserted to contain the bytecode of the Solidity transaction that created this contract </p></td>
                </tr>
              
                <tr>
                  <td>memo</td>
                  <td><a href="#string">string</a></td>
                  <td></td>
                  <td><p>The new contract memo, assumed to be Unicode encoded with UTF-8 (at most 100 bytes) </p></td>
                </tr>
              
            </tbody>
          </table>

          

        
      

      

      

      
    
      
      <div class="file-heading">
        <h2 id="CryptoAddLiveHash.proto">CryptoAddLiveHash.proto</h2><a href="#title">Top</a>
      </div>
      <p></p>

      
        <h3 id="proto.CryptoAddLiveHashTransactionBody">CryptoAddLiveHashTransactionBody</h3>
        <p>At consensus, attaches the given livehash to the given account.</p><p>The hash can be deleted by the key controlling the account, or by any of the keys associated to the livehash.</p><p>Hence livehashes provide a revocation service for their implied credentials; for example,</p><p>when an authority grants a credential to the account, the account owner will cosign with the authority (or authorities)</p><p>to attach a hash of the credential to the account---hence proving the grant. If the credential is revoked, then any of</p><p>the authorities may delete it (or the account owner). In this way, the livehash mechanism acts as a revocation service.</p><p>An account cannot have two identical livehashes associated. To modify the list of keys in a livehash, the</p><p>livehash should first be deleted, then recreated with a new list of keys.</p>

        
          <table class="field-table">
            <thead>
              <tr><td>Field</td><td>Type</td><td>Label</td><td>Description</td></tr>
            </thead>
            <tbody>
              
                <tr>
                  <td>liveHash</td>
                  <td><a href="#proto.LiveHash">LiveHash</a></td>
                  <td></td>
                  <td><p>A hash of some credential or certificate, along with the keys of the entities that asserted it validity </p></td>
                </tr>
              
            </tbody>
          </table>

          

        
      
        <h3 id="proto.LiveHash">LiveHash</h3>
        <p>A hash---presumably of some kind of credential or certificate---along with a list of keys, each of which may be either a primitive or a threshold key.</p>

        
          <table class="field-table">
            <thead>
              <tr><td>Field</td><td>Type</td><td>Label</td><td>Description</td></tr>
            </thead>
            <tbody>
              
                <tr>
                  <td>accountId</td>
                  <td><a href="#proto.AccountID">AccountID</a></td>
                  <td></td>
                  <td><p>The account to which the livehash is attached </p></td>
                </tr>
              
                <tr>
                  <td>hash</td>
                  <td><a href="#bytes">bytes</a></td>
                  <td></td>
                  <td><p>The SHA-384 hash of a credential or certificate </p></td>
                </tr>
              
                <tr>
                  <td>keys</td>
                  <td><a href="#proto.KeyList">KeyList</a></td>
                  <td></td>
                  <td><p>A list of keys (primitive or threshold), all of which must sign to attach the livehash to an account, and any one of which can later delete it. </p></td>
                </tr>
              
                <tr>
                  <td>duration</td>
                  <td><a href="#proto.Duration">Duration</a></td>
                  <td></td>
                  <td><p>The duration for which the livehash will remain valid </p></td>
                </tr>
              
            </tbody>
          </table>

          

        
      

      

      

      
    
      
      <div class="file-heading">
        <h2 id="CryptoCreate.proto">CryptoCreate.proto</h2><a href="#title">Top</a>
      </div>
      <p></p>

      
        <h3 id="proto.CryptoCreateTransactionBody">CryptoCreateTransactionBody</h3>
        <p>Create a new account. After the account is created, the AccountID for it is in the receipt. It can also be retrieved with a GetByKey query. Threshold values can be defined, and records are generated and stored for 25 hours for any transfer that exceeds the thresholds. This account is charged for each record generated, so the thresholds are useful for limiting record generation to happen only for large transactions.</p><p>The Key field is the key used to sign transactions for this account. If the account has receiverSigRequired set to true, then all cryptocurrency transfers must be signed by this account's key, both for transfers in and out. If it is false, then only transfers out have to be signed by it. When the account is created, the payer account is charged enough hbars so that the new account will not expire for the next autoRenewPeriod seconds. When it reaches the expiration time, the new account will then be automatically charged to renew for another autoRenewPeriod seconds. If it does not have enough hbars to renew for that long, then the remaining hbars are used to extend its expiration as long as possible. If it is has a zero balance when it expires, then it is deleted. This transaction must be signed by the payer account. If receiverSigRequired is false, then the transaction does not have to be signed by the keys in the keys field. If it is true, then it must be signed by them, in addition to the keys of the payer account.</p><p>An entity (account, file, or smart contract instance) must be created in a particular realm. If the realmID is left null, then a new realm will be created with the given admin key. If a new realm has a null adminKey, then anyone can create/modify/delete entities in that realm. But if an admin key is given, then any transaction to create/modify/delete an entity in that realm must be signed by that key, though anyone can still call functions on smart contract instances that exist in that realm. A realm ceases to exist when everything within it has expired and no longer exists.</p><p>The current API ignores shardID, realmID, and newRealmAdminKey, and creates everything in shard 0 and realm 0, with a null key. Future versions of the API will support multiple realms and multiple shards.</p>

        
          <table class="field-table">
            <thead>
              <tr><td>Field</td><td>Type</td><td>Label</td><td>Description</td></tr>
            </thead>
            <tbody>
              
                <tr>
                  <td>key</td>
                  <td><a href="#proto.Key">Key</a></td>
                  <td></td>
                  <td><p>The key that must sign each transfer out of the account. If receiverSigRequired is true, then it must also sign any transfer into the account. </p></td>
                </tr>
              
                <tr>
                  <td>initialBalance</td>
                  <td><a href="#uint64">uint64</a></td>
                  <td></td>
                  <td><p>The initial number of tinybars to put into the account </p></td>
                </tr>
              
                <tr>
                  <td>proxyAccountID</td>
                  <td><a href="#proto.AccountID">AccountID</a></td>
                  <td></td>
                  <td><p>ID of the account to which this account is proxy staked. If proxyAccountID is null, or is an invalid account, or is an account that isn&#39;t a node, then this account is automatically proxy staked to a node chosen by the network, but without earning payments. If the proxyAccountID account refuses to accept proxy staking , or if it is not currently running a node, then it will behave as if proxyAccountID was null. </p></td>
                </tr>
              
                <tr>
                  <td>sendRecordThreshold</td>
                  <td><a href="#uint64">uint64</a></td>
                  <td></td>
                  <td><p>[Deprecated]. The threshold amount (in tinybars) for which an account record is created for any send/withdraw transaction </p></td>
                </tr>
              
                <tr>
                  <td>receiveRecordThreshold</td>
                  <td><a href="#uint64">uint64</a></td>
                  <td></td>
                  <td><p>[Deprecated]. The threshold amount (in tinybars) for which an account record is created for any receive/deposit transaction </p></td>
                </tr>
              
                <tr>
                  <td>receiverSigRequired</td>
                  <td><a href="#bool">bool</a></td>
                  <td></td>
                  <td><p>If true, this account&#39;s key must sign any transaction depositing into this account (in addition to all withdrawals) </p></td>
                </tr>
              
                <tr>
                  <td>autoRenewPeriod</td>
                  <td><a href="#proto.Duration">Duration</a></td>
                  <td></td>
                  <td><p>The account is charged to extend its expiration date every this many seconds. If it doesn&#39;t have enough balance, it extends as long as possible. If it is empty when it expires, then it is deleted. </p></td>
                </tr>
              
                <tr>
                  <td>shardID</td>
                  <td><a href="#proto.ShardID">ShardID</a></td>
                  <td></td>
                  <td><p>The shard in which this account is created </p></td>
                </tr>
              
                <tr>
                  <td>realmID</td>
                  <td><a href="#proto.RealmID">RealmID</a></td>
                  <td></td>
                  <td><p>The realm in which this account is created (leave this null to create a new realm) </p></td>
                </tr>
              
                <tr>
                  <td>newRealmAdminKey</td>
                  <td><a href="#proto.Key">Key</a></td>
                  <td></td>
                  <td><p>If realmID is null, then this the admin key for the new realm that will be created </p></td>
                </tr>
              
            </tbody>
          </table>

          
            
            
            <h4>Fields with deprecated option</h4>
            <table>
              <thead>
                <tr>
                  <td>Name</td>
                  <td>Option</td>
                </tr>
              </thead>
              <tbody>
              
                <tr>
                  <td>sendRecordThreshold</td>
                  <td><p>true</p></td>
                </tr>
              
                <tr>
                  <td>receiveRecordThreshold</td>
                  <td><p>true</p></td>
                </tr>
              
              </tbody>
            </table>
            
          

        
      

      

      

      
    
      
      <div class="file-heading">
        <h2 id="CryptoDelete.proto">CryptoDelete.proto</h2><a href="#title">Top</a>
      </div>
      <p></p>

      
        <h3 id="proto.CryptoDeleteTransactionBody">CryptoDeleteTransactionBody</h3>
        <p>Mark an account as deleted, moving all its current hbars to another account. It will remain in the ledger, marked as deleted, until it expires. Transfers into it a deleted account fail. But a deleted account can still have its expiration extended in the normal way.</p>

        
          <table class="field-table">
            <thead>
              <tr><td>Field</td><td>Type</td><td>Label</td><td>Description</td></tr>
            </thead>
            <tbody>
              
                <tr>
                  <td>transferAccountID</td>
                  <td><a href="#proto.AccountID">AccountID</a></td>
                  <td></td>
                  <td><p>The account ID which will receive all remaining hbars </p></td>
                </tr>
              
                <tr>
                  <td>deleteAccountID</td>
                  <td><a href="#proto.AccountID">AccountID</a></td>
                  <td></td>
                  <td><p>The account ID which should be deleted </p></td>
                </tr>
              
            </tbody>
          </table>

          

        
      

      

      

      
    
      
      <div class="file-heading">
        <h2 id="CryptoDeleteLiveHash.proto">CryptoDeleteLiveHash.proto</h2><a href="#title">Top</a>
      </div>
      <p></p>

      
        <h3 id="proto.CryptoDeleteLiveHashTransactionBody">CryptoDeleteLiveHashTransactionBody</h3>
        <p>At consensus, deletes a livehash associated to the given account. The transaction must be signed by either the key of the owning account, or at least one of the keys associated to the livehash.</p>

        
          <table class="field-table">
            <thead>
              <tr><td>Field</td><td>Type</td><td>Label</td><td>Description</td></tr>
            </thead>
            <tbody>
              
                <tr>
                  <td>accountOfLiveHash</td>
                  <td><a href="#proto.AccountID">AccountID</a></td>
                  <td></td>
                  <td><p>The account owning the livehash </p></td>
                </tr>
              
                <tr>
                  <td>liveHashToDelete</td>
                  <td><a href="#bytes">bytes</a></td>
                  <td></td>
                  <td><p>The SHA-384 livehash to delete from the account </p></td>
                </tr>
              
            </tbody>
          </table>

          

        
      

      

      

      
    
      
      <div class="file-heading">
        <h2 id="CryptoGetAccountBalance.proto">CryptoGetAccountBalance.proto</h2><a href="#title">Top</a>
      </div>
      <p></p>

      
        <h3 id="proto.CryptoGetAccountBalanceQuery">CryptoGetAccountBalanceQuery</h3>
        <p>Get the balance of a cryptocurrency account. This returns only the balance, so it is a smaller</p><p>reply than CryptoGetInfo, which returns the balance plus additional information.</p>

        
          <table class="field-table">
            <thead>
              <tr><td>Field</td><td>Type</td><td>Label</td><td>Description</td></tr>
            </thead>
            <tbody>
              
                <tr>
                  <td>header</td>
                  <td><a href="#proto.QueryHeader">QueryHeader</a></td>
                  <td></td>
                  <td><p>Standard info sent from client to node, including the signed payment, and what kind of response is requested (cost, state proof, both, or neither). </p></td>
                </tr>
              
                <tr>
                  <td>accountID</td>
                  <td><a href="#proto.AccountID">AccountID</a></td>
                  <td></td>
                  <td><p>The account ID for which information is requested </p></td>
                </tr>
              
                <tr>
                  <td>contractID</td>
                  <td><a href="#proto.ContractID">ContractID</a></td>
                  <td></td>
                  <td><p>The account ID for which information is requested </p></td>
                </tr>
              
            </tbody>
          </table>

          

        
      
        <h3 id="proto.CryptoGetAccountBalanceResponse">CryptoGetAccountBalanceResponse</h3>
        <p>Response when the client sends the node CryptoGetAccountBalanceQuery</p>

        
          <table class="field-table">
            <thead>
              <tr><td>Field</td><td>Type</td><td>Label</td><td>Description</td></tr>
            </thead>
            <tbody>
              
                <tr>
                  <td>header</td>
                  <td><a href="#proto.ResponseHeader">ResponseHeader</a></td>
                  <td></td>
                  <td><p>Standard response from node to client, including the requested fields: cost, or state proof, or both, or neither </p></td>
                </tr>
              
                <tr>
                  <td>accountID</td>
                  <td><a href="#proto.AccountID">AccountID</a></td>
                  <td></td>
                  <td><p>The account ID that is being described (this is useful with state proofs, for proving to a third party) </p></td>
                </tr>
              
                <tr>
                  <td>balance</td>
                  <td><a href="#uint64">uint64</a></td>
                  <td></td>
                  <td><p>The current balance, in tinybars </p></td>
                </tr>
              
                <tr>
                  <td>tokenBalances</td>
                  <td><a href="#proto.TokenBalance">TokenBalance</a></td>
                  <td>repeated</td>
                  <td><p>The array of tokens that the account possesses </p></td>
                </tr>
              
            </tbody>
          </table>

          

        
      
        <h3 id="proto.TokenBalance">TokenBalance</h3>
        <p>Contains information the balance of an Account in regards to the corresponding Token ID</p>

        
          <table class="field-table">
            <thead>
              <tr><td>Field</td><td>Type</td><td>Label</td><td>Description</td></tr>
            </thead>
            <tbody>
              
                <tr>
                  <td>tokenId</td>
                  <td><a href="#proto.TokenID">TokenID</a></td>
                  <td></td>
                  <td><p>The ID of the token </p></td>
                </tr>
              
                <tr>
                  <td>balance</td>
                  <td><a href="#uint64">uint64</a></td>
                  <td></td>
                  <td><p>The current token balance </p></td>
                </tr>
              
            </tbody>
          </table>

          

        
      
        <h3 id="proto.TokenBalances">TokenBalances</h3>
        <p></p>

        
          <table class="field-table">
            <thead>
              <tr><td>Field</td><td>Type</td><td>Label</td><td>Description</td></tr>
            </thead>
            <tbody>
              
                <tr>
                  <td>tokenBalances</td>
                  <td><a href="#proto.TokenBalance">TokenBalance</a></td>
                  <td>repeated</td>
                  <td><p> </p></td>
                </tr>
              
            </tbody>
          </table>

          

        
      

      

      

      
    
      
      <div class="file-heading">
        <h2 id="CryptoGetAccountRecords.proto">CryptoGetAccountRecords.proto</h2><a href="#title">Top</a>
      </div>
      <p></p>

      
        <h3 id="proto.CryptoGetAccountRecordsQuery">CryptoGetAccountRecordsQuery</h3>
        <p>Get all the records for an account for any transfers into it and out of it, that were above the threshold, during the last 25 hours.</p>

        
          <table class="field-table">
            <thead>
              <tr><td>Field</td><td>Type</td><td>Label</td><td>Description</td></tr>
            </thead>
            <tbody>
              
                <tr>
                  <td>header</td>
                  <td><a href="#proto.QueryHeader">QueryHeader</a></td>
                  <td></td>
                  <td><p>Standard info sent from client to node, including the signed payment, and what kind of response is requested (cost, state proof, both, or neither). </p></td>
                </tr>
              
                <tr>
                  <td>accountID</td>
                  <td><a href="#proto.AccountID">AccountID</a></td>
                  <td></td>
                  <td><p>The account ID for which the records should be retrieved </p></td>
                </tr>
              
            </tbody>
          </table>

          

        
      
        <h3 id="proto.CryptoGetAccountRecordsResponse">CryptoGetAccountRecordsResponse</h3>
        <p>Response when the client sends the node CryptoGetAccountRecordsQuery</p>

        
          <table class="field-table">
            <thead>
              <tr><td>Field</td><td>Type</td><td>Label</td><td>Description</td></tr>
            </thead>
            <tbody>
              
                <tr>
                  <td>header</td>
                  <td><a href="#proto.ResponseHeader">ResponseHeader</a></td>
                  <td></td>
                  <td><p>Standard response from node to client, including the requested fields: cost, or state proof, or both, or neither </p></td>
                </tr>
              
                <tr>
                  <td>accountID</td>
                  <td><a href="#proto.AccountID">AccountID</a></td>
                  <td></td>
                  <td><p>The account that this record is for </p></td>
                </tr>
              
                <tr>
                  <td>records</td>
                  <td><a href="#proto.TransactionRecord">TransactionRecord</a></td>
                  <td>repeated</td>
                  <td><p>List of records, each with CryptoRecordBody as their body </p></td>
                </tr>
              
            </tbody>
          </table>

          

        
      

      

      

      
    
      
      <div class="file-heading">
        <h2 id="CryptoGetInfo.proto">CryptoGetInfo.proto</h2><a href="#title">Top</a>
      </div>
      <p></p>

      
        <h3 id="proto.CryptoGetInfoQuery">CryptoGetInfoQuery</h3>
        <p>Get all the information about an account, including the balance. This does not get the list of account records.</p>

        
          <table class="field-table">
            <thead>
              <tr><td>Field</td><td>Type</td><td>Label</td><td>Description</td></tr>
            </thead>
            <tbody>
              
                <tr>
                  <td>header</td>
                  <td><a href="#proto.QueryHeader">QueryHeader</a></td>
                  <td></td>
                  <td><p>Standard info sent from client to node, including the signed payment, and what kind of response is requested (cost, state proof, both, or neither). </p></td>
                </tr>
              
                <tr>
                  <td>accountID</td>
                  <td><a href="#proto.AccountID">AccountID</a></td>
                  <td></td>
                  <td><p>The account ID for which information is requested </p></td>
                </tr>
              
            </tbody>
          </table>

          

        
      
        <h3 id="proto.CryptoGetInfoResponse">CryptoGetInfoResponse</h3>
        <p>Response when the client sends the node CryptoGetInfoQuery</p>

        
          <table class="field-table">
            <thead>
              <tr><td>Field</td><td>Type</td><td>Label</td><td>Description</td></tr>
            </thead>
            <tbody>
              
                <tr>
                  <td>header</td>
                  <td><a href="#proto.ResponseHeader">ResponseHeader</a></td>
                  <td></td>
                  <td><p>Standard response from node to client, including the requested fields: cost, or state proof, or both, or neither </p></td>
                </tr>
              
                <tr>
                  <td>accountInfo</td>
                  <td><a href="#proto.CryptoGetInfoResponse.AccountInfo">CryptoGetInfoResponse.AccountInfo</a></td>
                  <td></td>
                  <td><p>Info about the account (a state proof can be generated for this) </p></td>
                </tr>
              
            </tbody>
          </table>

          

        
      
        <h3 id="proto.CryptoGetInfoResponse.AccountInfo">CryptoGetInfoResponse.AccountInfo</h3>
        <p></p>

        
          <table class="field-table">
            <thead>
              <tr><td>Field</td><td>Type</td><td>Label</td><td>Description</td></tr>
            </thead>
            <tbody>
              
                <tr>
                  <td>accountID</td>
                  <td><a href="#proto.AccountID">AccountID</a></td>
                  <td></td>
                  <td><p>The account ID for which this information applies </p></td>
                </tr>
              
                <tr>
                  <td>contractAccountID</td>
                  <td><a href="#string">string</a></td>
                  <td></td>
                  <td><p>The Contract Account ID comprising of both the contract instance and the cryptocurrency account owned by the contract instance, in the format used by Solidity </p></td>
                </tr>
              
                <tr>
                  <td>deleted</td>
                  <td><a href="#bool">bool</a></td>
                  <td></td>
                  <td><p>If true, then this account has been deleted, it will disappear when it expires, and all transactions for it will fail except the transaction to extend its expiration date </p></td>
                </tr>
              
                <tr>
                  <td>proxyAccountID</td>
                  <td><a href="#proto.AccountID">AccountID</a></td>
                  <td></td>
                  <td><p>The Account ID of the account to which this is proxy staked. If proxyAccountID is null, or is an invalid account, or is an account that isn&#39;t a node, then this account is automatically proxy staked to a node chosen by the network, but without earning payments. If the proxyAccountID account refuses to accept proxy staking , or if it is not currently running a node, then it will behave as if proxyAccountID was null. </p></td>
                </tr>
              
                <tr>
                  <td>proxyReceived</td>
                  <td><a href="#int64">int64</a></td>
                  <td></td>
                  <td><p>The total number of tinybars proxy staked to this account </p></td>
                </tr>
              
                <tr>
                  <td>key</td>
                  <td><a href="#proto.Key">Key</a></td>
                  <td></td>
                  <td><p>The key for the account, which must sign in order to transfer out, or to modify the account in any way other than extending its expiration date. </p></td>
                </tr>
              
                <tr>
                  <td>balance</td>
                  <td><a href="#uint64">uint64</a></td>
                  <td></td>
                  <td><p>The current balance of account in tinybars </p></td>
                </tr>
              
                <tr>
                  <td>generateSendRecordThreshold</td>
                  <td><a href="#uint64">uint64</a></td>
                  <td></td>
                  <td><p>[Deprecated]. The threshold amount, in tinybars, at which a record is created of any transaction that decreases the balance of this account by more than the threshold </p></td>
                </tr>
              
                <tr>
                  <td>generateReceiveRecordThreshold</td>
                  <td><a href="#uint64">uint64</a></td>
                  <td></td>
                  <td><p>[Deprecated]. The threshold amount, in tinybars, at which a record is created of any transaction that increases the balance of this account by more than the threshold </p></td>
                </tr>
              
                <tr>
                  <td>receiverSigRequired</td>
                  <td><a href="#bool">bool</a></td>
                  <td></td>
                  <td><p>If true, no transaction can transfer to this account unless signed by this account&#39;s key </p></td>
                </tr>
              
                <tr>
                  <td>expirationTime</td>
                  <td><a href="#proto.Timestamp">Timestamp</a></td>
                  <td></td>
                  <td><p>The TimeStamp time at which this account is set to expire </p></td>
                </tr>
              
                <tr>
                  <td>autoRenewPeriod</td>
                  <td><a href="#proto.Duration">Duration</a></td>
                  <td></td>
                  <td><p>The duration for expiration time will extend every this many seconds. If there are insufficient funds, then it extends as long as possible. If it is empty when it expires, then it is deleted. </p></td>
                </tr>
              
                <tr>
                  <td>liveHashes</td>
                  <td><a href="#proto.LiveHash">LiveHash</a></td>
                  <td>repeated</td>
                  <td><p>All of the livehashes attached to the account (each of which is a hash along with the keys that authorized it and can delete it) </p></td>
                </tr>
              
                <tr>
                  <td>tokenRelationships</td>
                  <td><a href="#proto.TokenRelationship">TokenRelationship</a></td>
                  <td>repeated</td>
                  <td><p>All tokens related to this account </p></td>
                </tr>
              
            </tbody>
          </table>

          
            
            
            <h4>Fields with deprecated option</h4>
            <table>
              <thead>
                <tr>
                  <td>Name</td>
                  <td>Option</td>
                </tr>
              </thead>
              <tbody>
              
                <tr>
                  <td>generateSendRecordThreshold</td>
                  <td><p>true</p></td>
                </tr>
              
                <tr>
                  <td>generateReceiveRecordThreshold</td>
                  <td><p>true</p></td>
                </tr>
              
              </tbody>
            </table>
            




        <h3 id="proto.TokenRelationship">TokenRelationship</h3>
        <p>Token's information related to the given Account</p>


          <table class="field-table">
            <thead>
              <tr><td>Field</td><td>Type</td><td>Label</td><td>Description</td></tr>
            </thead>
            <tbody>

                <tr>
                  <td>tokenId</td>
                  <td><a href="#proto.TokenID">TokenID</a></td>
                  <td></td>
                  <td><p>The ID of the token </p></td>
                </tr>

                <tr>
                  <td>symbol</td>
                  <td><a href="#string">string</a></td>
                  <td></td>
                  <td><p>The Symbol of the token </p></td>
                </tr>

                <tr>
                  <td>balance</td>
                  <td><a href="#uint64">uint64</a></td>
                  <td></td>
                  <td><p>The balance that the Account holds in the smallest denomination </p></td>
                </tr>

                <tr>
                  <td>kycStatus</td>
                  <td><a href="#proto.TokenKycStatus">TokenKycStatus</a></td>
                  <td></td>
                  <td><p>The KYC status of the account (KycNotApplicable, Granted or Revoked). If the token does not have KYC key, KycNotApplicable is returned </p></td>
                </tr>

                <tr>
                  <td>freezeStatus</td>
                  <td><a href="#proto.TokenFreezeStatus">TokenFreezeStatus</a></td>
                  <td></td>
                  <td><p>The Freeze status of the account (FreezeNotApplicable, Frozen or Unfrozen). If the token does not have Freeze key, FreezeNotApplicable is returned </p></td>
                </tr>

            </tbody>
          </table>



        
      

      

      

      
    
      
      <div class="file-heading">
        <h2 id="CryptoGetLiveHash.proto">CryptoGetLiveHash.proto</h2><a href="#title">Top</a>
      </div>
      <p></p>

      
        <h3 id="proto.CryptoGetLiveHashQuery">CryptoGetLiveHashQuery</h3>
        <p>Requests a livehash associated to an account.</p>

        
          <table class="field-table">
            <thead>
              <tr><td>Field</td><td>Type</td><td>Label</td><td>Description</td></tr>
            </thead>
            <tbody>
              
                <tr>
                  <td>header</td>
                  <td><a href="#proto.QueryHeader">QueryHeader</a></td>
                  <td></td>
                  <td><p>Standard info sent from client to node, including the signed payment, and what kind of response is requested (cost, state proof, both, or neither). </p></td>
                </tr>
              
                <tr>
                  <td>accountID</td>
                  <td><a href="#proto.AccountID">AccountID</a></td>
                  <td></td>
                  <td><p>The account to which the livehash is associated </p></td>
                </tr>
              
                <tr>
                  <td>hash</td>
                  <td><a href="#bytes">bytes</a></td>
                  <td></td>
                  <td><p>The SHA-384 data in the livehash </p></td>
                </tr>
              
            </tbody>
          </table>

          

        
      
        <h3 id="proto.CryptoGetLiveHashResponse">CryptoGetLiveHashResponse</h3>
        <p>Returns the full livehash associated to an account, if it is present. Note that the only way to obtain a state proof exhibiting the absence of a livehash from an account is to retrieve a state proof of the entire account with its list of livehashes.</p>

        
          <table class="field-table">
            <thead>
              <tr><td>Field</td><td>Type</td><td>Label</td><td>Description</td></tr>
            </thead>
            <tbody>
              
                <tr>
                  <td>header</td>
                  <td><a href="#proto.ResponseHeader">ResponseHeader</a></td>
                  <td></td>
                  <td><p>Standard response from node to client, including the requested fields: cost, or state proof, or both, or neither </p></td>
                </tr>
              
                <tr>
                  <td>liveHash</td>
                  <td><a href="#proto.LiveHash">LiveHash</a></td>
                  <td></td>
                  <td><p>The livehash, if present </p></td>
                </tr>
              
            </tbody>
          </table>

          

        
      

      

      

      
    
      
      <div class="file-heading">
        <h2 id="CryptoGetStakers.proto">CryptoGetStakers.proto</h2><a href="#title">Top</a>
      </div>
      <p></p>

      
        <h3 id="proto.AllProxyStakers">AllProxyStakers</h3>
        <p>all of the accounts proxy staking to a given account, and the amounts proxy staked</p>

        
          <table class="field-table">
            <thead>
              <tr><td>Field</td><td>Type</td><td>Label</td><td>Description</td></tr>
            </thead>
            <tbody>
              
                <tr>
                  <td>accountID</td>
                  <td><a href="#proto.AccountID">AccountID</a></td>
                  <td></td>
                  <td><p>The Account ID that is being proxy staked to </p></td>
                </tr>
              
                <tr>
                  <td>proxyStaker</td>
                  <td><a href="#proto.ProxyStaker">ProxyStaker</a></td>
                  <td>repeated</td>
                  <td><p>Each of the proxy staking accounts, and the amount they are proxy staking </p></td>
                </tr>
              
            </tbody>
          </table>

          

        
      
        <h3 id="proto.CryptoGetStakersQuery">CryptoGetStakersQuery</h3>
        <p>Get all the accounts that are proxy staking to this account. For each of them, give the amount currently staked. This is not yet implemented, but will be in a future version of the API.</p>

        
          <table class="field-table">
            <thead>
              <tr><td>Field</td><td>Type</td><td>Label</td><td>Description</td></tr>
            </thead>
            <tbody>
              
                <tr>
                  <td>header</td>
                  <td><a href="#proto.QueryHeader">QueryHeader</a></td>
                  <td></td>
                  <td><p>Standard info sent from client to node, including the signed payment, and what kind of response is requested (cost, state proof, both, or neither). </p></td>
                </tr>
              
                <tr>
                  <td>accountID</td>
                  <td><a href="#proto.AccountID">AccountID</a></td>
                  <td></td>
                  <td><p>The Account ID for which the records should be retrieved </p></td>
                </tr>
              
            </tbody>
          </table>

          

        
      
        <h3 id="proto.CryptoGetStakersResponse">CryptoGetStakersResponse</h3>
        <p>Response when the client sends the node CryptoGetStakersQuery</p>

        
          <table class="field-table">
            <thead>
              <tr><td>Field</td><td>Type</td><td>Label</td><td>Description</td></tr>
            </thead>
            <tbody>
              
                <tr>
                  <td>header</td>
                  <td><a href="#proto.ResponseHeader">ResponseHeader</a></td>
                  <td></td>
                  <td><p>Standard response from node to client, including the requested fields: cost, or state proof, or both, or neither </p></td>
                </tr>
              
                <tr>
                  <td>stakers</td>
                  <td><a href="#proto.AllProxyStakers">AllProxyStakers</a></td>
                  <td></td>
                  <td><p>List of accounts proxy staking to this account, and the amount each is currently proxy staking </p></td>
                </tr>
              
            </tbody>
          </table>

          

        
      
        <h3 id="proto.ProxyStaker">ProxyStaker</h3>
        <p>information about a single account that is proxy staking</p>

        
          <table class="field-table">
            <thead>
              <tr><td>Field</td><td>Type</td><td>Label</td><td>Description</td></tr>
            </thead>
            <tbody>
              
                <tr>
                  <td>accountID</td>
                  <td><a href="#proto.AccountID">AccountID</a></td>
                  <td></td>
                  <td><p>The Account ID that is proxy staking </p></td>
                </tr>
              
                <tr>
                  <td>amount</td>
                  <td><a href="#int64">int64</a></td>
                  <td></td>
                  <td><p>The number of hbars that are currently proxy staked </p></td>
                </tr>
              
            </tbody>
          </table>

          

        
      

      

      

      
    
      
      <div class="file-heading">
        <h2 id="CryptoService.proto">CryptoService.proto</h2><a href="#title">Top</a>
      </div>
      <p></p>

      

      

      

      
        <h3 id="proto.CryptoService">CryptoService</h3>
        <p>Transactions and queries for the Crypto Service</p>
        <table class="enum-table">
          <thead>
            <tr><td>Method Name</td><td>Request Type</td><td>Response Type</td><td>Description</td></tr>
          </thead>
          <tbody>
            
              <tr>
                <td>createAccount</td>
                <td><a href="#proto.Transaction">Transaction</a></td>
                <td><a href="#proto.TransactionResponse">TransactionResponse</a></td>
                <td><p>Creates a new account by submitting the transaction</p></td>
              </tr>
            
              <tr>
                <td>updateAccount</td>
                <td><a href="#proto.Transaction">Transaction</a></td>
                <td><a href="#proto.TransactionResponse">TransactionResponse</a></td>
                <td><p>Updates an account by submitting the transaction</p></td>
              </tr>
            
              <tr>
                <td>cryptoTransfer</td>
                <td><a href="#proto.Transaction">Transaction</a></td>
                <td><a href="#proto.TransactionResponse">TransactionResponse</a></td>
                <td><p>Initiates a transfer by submitting the transaction</p></td>
              </tr>
            
              <tr>
                <td>cryptoDelete</td>
                <td><a href="#proto.Transaction">Transaction</a></td>
                <td><a href="#proto.TransactionResponse">TransactionResponse</a></td>
                <td><p>Deletes and account by submitting the transaction</p></td>
              </tr>
            
              <tr>
                <td>addLiveHash</td>
                <td><a href="#proto.Transaction">Transaction</a></td>
                <td><a href="#proto.TransactionResponse">TransactionResponse</a></td>
                <td><p>(NOT CURRENTLY SUPPORTED) Adds a livehash</p></td>
              </tr>
            
              <tr>
                <td>deleteLiveHash</td>
                <td><a href="#proto.Transaction">Transaction</a></td>
                <td><a href="#proto.TransactionResponse">TransactionResponse</a></td>
                <td><p>(NOT CURRENTLY SUPPORTED) Deletes a livehash</p></td>
              </tr>
            
              <tr>
                <td>getLiveHash</td>
                <td><a href="#proto.Query">Query</a></td>
                <td><a href="#proto.Response">Response</a></td>
                <td><p>(NOT CURRENTLY SUPPORTED) Retrieves a livehash for an account</p></td>
              </tr>
            
              <tr>
                <td>getAccountRecords</td>
                <td><a href="#proto.Query">Query</a></td>
                <td><a href="#proto.Response">Response</a></td>
                <td><p>Retrieves the 25-hour records stored for an account</p></td>
              </tr>
            
              <tr>
                <td>cryptoGetBalance</td>
                <td><a href="#proto.Query">Query</a></td>
                <td><a href="#proto.Response">Response</a></td>
                <td><p>Retrieves the balance of an account</p></td>
              </tr>
            
              <tr>
                <td>getAccountInfo</td>
                <td><a href="#proto.Query">Query</a></td>
                <td><a href="#proto.Response">Response</a></td>
                <td><p>Retrieves the metadata of an account</p></td>
              </tr>
            
              <tr>
                <td>getTransactionReceipts</td>
                <td><a href="#proto.Query">Query</a></td>
                <td><a href="#proto.Response">Response</a></td>
                <td><p>Retrieves the latest receipt for a transaction that is either awaiting consensus, or reached consensus in the last 180 seconds</p></td>
              </tr>
            
              <tr>
                <td>getFastTransactionRecord</td>
                <td><a href="#proto.Query">Query</a></td>
                <td><a href="#proto.Response">Response</a></td>
                <td><p>(NOT CURRENTLY SUPPORTED) Returns the records of transactions recently funded by an account</p></td>
              </tr>
            
              <tr>
                <td>getTxRecordByTxID</td>
                <td><a href="#proto.Query">Query</a></td>
                <td><a href="#proto.Response">Response</a></td>
                <td><p>Retrieves the record of a transaction that is either awaiting consensus, or reached consensus in the last 180 seconds</p></td>
              </tr>
            
              <tr>
                <td>getStakersByAccountID</td>
                <td><a href="#proto.Query">Query</a></td>
                <td><a href="#proto.Response">Response</a></td>
                <td><p>(NOT CURRENTLY SUPPORTED) Retrieves the stakers for a node by account id</p></td>
              </tr>
            
          </tbody>
        </table>

        
    
      
      <div class="file-heading">
        <h2 id="CryptoTransfer.proto">CryptoTransfer.proto</h2><a href="#title">Top</a>
      </div>
      <p></p>

      
        <h3 id="proto.CryptoTransferTransactionBody">CryptoTransferTransactionBody</h3>
        <p>Transfer cryptocurrency from some accounts to other accounts. The accounts list can contain up to 10 accounts. The amounts list must be the same length as the accounts list. Each negative amount is withdrawn from the corresponding account (a sender), and each positive one is added to the corresponding account (a receiver). The amounts list must sum to zero. Each amount is a number of tinyBars (there are 100,000,000 tinyBars in one Hbar).</p><p>If any sender account fails to have sufficient hbars, then the entire transaction fails, and none of those transfers occur, though the transaction fee is still charged. This transaction must be signed by the keys for all the sending accounts, and for any receiving accounts that have receiverSigRequired == true. The signatures are in the same order as the accounts, skipping those accounts that don't need a signature.</p>

        
          <table class="field-table">
            <thead>
              <tr><td>Field</td><td>Type</td><td>Label</td><td>Description</td></tr>
            </thead>
            <tbody>
              
                <tr>
                  <td>transfers</td>
                  <td><a href="#proto.TransferList">TransferList</a></td>
                  <td></td>
                  <td><p>Accounts and amounts to transfer </p></td>
                </tr>
              
            </tbody>
          </table>

          

        
      
        <h3 id="proto.TransferList">TransferList</h3>
        <p>A list of accounts and amounts to transfer out of each account (negative) or into it (positive).</p>

        
          <table class="field-table">
            <thead>
              <tr><td>Field</td><td>Type</td><td>Label</td><td>Description</td></tr>
            </thead>
            <tbody>
              
                <tr>
                  <td>accountAmounts</td>
                  <td><a href="#proto.AccountAmount">AccountAmount</a></td>
                  <td>repeated</td>
                  <td><p>Multiple list of AccountAmount pairs, each of which has an account and an amount to transfer into it (positive) or out of it (negative) </p></td>
                </tr>
              
            </tbody>
          </table>

          

        
      

      

      

      
    
      
      <div class="file-heading">
        <h2 id="CryptoUpdate.proto">CryptoUpdate.proto</h2><a href="#title">Top</a>
      </div>
      <p></p>

      
        <h3 id="proto.CryptoUpdateTransactionBody">CryptoUpdateTransactionBody</h3>
        <p>Change properties for the given account. Any null field is ignored (left unchanged). This transaction must be signed by the existing key for this account. If the transaction is changing the key field, then the transaction must be signed by both the old key (from before the change) and the new key. The old key must sign for security. The new key must sign as a safeguard to avoid accidentally changing to an invalid key, and then having no way to recover.</p>

        
          <table class="field-table">
            <thead>
              <tr><td>Field</td><td>Type</td><td>Label</td><td>Description</td></tr>
            </thead>
            <tbody>
              
                <tr>
                  <td>accountIDToUpdate</td>
                  <td><a href="#proto.AccountID">AccountID</a></td>
                  <td></td>
                  <td><p>The account ID which is being updated in this transaction </p></td>
                </tr>
              
                <tr>
                  <td>key</td>
                  <td><a href="#proto.Key">Key</a></td>
                  <td></td>
                  <td><p>The new key </p></td>
                </tr>
              
                <tr>
                  <td>proxyAccountID</td>
                  <td><a href="#proto.AccountID">AccountID</a></td>
                  <td></td>
                  <td><p>ID of the account to which this account is proxy staked. If proxyAccountID is null, or is an invalid account, or is an account that isn&#39;t a node, then this account is automatically proxy staked to a node chosen by the network, but without earning payments. If the proxyAccountID account refuses to accept proxy staking , or if it is not currently running a node, then it will behave as if proxyAccountID was null. </p></td>
                </tr>
              
                <tr>
                  <td>proxyFraction</td>
                  <td><a href="#int32">int32</a></td>
                  <td></td>
                  <td><p>[Deprecated]. Payments earned from proxy staking are shared between the node and this account, with proxyFraction / 10000 going to this account </p></td>
                </tr>
              
                <tr>
                  <td>sendRecordThreshold</td>
                  <td><a href="#uint64">uint64</a></td>
                  <td></td>
                  <td><p>[Deprecated]. The new threshold amount (in tinybars) for which an account record is created for any send/withdraw transaction </p></td>
                </tr>
              
                <tr>
                  <td>sendRecordThresholdWrapper</td>
                  <td><a href="#google.protobuf.UInt64Value">google.protobuf.UInt64Value</a></td>
                  <td></td>
                  <td><p>[Deprecated]. The new threshold amount (in tinybars) for which an account record is created for any send/withdraw transaction </p></td>
                </tr>
              
                <tr>
                  <td>receiveRecordThreshold</td>
                  <td><a href="#uint64">uint64</a></td>
                  <td></td>
                  <td><p>[Deprecated]. The new threshold amount (in tinybars) for which an account record is created for any receive/deposit transaction. </p></td>
                </tr>
              
                <tr>
                  <td>receiveRecordThresholdWrapper</td>
                  <td><a href="#google.protobuf.UInt64Value">google.protobuf.UInt64Value</a></td>
                  <td></td>
                  <td><p>[Deprecated]. The new threshold amount (in tinybars) for which an account record is created for any receive/deposit transaction. </p></td>
                </tr>
              
                <tr>
                  <td>autoRenewPeriod</td>
                  <td><a href="#proto.Duration">Duration</a></td>
                  <td></td>
                  <td><p>The duration in which it will automatically extend the expiration period. If it doesn&#39;t have enough balance, it extends as long as possible. If it is empty when it expires, then it is deleted. </p></td>
                </tr>
              
                <tr>
                  <td>expirationTime</td>
                  <td><a href="#proto.Timestamp">Timestamp</a></td>
                  <td></td>
                  <td><p>The new expiration time to extend to (ignored if equal to or before the current one) </p></td>
                </tr>
              
                <tr>
                  <td>receiverSigRequired</td>
                  <td><a href="#bool">bool</a></td>
                  <td></td>
                  <td><p>[Deprecated] Do NOT use this field to set a false value because the server cannot distinguish from the default value. Use receiverSigRequiredWrapper field for this purpose. </p></td>
                </tr>
              
                <tr>
                  <td>receiverSigRequiredWrapper</td>
                  <td><a href="#google.protobuf.BoolValue">google.protobuf.BoolValue</a></td>
                  <td></td>
                  <td><p>If true, this account&#39;s key must sign any transaction depositing into this account (in addition to all withdrawals) </p></td>
                </tr>
              
            </tbody>
          </table>

          
            
            
            <h4>Fields with deprecated option</h4>
            <table>
              <thead>
                <tr>
                  <td>Name</td>
                  <td>Option</td>
                </tr>
              </thead>
              <tbody>
              
                <tr>
                  <td>proxyFraction</td>
                  <td><p>true</p></td>
                </tr>
              
                <tr>
                  <td>sendRecordThreshold</td>
                  <td><p>true</p></td>
                </tr>
              
                <tr>
                  <td>sendRecordThresholdWrapper</td>
                  <td><p>true</p></td>
                </tr>
              
                <tr>
                  <td>receiveRecordThreshold</td>
                  <td><p>true</p></td>
                </tr>
              
                <tr>
                  <td>receiveRecordThresholdWrapper</td>
                  <td><p>true</p></td>
                </tr>
              
                <tr>
                  <td>receiverSigRequired</td>
                  <td><p>true</p></td>
                </tr>
              
              </tbody>
            </table>
            
          

        
      

      

      

      
    
      
      <div class="file-heading">
        <h2 id="Duration.proto">Duration.proto</h2><a href="#title">Top</a>
      </div>
      <p></p>

      
        <h3 id="proto.Duration">Duration</h3>
        <p>A length of time in seconds.</p>

        
          <table class="field-table">
            <thead>
              <tr><td>Field</td><td>Type</td><td>Label</td><td>Description</td></tr>
            </thead>
            <tbody>
              
                <tr>
                  <td>seconds</td>
                  <td><a href="#int64">int64</a></td>
                  <td></td>
                  <td><p>The number of seconds </p></td>
                </tr>
              
            </tbody>
          </table>

          

        
      

      

      

      
    
      
      <div class="file-heading">
        <h2 id="ExchangeRate.proto">ExchangeRate.proto</h2><a href="#title">Top</a>
      </div>
      <p></p>

      
        <h3 id="proto.ExchangeRate">ExchangeRate</h3>
        <p>An exchange rate between hbar and cents (USD) and the time at which the exchange rate will expire, and be superseded by a new exchange rate.</p>

        
          <table class="field-table">
            <thead>
              <tr><td>Field</td><td>Type</td><td>Label</td><td>Description</td></tr>
            </thead>
            <tbody>
              
                <tr>
                  <td>hbarEquiv</td>
                  <td><a href="#int32">int32</a></td>
                  <td></td>
                  <td><p>Denominator in calculation of exchange rate between hbar and cents </p></td>
                </tr>
              
                <tr>
                  <td>centEquiv</td>
                  <td><a href="#int32">int32</a></td>
                  <td></td>
                  <td><p>Numerator in calculation of exchange rate between hbar and cents </p></td>
                </tr>
              
                <tr>
                  <td>expirationTime</td>
                  <td><a href="#proto.TimestampSeconds">TimestampSeconds</a></td>
                  <td></td>
                  <td><p>Expiration time in seconds for this exchange rate </p></td>
                </tr>
              
            </tbody>
          </table>

          

        
      
        <h3 id="proto.ExchangeRateSet">ExchangeRateSet</h3>
        <p>Two sets of exchange rates</p>

        
          <table class="field-table">
            <thead>
              <tr><td>Field</td><td>Type</td><td>Label</td><td>Description</td></tr>
            </thead>
            <tbody>
              
                <tr>
                  <td>currentRate</td>
                  <td><a href="#proto.ExchangeRate">ExchangeRate</a></td>
                  <td></td>
                  <td><p>Current exchange rate </p></td>
                </tr>
              
                <tr>
                  <td>nextRate</td>
                  <td><a href="#proto.ExchangeRate">ExchangeRate</a></td>
                  <td></td>
                  <td><p>Next exchange rate which will take effect when current rate expires </p></td>
                </tr>
              
            </tbody>
          </table>

          

        
      

      

      

      
    
      
      <div class="file-heading">
        <h2 id="FileAppend.proto">FileAppend.proto</h2><a href="#title">Top</a>
      </div>
      <p></p>

      
        <h3 id="proto.FileAppendTransactionBody">FileAppendTransactionBody</h3>
        <p>Append the given contents to the end of the specified file. If a file is too big to create with a single FileCreateTransaction, then it can be created with the first part of its contents, and then appended as many times as necessary to create the entire file.</p>

        
          <table class="field-table">
            <thead>
              <tr><td>Field</td><td>Type</td><td>Label</td><td>Description</td></tr>
            </thead>
            <tbody>
              
                <tr>
                  <td>fileID</td>
                  <td><a href="#proto.FileID">FileID</a></td>
                  <td></td>
                  <td><p>The file to which the bytes will be appended </p></td>
                </tr>
              
                <tr>
                  <td>contents</td>
                  <td><a href="#bytes">bytes</a></td>
                  <td></td>
                  <td><p>The bytes that will be appended to the end of the specified file </p></td>
                </tr>
              
            </tbody>
          </table>

          

        
      

      

      

      
    
      
      <div class="file-heading">
        <h2 id="FileCreate.proto">FileCreate.proto</h2><a href="#title">Top</a>
      </div>
      <p></p>

      
        <h3 id="proto.FileCreateTransactionBody">FileCreateTransactionBody</h3>
        <p>Create a new file, containing the given contents.</p><p>After the file is created, the FileID for it can be found in the receipt, or record, or retrieved with a GetByKey query.</p><p>The file contains the specified contents (possibly empty). The file will automatically disappear at the expirationTime, unless its expiration is extended by another transaction before that time. If the file is deleted, then its contents will become empty and it will be marked as deleted until it expires, and then it will cease to exist.</p><p>The keys field is a list of keys. All the keys on the list must sign to create or modify a file, but only one of them needs to sign in order to delete the file.  Each of those "keys" may itself be threshold key containing other keys (including other threshold keys). In other words, the behavior is an AND for create/modify, OR for delete. This is useful for acting as a revocation server. If it is desired to have the behavior be AND for all 3 operations (or OR for all 3), then the list should have only a single Key, which is a threshold key, with N=1 for OR, N=M for AND.</p><p>If a file is created without ANY keys in the keys field, the file is immutable and ONLY the expirationTime of the file can be changed with a FileUpdate transaction. The file contents or its keys cannot be changed.</p><p>An entity (account, file, or smart contract instance) must be created in a particular realm. If the realmID is left null, then a new realm will be created with the given admin key. If a new realm has a null adminKey, then anyone can create/modify/delete entities in that realm. But if an admin key is given, then any transaction to create/modify/delete an entity in that realm must be signed by that key, though anyone can still call functions on smart contract instances that exist in that realm. A realm ceases to exist when everything within it has expired and no longer exists.</p><p>The current API ignores shardID, realmID, and newRealmAdminKey, and creates everything in shard 0 and realm 0, with a null key. Future versions of the API will support multiple realms and multiple shards.</p>

        
          <table class="field-table">
            <thead>
              <tr><td>Field</td><td>Type</td><td>Label</td><td>Description</td></tr>
            </thead>
            <tbody>
              
                <tr>
                  <td>expirationTime</td>
                  <td><a href="#proto.Timestamp">Timestamp</a></td>
                  <td></td>
                  <td><p>The time at which this file should expire (unless FileUpdateTransaction is used before then to extend its life) </p></td>
                </tr>
              
                <tr>
                  <td>keys</td>
                  <td><a href="#proto.KeyList">KeyList</a></td>
                  <td></td>
                  <td><p>All these keys must sign to create or modify the file. Any one of them can sign to delete the file. </p></td>
                </tr>
              
                <tr>
                  <td>contents</td>
                  <td><a href="#bytes">bytes</a></td>
                  <td></td>
                  <td><p>The bytes that are the contents of the file </p></td>
                </tr>
              
                <tr>
                  <td>shardID</td>
                  <td><a href="#proto.ShardID">ShardID</a></td>
                  <td></td>
                  <td><p>Shard in which this file is created </p></td>
                </tr>
              
                <tr>
                  <td>realmID</td>
                  <td><a href="#proto.RealmID">RealmID</a></td>
                  <td></td>
                  <td><p>The Realm in which to the file is created (leave this null to create a new realm) </p></td>
                </tr>
              
                <tr>
                  <td>newRealmAdminKey</td>
                  <td><a href="#proto.Key">Key</a></td>
                  <td></td>
                  <td><p>If realmID is null, then this the admin key for the new realm that will be created </p></td>
                </tr>
              
            </tbody>
          </table>

          

        
      

      

      

      
    
      
      <div class="file-heading">
        <h2 id="FileDelete.proto">FileDelete.proto</h2><a href="#title">Top</a>
      </div>
      <p></p>

      
        <h3 id="proto.FileDeleteTransactionBody">FileDeleteTransactionBody</h3>
        <p>Delete the given file. After deletion, it will be marked as deleted and will have no contents. But information about it will continue to exist until it expires. A list of keys  was given when the file was created. All the keys on that list must sign transactions to create or modify the file, but any single one of them can be used to delete the file. Each "key" on that list may itself be a threshold key containing other keys (including other threshold keys).</p>

        
          <table class="field-table">
            <thead>
              <tr><td>Field</td><td>Type</td><td>Label</td><td>Description</td></tr>
            </thead>
            <tbody>
              
                <tr>
                  <td>fileID</td>
                  <td><a href="#proto.FileID">FileID</a></td>
                  <td></td>
                  <td><p>The file to delete. It will be marked as deleted until it expires. Then it will disappear. </p></td>
                </tr>
              
            </tbody>
          </table>

          

        
      

      

      

      
    
      
      <div class="file-heading">
        <h2 id="FileGetContents.proto">FileGetContents.proto</h2><a href="#title">Top</a>
      </div>
      <p></p>

      
        <h3 id="proto.FileGetContentsQuery">FileGetContentsQuery</h3>
        <p>Get the contents of a file. The content field is empty (no bytes) if the file is empty.</p>

        
          <table class="field-table">
            <thead>
              <tr><td>Field</td><td>Type</td><td>Label</td><td>Description</td></tr>
            </thead>
            <tbody>
              
                <tr>
                  <td>header</td>
                  <td><a href="#proto.QueryHeader">QueryHeader</a></td>
                  <td></td>
                  <td><p>Standard info sent from client to node, including the signed payment, and what kind of response is requested (cost, state proof, both, or neither). </p></td>
                </tr>
              
                <tr>
                  <td>fileID</td>
                  <td><a href="#proto.FileID">FileID</a></td>
                  <td></td>
                  <td><p>The file ID of the file whose contents are requested </p></td>
                </tr>
              
            </tbody>
          </table>

          

        
      
        <h3 id="proto.FileGetContentsResponse">FileGetContentsResponse</h3>
        <p>Response when the client sends the node FileGetContentsQuery</p>

        
          <table class="field-table">
            <thead>
              <tr><td>Field</td><td>Type</td><td>Label</td><td>Description</td></tr>
            </thead>
            <tbody>
              
                <tr>
                  <td>header</td>
                  <td><a href="#proto.ResponseHeader">ResponseHeader</a></td>
                  <td></td>
                  <td><p>Standard response from node to client, including the requested fields: cost, or state proof, or both, or neither </p></td>
                </tr>
              
                <tr>
                  <td>fileContents</td>
                  <td><a href="#proto.FileGetContentsResponse.FileContents">FileGetContentsResponse.FileContents</a></td>
                  <td></td>
                  <td><p>the file ID and contents (a state proof can be generated for this) </p></td>
                </tr>
              
            </tbody>
          </table>

          

        
      
        <h3 id="proto.FileGetContentsResponse.FileContents">FileGetContentsResponse.FileContents</h3>
        <p></p>

        
          <table class="field-table">
            <thead>
              <tr><td>Field</td><td>Type</td><td>Label</td><td>Description</td></tr>
            </thead>
            <tbody>
              
                <tr>
                  <td>fileID</td>
                  <td><a href="#proto.FileID">FileID</a></td>
                  <td></td>
                  <td><p>The file ID of the file whose contents are being returned </p></td>
                </tr>
              
                <tr>
                  <td>contents</td>
                  <td><a href="#bytes">bytes</a></td>
                  <td></td>
                  <td><p>The bytes contained in the file </p></td>
                </tr>
              
            </tbody>
          </table>

          

        
      

      

      

      
    
      
      <div class="file-heading">
        <h2 id="FileGetInfo.proto">FileGetInfo.proto</h2><a href="#title">Top</a>
      </div>
      <p></p>

      
        <h3 id="proto.FileGetInfoQuery">FileGetInfoQuery</h3>
        <p>Get all of the information about a file, except for its contents. When a file expires, it no longer exists, and there will be no info about it, and the fileInfo field will be blank. If a transaction or smart contract deletes the file, but it has not yet expired, then the fileInfo field will be non-empty, the deleted field will be true, its size will be 0, and its contents will be empty.</p>

        
          <table class="field-table">
            <thead>
              <tr><td>Field</td><td>Type</td><td>Label</td><td>Description</td></tr>
            </thead>
            <tbody>
              
                <tr>
                  <td>header</td>
                  <td><a href="#proto.QueryHeader">QueryHeader</a></td>
                  <td></td>
                  <td><p>Standard info sent from client to node, including the signed payment, and what kind of response is requested (cost, state proof, both, or neither). </p></td>
                </tr>
              
                <tr>
                  <td>fileID</td>
                  <td><a href="#proto.FileID">FileID</a></td>
                  <td></td>
                  <td><p>The file ID of the file for which information is requested </p></td>
                </tr>
              
            </tbody>
          </table>

          

        
      
        <h3 id="proto.FileGetInfoResponse">FileGetInfoResponse</h3>
        <p>Response when the client sends the node FileGetInfoQuery</p>

        
          <table class="field-table">
            <thead>
              <tr><td>Field</td><td>Type</td><td>Label</td><td>Description</td></tr>
            </thead>
            <tbody>
              
                <tr>
                  <td>header</td>
                  <td><a href="#proto.ResponseHeader">ResponseHeader</a></td>
                  <td></td>
                  <td><p>Standard response from node to client, including the requested fields: cost, or state proof, or both, or neither </p></td>
                </tr>
              
                <tr>
                  <td>fileInfo</td>
                  <td><a href="#proto.FileGetInfoResponse.FileInfo">FileGetInfoResponse.FileInfo</a></td>
                  <td></td>
                  <td><p>The information about the file </p></td>
                </tr>
              
            </tbody>
          </table>

          

        
      
        <h3 id="proto.FileGetInfoResponse.FileInfo">FileGetInfoResponse.FileInfo</h3>
        <p></p>

        
          <table class="field-table">
            <thead>
              <tr><td>Field</td><td>Type</td><td>Label</td><td>Description</td></tr>
            </thead>
            <tbody>
              
                <tr>
                  <td>fileID</td>
                  <td><a href="#proto.FileID">FileID</a></td>
                  <td></td>
                  <td><p>The file ID of the file for which information is requested </p></td>
                </tr>
              
                <tr>
                  <td>size</td>
                  <td><a href="#int64">int64</a></td>
                  <td></td>
                  <td><p>Number of bytes in contents </p></td>
                </tr>
              
                <tr>
                  <td>expirationTime</td>
                  <td><a href="#proto.Timestamp">Timestamp</a></td>
                  <td></td>
                  <td><p>The current time at which this account is set to expire </p></td>
                </tr>
              
                <tr>
                  <td>deleted</td>
                  <td><a href="#bool">bool</a></td>
                  <td></td>
                  <td><p>True if deleted but not yet expired </p></td>
                </tr>
              
                <tr>
                  <td>keys</td>
                  <td><a href="#proto.KeyList">KeyList</a></td>
                  <td></td>
                  <td><p>One of these keys must sign in order to modify or delete the file </p></td>
                </tr>
              
            </tbody>
          </table>

          

        
      

      

      

      
    
      
      <div class="file-heading">
        <h2 id="FileService.proto">FileService.proto</h2><a href="#title">Top</a>
      </div>
      <p></p>

      

      

      

      
        <h3 id="proto.FileService">FileService</h3>
        <p>Transactions and queries for the file service.</p>
        <table class="enum-table">
          <thead>
            <tr><td>Method Name</td><td>Request Type</td><td>Response Type</td><td>Description</td></tr>
          </thead>
          <tbody>
            
              <tr>
                <td>createFile</td>
                <td><a href="#proto.Transaction">Transaction</a></td>
                <td><a href="#proto.TransactionResponse">TransactionResponse</a></td>
                <td><p>Creates a file</p></td>
              </tr>
            
              <tr>
                <td>updateFile</td>
                <td><a href="#proto.Transaction">Transaction</a></td>
                <td><a href="#proto.TransactionResponse">TransactionResponse</a></td>
                <td><p>Updates a file</p></td>
              </tr>
            
              <tr>
                <td>deleteFile</td>
                <td><a href="#proto.Transaction">Transaction</a></td>
                <td><a href="#proto.TransactionResponse">TransactionResponse</a></td>
                <td><p>Deletes a file</p></td>
              </tr>
            
              <tr>
                <td>appendContent</td>
                <td><a href="#proto.Transaction">Transaction</a></td>
                <td><a href="#proto.TransactionResponse">TransactionResponse</a></td>
                <td><p>Appends to a file</p></td>
              </tr>
            
              <tr>
                <td>getFileContent</td>
                <td><a href="#proto.Query">Query</a></td>
                <td><a href="#proto.Response">Response</a></td>
                <td><p>Retrieves the file contents</p></td>
              </tr>
            
              <tr>
                <td>getFileInfo</td>
                <td><a href="#proto.Query">Query</a></td>
                <td><a href="#proto.Response">Response</a></td>
                <td><p>Retrieves the file information</p></td>
              </tr>
            
              <tr>
                <td>systemDelete</td>
                <td><a href="#proto.Transaction">Transaction</a></td>
                <td><a href="#proto.TransactionResponse">TransactionResponse</a></td>
                <td><p>Deletes a file if the submitting account has network admin privileges</p></td>
              </tr>
            
              <tr>
                <td>systemUndelete</td>
                <td><a href="#proto.Transaction">Transaction</a></td>
                <td><a href="#proto.TransactionResponse">TransactionResponse</a></td>
                <td><p>Undeletes a file if the submitting account has network admin privileges</p></td>
              </tr>
            
          </tbody>
        </table>

        
    
      
      <div class="file-heading">
        <h2 id="FileUpdate.proto">FileUpdate.proto</h2><a href="#title">Top</a>
      </div>
      <p></p>

      
        <h3 id="proto.FileUpdateTransactionBody">FileUpdateTransactionBody</h3>
        <p>Modify the metadata and/or contents of a file. If a field is not set in the transaction body, the corresponding file attribute will be unchanged. This transaction must be signed by all the keys in the key list of the file being updated. If the keys themselves are being update, then the transaction must also be signed by all the new keys.</p>

        
          <table class="field-table">
            <thead>
              <tr><td>Field</td><td>Type</td><td>Label</td><td>Description</td></tr>
            </thead>
            <tbody>
              
                <tr>
                  <td>fileID</td>
                  <td><a href="#proto.FileID">FileID</a></td>
                  <td></td>
                  <td><p>The ID of the file to update </p></td>
                </tr>
              
                <tr>
                  <td>expirationTime</td>
                  <td><a href="#proto.Timestamp">Timestamp</a></td>
                  <td></td>
                  <td><p>The new expiry time (ignored if not later than the current expiry) </p></td>
                </tr>
              
                <tr>
                  <td>keys</td>
                  <td><a href="#proto.KeyList">KeyList</a></td>
                  <td></td>
                  <td><p>The new list of keys that can modify or delete the file </p></td>
                </tr>
              
                <tr>
                  <td>contents</td>
                  <td><a href="#bytes">bytes</a></td>
                  <td></td>
                  <td><p>The new contents that should overwrite the file&#39;s current contents </p></td>
                </tr>
              
            </tbody>
          </table>

          

        
      

      

      

      
    
      
      <div class="file-heading">
        <h2 id="Freeze.proto">Freeze.proto</h2><a href="#title">Top</a>
      </div>
      <p></p>

      
        <h3 id="proto.FreezeTransactionBody">FreezeTransactionBody</h3>
        <p>Set the freezing period in which the platform will stop creating events and accepting transactions. This is used before safely shut down the platform for maintenance.</p>

        
          <table class="field-table">
            <thead>
              <tr><td>Field</td><td>Type</td><td>Label</td><td>Description</td></tr>
            </thead>
            <tbody>
              
                <tr>
                  <td>startHour</td>
                  <td><a href="#int32">int32</a></td>
                  <td></td>
                  <td><p>The start hour (in UTC time), a value between 0 and 23 </p></td>
                </tr>
              
                <tr>
                  <td>startMin</td>
                  <td><a href="#int32">int32</a></td>
                  <td></td>
                  <td><p>The start minute (in UTC time), a value between 0 and 59 </p></td>
                </tr>
              
                <tr>
                  <td>endHour</td>
                  <td><a href="#int32">int32</a></td>
                  <td></td>
                  <td><p>The end hour (in UTC time), a value between 0 and 23 </p></td>
                </tr>
              
                <tr>
                  <td>endMin</td>
                  <td><a href="#int32">int32</a></td>
                  <td></td>
                  <td><p>The end minute (in UTC time), a value between 0 and 59 </p></td>
                </tr>
              
                <tr>
                  <td>updateFile</td>
                  <td><a href="#proto.FileID">FileID</a></td>
                  <td></td>
                  <td><p>The ID of the file needs to be updated during a freeze transaction </p></td>
                </tr>
              
            </tbody>
          </table>

          

        
      

      

      

      
    
      
      <div class="file-heading">
        <h2 id="FreezeService.proto">FreezeService.proto</h2><a href="#title">Top</a>
      </div>
      <p></p>

      

      

      

      
        <h3 id="proto.FreezeService">FreezeService</h3>
        <p>The request and responses for freeze service.</p>
        <table class="enum-table">
          <thead>
            <tr><td>Method Name</td><td>Request Type</td><td>Response Type</td><td>Description</td></tr>
          </thead>
          <tbody>
            
              <tr>
                <td>freeze</td>
                <td><a href="#proto.Transaction">Transaction</a></td>
                <td><a href="#proto.TransactionResponse">TransactionResponse</a></td>
                <td><p>Freezes the nodes by submitting the transaction. The grpc server returns the TransactionResponse</p></td>
              </tr>
            
          </tbody>
        </table>

        
    
      
      <div class="file-heading">
        <h2 id="GetByKey.proto">GetByKey.proto</h2><a href="#title">Top</a>
      </div>
      <p></p>

      
        <h3 id="proto.EntityID">EntityID</h3>
        <p>the ID for a single entity (account, livehash, file, or smart contract instance)</p>

        
          <table class="field-table">
            <thead>
              <tr><td>Field</td><td>Type</td><td>Label</td><td>Description</td></tr>
            </thead>
            <tbody>
              
                <tr>
                  <td>accountID</td>
                  <td><a href="#proto.AccountID">AccountID</a></td>
                  <td></td>
                  <td><p>The Account ID for the cryptocurrency account </p></td>
                </tr>
              
                <tr>
                  <td>liveHash</td>
                  <td><a href="#proto.LiveHash">LiveHash</a></td>
                  <td></td>
                  <td><p>A uniquely identifying livehash of an acount </p></td>
                </tr>
              
                <tr>
                  <td>fileID</td>
                  <td><a href="#proto.FileID">FileID</a></td>
                  <td></td>
                  <td><p>The file ID of the file </p></td>
                </tr>
              
                <tr>
                  <td>contractID</td>
                  <td><a href="#proto.ContractID">ContractID</a></td>
                  <td></td>
                  <td><p>The smart contract ID that identifies instance </p></td>
                </tr>
              
            </tbody>
          </table>

          

        
      
        <h3 id="proto.GetByKeyQuery">GetByKeyQuery</h3>
        <p>Get all accounts, claims, files, and smart contract instances whose associated keys include the given Key. The given Key must not be a contractID or a ThresholdKey. This is not yet implemented in the API, but will be in the future.</p>

        
          <table class="field-table">
            <thead>
              <tr><td>Field</td><td>Type</td><td>Label</td><td>Description</td></tr>
            </thead>
            <tbody>
              
                <tr>
                  <td>header</td>
                  <td><a href="#proto.QueryHeader">QueryHeader</a></td>
                  <td></td>
                  <td><p>Standard info sent from client to node, including the signed payment, and what kind of response is requested (cost, state proof, both, or neither). </p></td>
                </tr>
              
                <tr>
                  <td>key</td>
                  <td><a href="#proto.Key">Key</a></td>
                  <td></td>
                  <td><p>The key to search for. It must not contain a contractID nor a ThresholdSignature. </p></td>
                </tr>
              
            </tbody>
          </table>

          

        
      
        <h3 id="proto.GetByKeyResponse">GetByKeyResponse</h3>
        <p>Response when the client sends the node GetByKeyQuery</p>

        
          <table class="field-table">
            <thead>
              <tr><td>Field</td><td>Type</td><td>Label</td><td>Description</td></tr>
            </thead>
            <tbody>
              
                <tr>
                  <td>header</td>
                  <td><a href="#proto.ResponseHeader">ResponseHeader</a></td>
                  <td></td>
                  <td><p>Standard response from node to client, including the requested fields: cost, or state proof, or both, or neither </p></td>
                </tr>
              
                <tr>
                  <td>entities</td>
                  <td><a href="#proto.EntityID">EntityID</a></td>
                  <td>repeated</td>
                  <td><p>The list of entities that include this public key in their associated Key list </p></td>
                </tr>
              
            </tbody>
          </table>

          

        
      

      

      

      
    
      
      <div class="file-heading">
        <h2 id="GetBySolidityID.proto">GetBySolidityID.proto</h2><a href="#title">Top</a>
      </div>
      <p></p>

      
        <h3 id="proto.GetBySolidityIDQuery">GetBySolidityIDQuery</h3>
        <p>Get the IDs in the format used by transactions, given the ID in the format used by Solidity. If the Solidity ID is for a smart contract instance, then both the ContractID and associated AccountID will be returned.</p>

        
          <table class="field-table">
            <thead>
              <tr><td>Field</td><td>Type</td><td>Label</td><td>Description</td></tr>
            </thead>
            <tbody>
              
                <tr>
                  <td>header</td>
                  <td><a href="#proto.QueryHeader">QueryHeader</a></td>
                  <td></td>
                  <td><p>Standard info sent from client to node, including the signed payment, and what kind of response is requested (cost, state proof, both, or neither). </p></td>
                </tr>
              
                <tr>
                  <td>solidityID</td>
                  <td><a href="#string">string</a></td>
                  <td></td>
                  <td><p>The ID in the format used by Solidity </p></td>
                </tr>
              
            </tbody>
          </table>

          

        
      
        <h3 id="proto.GetBySolidityIDResponse">GetBySolidityIDResponse</h3>
        <p>Response when the client sends the node GetBySolidityIDQuery</p>

        
          <table class="field-table">
            <thead>
              <tr><td>Field</td><td>Type</td><td>Label</td><td>Description</td></tr>
            </thead>
            <tbody>
              
                <tr>
                  <td>header</td>
                  <td><a href="#proto.ResponseHeader">ResponseHeader</a></td>
                  <td></td>
                  <td><p>Standard response from node to client, including the requested fields: cost, or state proof, or both, or neither </p></td>
                </tr>
              
                <tr>
                  <td>accountID</td>
                  <td><a href="#proto.AccountID">AccountID</a></td>
                  <td></td>
                  <td><p>The Account ID for the cryptocurrency account </p></td>
                </tr>
              
                <tr>
                  <td>fileID</td>
                  <td><a href="#proto.FileID">FileID</a></td>
                  <td></td>
                  <td><p>The file Id for the file </p></td>
                </tr>
              
                <tr>
                  <td>contractID</td>
                  <td><a href="#proto.ContractID">ContractID</a></td>
                  <td></td>
                  <td><p>A smart contract ID for the instance (if this is included, then the associated accountID will also be included) </p></td>
                </tr>
              
            </tbody>
          </table>

          

        
      

      

      

      
    
      
      <div class="file-heading">
        <h2 id="NetworkGetVersionInfo.proto">NetworkGetVersionInfo.proto</h2><a href="#title">Top</a>
      </div>
      <p></p>

      
        <h3 id="proto.NetworkGetVersionInfoQuery">NetworkGetVersionInfoQuery</h3>
        <p>Get the deployed versions of Hedera Services and the HAPI proto in semantic version format</p>

        
          <table class="field-table">
            <thead>
              <tr><td>Field</td><td>Type</td><td>Label</td><td>Description</td></tr>
            </thead>
            <tbody>
              
                <tr>
                  <td>header</td>
                  <td><a href="#proto.QueryHeader">QueryHeader</a></td>
                  <td></td>
                  <td><p>Standard info sent from client to node, including the signed payment, and what kind of response is requested (cost, state proof, both, or neither). </p></td>
                </tr>
              
            </tbody>
          </table>

          

        
      
        <h3 id="proto.NetworkGetVersionInfoResponse">NetworkGetVersionInfoResponse</h3>
        <p>Response when the client sends the node NetworkGetVersionInfoQuery</p>

        
          <table class="field-table">
            <thead>
              <tr><td>Field</td><td>Type</td><td>Label</td><td>Description</td></tr>
            </thead>
            <tbody>
              
                <tr>
                  <td>header</td>
                  <td><a href="#proto.ResponseHeader">ResponseHeader</a></td>
                  <td></td>
                  <td><p>Standard response from node to client, including the requested fields: cost, or state proof, or both, or neither </p></td>
                </tr>
              
                <tr>
                  <td>hapiProtoVersion</td>
                  <td><a href="#proto.SemanticVersion">SemanticVersion</a></td>
                  <td></td>
                  <td><p> </p></td>
                </tr>
              
                <tr>
                  <td>hederaServicesVersion</td>
                  <td><a href="#proto.SemanticVersion">SemanticVersion</a></td>
                  <td></td>
                  <td><p> </p></td>
                </tr>
              
            </tbody>
          </table>

          

        
      

      

      

      
    
      
      <div class="file-heading">
        <h2 id="NetworkService.proto">NetworkService.proto</h2><a href="#title">Top</a>
      </div>
      <p></p>

      

      

      

      
        <h3 id="proto.NetworkService">NetworkService</h3>
        <p>The requests and responses for different network services.</p>
        <table class="enum-table">
          <thead>
            <tr><td>Method Name</td><td>Request Type</td><td>Response Type</td><td>Description</td></tr>
          </thead>
          <tbody>
            
              <tr>
                <td>getVersionInfo</td>
                <td><a href="#proto.Query">Query</a></td>
                <td><a href="#proto.Response">Response</a></td>
                <td><p>Retrieves the active versions of Hedera Services and HAPI proto</p></td>
              </tr>
            
              <tr>
                <td>uncheckedSubmit</td>
                <td><a href="#proto.Transaction">Transaction</a></td>
                <td><a href="#proto.TransactionResponse">TransactionResponse</a></td>
                <td><p></p></td>
              </tr>
            
          </tbody>
        </table>

        
    
      
      <div class="file-heading">
        <h2 id="Query.proto">Query.proto</h2><a href="#title">Top</a>
      </div>
      <p></p>

      
        <h3 id="proto.Query">Query</h3>
        <p>A single query, which is sent from the client to a node. This includes all possible queries. Each Query should not have more than 50 levels.</p>

        
          <table class="field-table">
            <thead>
              <tr><td>Field</td><td>Type</td><td>Label</td><td>Description</td></tr>
            </thead>
            <tbody>
              
                <tr>
                  <td>getByKey</td>
                  <td><a href="#proto.GetByKeyQuery">GetByKeyQuery</a></td>
                  <td></td>
                  <td><p>Get all entities associated with a given key </p></td>
                </tr>
              
                <tr>
                  <td>getBySolidityID</td>
                  <td><a href="#proto.GetBySolidityIDQuery">GetBySolidityIDQuery</a></td>
                  <td></td>
                  <td><p>Get the IDs in the format used in transactions, given the format used in Solidity </p></td>
                </tr>
              
                <tr>
                  <td>contractCallLocal</td>
                  <td><a href="#proto.ContractCallLocalQuery">ContractCallLocalQuery</a></td>
                  <td></td>
                  <td><p>Call a function of a smart contract instance </p></td>
                </tr>
              
                <tr>
                  <td>contractGetInfo</td>
                  <td><a href="#proto.ContractGetInfoQuery">ContractGetInfoQuery</a></td>
                  <td></td>
                  <td><p>Get information about a smart contract instance </p></td>
                </tr>
              
                <tr>
                  <td>contractGetBytecode</td>
                  <td><a href="#proto.ContractGetBytecodeQuery">ContractGetBytecodeQuery</a></td>
                  <td></td>
                  <td><p>Get bytecode used by a smart contract instance </p></td>
                </tr>
              
                <tr>
                  <td>ContractGetRecords</td>
                  <td><a href="#proto.ContractGetRecordsQuery">ContractGetRecordsQuery</a></td>
                  <td></td>
                  <td><p>Get Records of the contract instance </p></td>
                </tr>
              
                <tr>
                  <td>cryptogetAccountBalance</td>
                  <td><a href="#proto.CryptoGetAccountBalanceQuery">CryptoGetAccountBalanceQuery</a></td>
                  <td></td>
                  <td><p>Get the current balance in a cryptocurrency account </p></td>
                </tr>
              
                <tr>
                  <td>cryptoGetAccountRecords</td>
                  <td><a href="#proto.CryptoGetAccountRecordsQuery">CryptoGetAccountRecordsQuery</a></td>
                  <td></td>
                  <td><p>Get all the records that currently exist for transactions involving an account </p></td>
                </tr>
              
                <tr>
                  <td>cryptoGetInfo</td>
                  <td><a href="#proto.CryptoGetInfoQuery">CryptoGetInfoQuery</a></td>
                  <td></td>
                  <td><p>Get all information about an account </p></td>
                </tr>
              
                <tr>
                  <td>cryptoGetLiveHash</td>
                  <td><a href="#proto.CryptoGetLiveHashQuery">CryptoGetLiveHashQuery</a></td>
                  <td></td>
                  <td><p>Get a single livehash from a single account, if present </p></td>
                </tr>
              
                <tr>
                  <td>cryptoGetProxyStakers</td>
                  <td><a href="#proto.CryptoGetStakersQuery">CryptoGetStakersQuery</a></td>
                  <td></td>
                  <td><p>Get all the accounts that proxy stake to a given account, and how much they proxy stake (not yet implemented in the current API) </p></td>
                </tr>
              
                <tr>
                  <td>fileGetContents</td>
                  <td><a href="#proto.FileGetContentsQuery">FileGetContentsQuery</a></td>
                  <td></td>
                  <td><p>Get the contents of a file (the bytes stored in it) </p></td>
                </tr>
              
                <tr>
                  <td>fileGetInfo</td>
                  <td><a href="#proto.FileGetInfoQuery">FileGetInfoQuery</a></td>
                  <td></td>
                  <td><p>Get information about a file, such as its expiration date </p></td>
                </tr>
              
                <tr>
                  <td>transactionGetReceipt</td>
                  <td><a href="#proto.TransactionGetReceiptQuery">TransactionGetReceiptQuery</a></td>
                  <td></td>
                  <td><p>Get a receipt for a transaction (lasts 180 seconds) </p></td>
                </tr>
              
                <tr>
                  <td>transactionGetRecord</td>
                  <td><a href="#proto.TransactionGetRecordQuery">TransactionGetRecordQuery</a></td>
                  <td></td>
                  <td><p>Get a record for a transaction </p></td>
                </tr>
              
                <tr>
                  <td>transactionGetFastRecord</td>
                  <td><a href="#proto.TransactionGetFastRecordQuery">TransactionGetFastRecordQuery</a></td>
                  <td></td>
                  <td><p>Get a record for a transaction (lasts 180 seconds) </p></td>
                </tr>
              
                <tr>
                  <td>consensusGetTopicInfo</td>
                  <td><a href="#proto.ConsensusGetTopicInfoQuery">ConsensusGetTopicInfoQuery</a></td>
                  <td></td>
                  <td><p>Get the parameters of and state of a consensus topic. </p></td>
                </tr>
              
                <tr>
                  <td>networkGetVersionInfo</td>
                  <td><a href="#proto.NetworkGetVersionInfoQuery">NetworkGetVersionInfoQuery</a></td>
                  <td></td>
                  <td><p> </p></td>
                </tr>
              
                <tr>
                  <td>tokenGetInfo</td>
                  <td><a href="#proto.TokenGetInfoQuery">TokenGetInfoQuery</a></td>
                  <td></td>
                  <td><p>Get all information about a token </p></td>
                </tr>
              
            </tbody>
          </table>

          

        
      

      

      

      
    
      
      <div class="file-heading">
        <h2 id="QueryHeader.proto">QueryHeader.proto</h2><a href="#title">Top</a>
      </div>
      <p></p>

      
        <h3 id="proto.QueryHeader">QueryHeader</h3>
        <p>Each query from the client to the node will contain the QueryHeader, which gives the requested response type, and includes a payment transaction that will compensate the node for responding to the query. The payment can be blank if the query is free.</p>

        
          <table class="field-table">
            <thead>
              <tr><td>Field</td><td>Type</td><td>Label</td><td>Description</td></tr>
            </thead>
            <tbody>
              
                <tr>
                  <td>payment</td>
                  <td><a href="#proto.Transaction">Transaction</a></td>
                  <td></td>
                  <td><p>A signed CryptoTransferTransaction to pay the node a fee for handling this query </p></td>
                </tr>
              
                <tr>
                  <td>responseType</td>
                  <td><a href="#proto.ResponseType">ResponseType</a></td>
                  <td></td>
                  <td><p>The requested response, asking for cost, state proof, both, or neither </p></td>
                </tr>
              
            </tbody>
          </table>

          

        
      

      
        <h3 id="proto.ResponseType">ResponseType</h3>
        <p>The client uses the ResponseType to indicate that it desires the node send just the answer, or both the answer and a state proof. It can also ask for just the cost and not the answer itself (allowing it to tailor the payment transaction accordingly). If the payment in the query fails the precheck, then the response may have some fields blank. The state proof is only available for some types of information. It is available for a Record, but not a receipt. It is available for the information in each kind of *GetInfo request.</p>
        <table class="enum-table">
          <thead>
            <tr><td>Name</td><td>Number</td><td>Description</td></tr>
          </thead>
          <tbody>
            
              <tr>
                <td>ANSWER_ONLY</td>
                <td>0</td>
                <td><p>Response returns answer</p></td>
              </tr>
            
              <tr>
                <td>ANSWER_STATE_PROOF</td>
                <td>1</td>
                <td><p>(NOT YET SUPPORTED) Response returns both answer and state proof</p></td>
              </tr>
            
              <tr>
                <td>COST_ANSWER</td>
                <td>2</td>
                <td><p>Response returns the cost of answer</p></td>
              </tr>
            
              <tr>
                <td>COST_ANSWER_STATE_PROOF</td>
                <td>3</td>
                <td><p>(NOT YET SUPPORTED) Response returns the total cost of answer and state proof</p></td>
              </tr>
            
          </tbody>
        </table>
      

      

      
    
      
      <div class="file-heading">
        <h2 id="Response.proto">Response.proto</h2><a href="#title">Top</a>
      </div>
      <p></p>

      
        <h3 id="proto.Response">Response</h3>
        <p>A single response, which is returned from the node to the client, after the client sent the node a query. This includes all responses.</p>

        
          <table class="field-table">
            <thead>
              <tr><td>Field</td><td>Type</td><td>Label</td><td>Description</td></tr>
            </thead>
            <tbody>
              
                <tr>
                  <td>getByKey</td>
                  <td><a href="#proto.GetByKeyResponse">GetByKeyResponse</a></td>
                  <td></td>
                  <td><p>Get all entities associated with a given key </p></td>
                </tr>
              
                <tr>
                  <td>getBySolidityID</td>
                  <td><a href="#proto.GetBySolidityIDResponse">GetBySolidityIDResponse</a></td>
                  <td></td>
                  <td><p>Get the IDs in the format used in transactions, given the format used in Solidity </p></td>
                </tr>
              
                <tr>
                  <td>contractCallLocal</td>
                  <td><a href="#proto.ContractCallLocalResponse">ContractCallLocalResponse</a></td>
                  <td></td>
                  <td><p>Response to call a function of a smart contract instance </p></td>
                </tr>
              
                <tr>
                  <td>contractGetBytecodeResponse</td>
                  <td><a href="#proto.ContractGetBytecodeResponse">ContractGetBytecodeResponse</a></td>
                  <td></td>
                  <td><p>Get the bytecode for a smart contract instance </p></td>
                </tr>
              
                <tr>
                  <td>contractGetInfo</td>
                  <td><a href="#proto.ContractGetInfoResponse">ContractGetInfoResponse</a></td>
                  <td></td>
                  <td><p>Get information about a smart contract instance </p></td>
                </tr>
              
                <tr>
                  <td>contractGetRecordsResponse</td>
                  <td><a href="#proto.ContractGetRecordsResponse">ContractGetRecordsResponse</a></td>
                  <td></td>
                  <td><p>Get all existing records for a smart contract instance </p></td>
                </tr>
              
                <tr>
                  <td>cryptogetAccountBalance</td>
                  <td><a href="#proto.CryptoGetAccountBalanceResponse">CryptoGetAccountBalanceResponse</a></td>
                  <td></td>
                  <td><p>Get the current balance in a cryptocurrency account </p></td>
                </tr>
              
                <tr>
                  <td>cryptoGetAccountRecords</td>
                  <td><a href="#proto.CryptoGetAccountRecordsResponse">CryptoGetAccountRecordsResponse</a></td>
                  <td></td>
                  <td><p>Get all the records that currently exist for transactions involving an account </p></td>
                </tr>
              
                <tr>
                  <td>cryptoGetInfo</td>
                  <td><a href="#proto.CryptoGetInfoResponse">CryptoGetInfoResponse</a></td>
                  <td></td>
                  <td><p>Get all information about an account </p></td>
                </tr>
              
                <tr>
                  <td>cryptoGetLiveHash</td>
                  <td><a href="#proto.CryptoGetLiveHashResponse">CryptoGetLiveHashResponse</a></td>
                  <td></td>
                  <td><p>Contains a livehash associated to an account </p></td>
                </tr>
              
                <tr>
                  <td>cryptoGetProxyStakers</td>
                  <td><a href="#proto.CryptoGetStakersResponse">CryptoGetStakersResponse</a></td>
                  <td></td>
                  <td><p>Get all the accounts that proxy stake to a given account, and how much they proxy stake </p></td>
                </tr>
              
                <tr>
                  <td>fileGetContents</td>
                  <td><a href="#proto.FileGetContentsResponse">FileGetContentsResponse</a></td>
                  <td></td>
                  <td><p>Get the contents of a file (the bytes stored in it) </p></td>
                </tr>
              
                <tr>
                  <td>fileGetInfo</td>
                  <td><a href="#proto.FileGetInfoResponse">FileGetInfoResponse</a></td>
                  <td></td>
                  <td><p>Get information about a file, such as its expiration date </p></td>
                </tr>
              
                <tr>
                  <td>transactionGetReceipt</td>
                  <td><a href="#proto.TransactionGetReceiptResponse">TransactionGetReceiptResponse</a></td>
                  <td></td>
                  <td><p>Get a receipt for a transaction </p></td>
                </tr>
              
                <tr>
                  <td>transactionGetRecord</td>
                  <td><a href="#proto.TransactionGetRecordResponse">TransactionGetRecordResponse</a></td>
                  <td></td>
                  <td><p>Get a record for a transaction </p></td>
                </tr>
              
                <tr>
                  <td>transactionGetFastRecord</td>
                  <td><a href="#proto.TransactionGetFastRecordResponse">TransactionGetFastRecordResponse</a></td>
                  <td></td>
                  <td><p>Get a record for a transaction (lasts 180 seconds) </p></td>
                </tr>
              
                <tr>
                  <td>consensusGetTopicInfo</td>
                  <td><a href="#proto.ConsensusGetTopicInfoResponse">ConsensusGetTopicInfoResponse</a></td>
                  <td></td>
                  <td><p>Parameters of and state of a consensus topic.. </p></td>
                </tr>
              
                <tr>
                  <td>networkGetVersionInfo</td>
                  <td><a href="#proto.NetworkGetVersionInfoResponse">NetworkGetVersionInfoResponse</a></td>
                  <td></td>
                  <td><p>Semantic versions of Hedera Services and HAPI proto </p></td>
                </tr>
              
                <tr>
                  <td>tokenGetInfo</td>
                  <td><a href="#proto.TokenGetInfoResponse">TokenGetInfoResponse</a></td>
                  <td></td>
                  <td><p>Get all information about a token </p></td>
                </tr>
              
            </tbody>
          </table>

          

        
      

      

      

      
    
      
      <div class="file-heading">
        <h2 id="ResponseCode.proto">ResponseCode.proto</h2><a href="#title">Top</a>
      </div>
      <p></p>

      

      
        <h3 id="proto.ResponseCodeEnum">ResponseCodeEnum</h3>
        <p></p>
        <table class="enum-table">
          <thead>
            <tr><td>Name</td><td>Number</td><td>Description</td></tr>
          </thead>
          <tbody>
            
              <tr>
                <td>OK</td>
                <td>0</td>
                <td><p>The transaction passed the precheck validations.</p></td>
              </tr>
            
              <tr>
                <td>INVALID_TRANSACTION</td>
                <td>1</td>
                <td><p>For any error not handled by specific error codes listed below.</p></td>
              </tr>
            
              <tr>
                <td>PAYER_ACCOUNT_NOT_FOUND</td>
                <td>2</td>
                <td><p>Payer account does not exist.</p></td>
              </tr>
            
              <tr>
                <td>INVALID_NODE_ACCOUNT</td>
                <td>3</td>
                <td><p>Node Account provided does not match the node account of the node the transaction was submitted to.</p></td>
              </tr>
            
              <tr>
                <td>TRANSACTION_EXPIRED</td>
                <td>4</td>
                <td><p>Pre-Check error when TransactionValidStart &#43; transactionValidDuration is less than current consensus time.</p></td>
              </tr>
            
              <tr>
                <td>INVALID_TRANSACTION_START</td>
                <td>5</td>
                <td><p>Transaction start time is greater than current consensus time</p></td>
              </tr>
            
              <tr>
                <td>INVALID_TRANSACTION_DURATION</td>
                <td>6</td>
                <td><p>valid transaction duration is a positive non zero number that does not exceed 120 seconds</p></td>
              </tr>
            
              <tr>
                <td>INVALID_SIGNATURE</td>
                <td>7</td>
                <td><p>The transaction signature is not valid</p></td>
              </tr>
            
              <tr>
                <td>MEMO_TOO_LONG</td>
                <td>8</td>
                <td><p>Transaction memo size exceeded 100 bytes</p></td>
              </tr>
            
              <tr>
                <td>INSUFFICIENT_TX_FEE</td>
                <td>9</td>
                <td><p>The fee provided in the transaction is insufficient for this type of transaction</p></td>
              </tr>
            
              <tr>
                <td>INSUFFICIENT_PAYER_BALANCE</td>
                <td>10</td>
                <td><p>The payer account has insufficient cryptocurrency to pay the transaction fee</p></td>
              </tr>
            
              <tr>
                <td>DUPLICATE_TRANSACTION</td>
                <td>11</td>
                <td><p>This transaction ID is a duplicate of one that was submitted to this node or reached consensus in the last 180 seconds (receipt period)</p></td>
              </tr>
            
              <tr>
                <td>BUSY</td>
                <td>12</td>
                <td><p>If API is throttled out</p></td>
              </tr>
            
              <tr>
                <td>NOT_SUPPORTED</td>
                <td>13</td>
                <td><p>The API is not currently supported</p></td>
              </tr>
            
              <tr>
                <td>INVALID_FILE_ID</td>
                <td>14</td>
                <td><p>The file id is invalid or does not exist</p></td>
              </tr>
            
              <tr>
                <td>INVALID_ACCOUNT_ID</td>
                <td>15</td>
                <td><p>The account id is invalid or does not exist</p></td>
              </tr>
            
              <tr>
                <td>INVALID_CONTRACT_ID</td>
                <td>16</td>
                <td><p>The contract id is invalid or does not exist</p></td>
              </tr>
            
              <tr>
                <td>INVALID_TRANSACTION_ID</td>
                <td>17</td>
                <td><p>Transaction id is not valid</p></td>
              </tr>
            
              <tr>
                <td>RECEIPT_NOT_FOUND</td>
                <td>18</td>
                <td><p>Receipt for given transaction id does not exist</p></td>
              </tr>
            
              <tr>
                <td>RECORD_NOT_FOUND</td>
                <td>19</td>
                <td><p>Record for given transaction id does not exist</p></td>
              </tr>
            
              <tr>
                <td>INVALID_SOLIDITY_ID</td>
                <td>20</td>
                <td><p>The solidity id is invalid or entity with this solidity id does not exist</p></td>
              </tr>
            
              <tr>
                <td>UNKNOWN</td>
                <td>21</td>
                <td><p>The responding node has submitted the transaction to the network. Its final status is still unknown.</p></td>
              </tr>
            
              <tr>
                <td>SUCCESS</td>
                <td>22</td>
                <td><p>The transaction succeeded</p></td>
              </tr>
            
              <tr>
                <td>FAIL_INVALID</td>
                <td>23</td>
                <td><p>There was a system error and the transaction failed because of invalid request parameters.</p></td>
              </tr>
            
              <tr>
                <td>FAIL_FEE</td>
                <td>24</td>
                <td><p>There was a system error while performing fee calculation, reserved for future.</p></td>
              </tr>
            
              <tr>
                <td>FAIL_BALANCE</td>
                <td>25</td>
                <td><p>There was a system error while performing balance checks, reserved for future.</p></td>
              </tr>
            
              <tr>
                <td>KEY_REQUIRED</td>
                <td>26</td>
                <td><p>Key not provided in the transaction body</p></td>
              </tr>
            
              <tr>
                <td>BAD_ENCODING</td>
                <td>27</td>
                <td><p>Unsupported algorithm/encoding used for keys in the transaction</p></td>
              </tr>
            
              <tr>
                <td>INSUFFICIENT_ACCOUNT_BALANCE</td>
                <td>28</td>
                <td><p>When the account balance is not sufficient for the transfer</p></td>
              </tr>
            
              <tr>
                <td>INVALID_SOLIDITY_ADDRESS</td>
                <td>29</td>
                <td><p>During an update transaction when the system is not able to find the Users Solidity address</p></td>
              </tr>
            
              <tr>
                <td>INSUFFICIENT_GAS</td>
                <td>30</td>
                <td><p>Not enough gas was supplied to execute transaction</p></td>
              </tr>
            
              <tr>
                <td>CONTRACT_SIZE_LIMIT_EXCEEDED</td>
                <td>31</td>
                <td><p>contract byte code size is over the limit</p></td>
              </tr>
            
              <tr>
                <td>LOCAL_CALL_MODIFICATION_EXCEPTION</td>
                <td>32</td>
                <td><p>local execution (query) is requested for a function which changes state</p></td>
              </tr>
            
              <tr>
                <td>CONTRACT_REVERT_EXECUTED</td>
                <td>33</td>
                <td><p>Contract REVERT OPCODE executed</p></td>
              </tr>
            
              <tr>
                <td>CONTRACT_EXECUTION_EXCEPTION</td>
                <td>34</td>
                <td><p>For any contract execution related error not handled by specific error codes listed above.</p></td>
              </tr>
            
              <tr>
                <td>INVALID_RECEIVING_NODE_ACCOUNT</td>
                <td>35</td>
                <td><p>In Query validation, account with &#43;ve(amount) value should be Receiving node account, the receiver account should be only one account in the list</p></td>
              </tr>
            
              <tr>
                <td>MISSING_QUERY_HEADER</td>
                <td>36</td>
                <td><p>Header is missing in Query request</p></td>
              </tr>
            
              <tr>
                <td>ACCOUNT_UPDATE_FAILED</td>
                <td>37</td>
                <td><p>The update of the account failed</p></td>
              </tr>
            
              <tr>
                <td>INVALID_KEY_ENCODING</td>
                <td>38</td>
                <td><p>Provided key encoding was not supported by the system</p></td>
              </tr>
            
              <tr>
                <td>NULL_SOLIDITY_ADDRESS</td>
                <td>39</td>
                <td><p>null solidity address</p></td>
              </tr>
            
              <tr>
                <td>CONTRACT_UPDATE_FAILED</td>
                <td>40</td>
                <td><p>update of the contract failed</p></td>
              </tr>
            
              <tr>
                <td>INVALID_QUERY_HEADER</td>
                <td>41</td>
                <td><p>the query header is invalid</p></td>
              </tr>
            
              <tr>
                <td>INVALID_FEE_SUBMITTED</td>
                <td>42</td>
                <td><p>Invalid fee submitted</p></td>
              </tr>
            
              <tr>
                <td>INVALID_PAYER_SIGNATURE</td>
                <td>43</td>
                <td><p>Payer signature is invalid</p></td>
              </tr>
            
              <tr>
                <td>KEY_NOT_PROVIDED</td>
                <td>44</td>
                <td><p>The keys were not provided in the request.</p></td>
              </tr>
            
              <tr>
                <td>INVALID_EXPIRATION_TIME</td>
                <td>45</td>
                <td><p>Expiration time provided in the transaction was invalid.</p></td>
              </tr>
            
              <tr>
                <td>NO_WACL_KEY</td>
                <td>46</td>
                <td><p>WriteAccess Control Keys are not provided for the file</p></td>
              </tr>
            
              <tr>
                <td>FILE_CONTENT_EMPTY</td>
                <td>47</td>
                <td><p>The contents of file are provided as empty.</p></td>
              </tr>
            
              <tr>
                <td>INVALID_ACCOUNT_AMOUNTS</td>
                <td>48</td>
                <td><p>The crypto transfer credit and debit do not sum equal to 0</p></td>
              </tr>
            
              <tr>
                <td>EMPTY_TRANSACTION_BODY</td>
                <td>49</td>
                <td><p>Transaction body provided is empty</p></td>
              </tr>
            
              <tr>
                <td>INVALID_TRANSACTION_BODY</td>
                <td>50</td>
                <td><p>Invalid transaction body provided</p></td>
              </tr>
            
              <tr>
                <td>INVALID_SIGNATURE_TYPE_MISMATCHING_KEY</td>
                <td>51</td>
                <td><p>the type of key (base ed25519 key, KeyList, or ThresholdKey) does not match the type of signature (base ed25519 signature, SignatureList, or ThresholdKeySignature)</p></td>
              </tr>
            
              <tr>
                <td>INVALID_SIGNATURE_COUNT_MISMATCHING_KEY</td>
                <td>52</td>
                <td><p>the number of key (KeyList, or ThresholdKey) does not match that of signature (SignatureList, or ThresholdKeySignature). e.g. if a keyList has 3 base keys, then the corresponding signatureList should also have 3 base signatures.</p></td>
              </tr>
            
              <tr>
                <td>EMPTY_LIVE_HASH_BODY</td>
                <td>53</td>
                <td><p>the livehash body is empty</p></td>
              </tr>
            
              <tr>
                <td>EMPTY_LIVE_HASH</td>
                <td>54</td>
                <td><p>the livehash data is missing</p></td>
              </tr>
            
              <tr>
                <td>EMPTY_LIVE_HASH_KEYS</td>
                <td>55</td>
                <td><p>the keys for a livehash are missing</p></td>
              </tr>
            
              <tr>
                <td>INVALID_LIVE_HASH_SIZE</td>
                <td>56</td>
                <td><p>the livehash data is not the output of a SHA-384 digest</p></td>
              </tr>
            
              <tr>
                <td>EMPTY_QUERY_BODY</td>
                <td>57</td>
                <td><p>the query body is empty</p></td>
              </tr>
            
              <tr>
                <td>EMPTY_LIVE_HASH_QUERY</td>
                <td>58</td>
                <td><p>the crypto livehash query is empty</p></td>
              </tr>
            
              <tr>
                <td>LIVE_HASH_NOT_FOUND</td>
                <td>59</td>
                <td><p>the livehash is not present</p></td>
              </tr>
            
              <tr>
                <td>ACCOUNT_ID_DOES_NOT_EXIST</td>
                <td>60</td>
                <td><p>the account id passed has not yet been created.</p></td>
              </tr>
            
              <tr>
                <td>LIVE_HASH_ALREADY_EXISTS</td>
                <td>61</td>
                <td><p>the livehash already exists for a given account</p></td>
              </tr>
            
              <tr>
                <td>INVALID_FILE_WACL</td>
                <td>62</td>
                <td><p>File WACL keys are invalid</p></td>
              </tr>
            
              <tr>
                <td>SERIALIZATION_FAILED</td>
                <td>63</td>
                <td><p>Serialization failure</p></td>
              </tr>
            
              <tr>
                <td>TRANSACTION_OVERSIZE</td>
                <td>64</td>
                <td><p>The size of the Transaction is greater than transactionMaxBytes</p></td>
              </tr>
            
              <tr>
                <td>TRANSACTION_TOO_MANY_LAYERS</td>
                <td>65</td>
                <td><p>The Transaction has more than 50 levels</p></td>
              </tr>
            
              <tr>
                <td>CONTRACT_DELETED</td>
                <td>66</td>
                <td><p>Contract is marked as deleted</p></td>
              </tr>
            
              <tr>
                <td>PLATFORM_NOT_ACTIVE</td>
                <td>67</td>
                <td><p>the platform node is either disconnected or lagging behind.</p></td>
              </tr>
            
              <tr>
                <td>KEY_PREFIX_MISMATCH</td>
                <td>68</td>
                <td><p>one public key matches more than one prefixes on the signature map</p></td>
              </tr>
            
              <tr>
                <td>PLATFORM_TRANSACTION_NOT_CREATED</td>
                <td>69</td>
                <td><p>transaction not created by platform due to large backlog</p></td>
              </tr>
            
              <tr>
                <td>INVALID_RENEWAL_PERIOD</td>
                <td>70</td>
                <td><p>auto renewal period is not a positive number of seconds</p></td>
              </tr>
            
              <tr>
                <td>INVALID_PAYER_ACCOUNT_ID</td>
                <td>71</td>
                <td><p>the response code when a smart contract id is passed for a crypto API request</p></td>
              </tr>
            
              <tr>
                <td>ACCOUNT_DELETED</td>
                <td>72</td>
                <td><p>the account has been marked as deleted</p></td>
              </tr>
            
              <tr>
                <td>FILE_DELETED</td>
                <td>73</td>
                <td><p>the file has been marked as deleted</p></td>
              </tr>
            
              <tr>
                <td>ACCOUNT_REPEATED_IN_ACCOUNT_AMOUNTS</td>
                <td>74</td>
                <td><p>same accounts repeated in the transfer account list</p></td>
              </tr>
            
              <tr>
                <td>SETTING_NEGATIVE_ACCOUNT_BALANCE</td>
                <td>75</td>
                <td><p>attempting to set negative balance value for crypto account</p></td>
              </tr>
            
              <tr>
                <td>OBTAINER_REQUIRED</td>
                <td>76</td>
                <td><p>when deleting smart contract that has crypto balance either transfer account or transfer smart contract is required</p></td>
              </tr>
            
              <tr>
                <td>OBTAINER_SAME_CONTRACT_ID</td>
                <td>77</td>
                <td><p>when deleting smart contract that has crypto balance you can not use the same contract id as transferContractId as the one being deleted</p></td>
              </tr>
            
              <tr>
                <td>OBTAINER_DOES_NOT_EXIST</td>
                <td>78</td>
                <td><p>transferAccountId or transferContractId specified for contract delete does not exist</p></td>
              </tr>
            
              <tr>
                <td>MODIFYING_IMMUTABLE_CONTRACT</td>
                <td>79</td>
                <td><p>attempting to modify (update or delete a immutable smart contract, i.e. one created without a admin key)</p></td>
              </tr>
            
              <tr>
                <td>FILE_SYSTEM_EXCEPTION</td>
                <td>80</td>
                <td><p>Unexpected exception thrown by file system functions</p></td>
              </tr>
            
              <tr>
                <td>AUTORENEW_DURATION_NOT_IN_RANGE</td>
                <td>81</td>
                <td><p>the duration is not a subset of [MINIMUM_AUTORENEW_DURATION,MAXIMUM_AUTORENEW_DURATION]</p></td>
              </tr>
            
              <tr>
                <td>ERROR_DECODING_BYTESTRING</td>
                <td>82</td>
                <td><p>Decoding the smart contract binary to a byte array failed. Check that the input is a valid hex string.</p></td>
              </tr>
            
              <tr>
                <td>CONTRACT_FILE_EMPTY</td>
                <td>83</td>
                <td><p>File to create a smart contract was of length zero</p></td>
              </tr>
            
              <tr>
                <td>CONTRACT_BYTECODE_EMPTY</td>
                <td>84</td>
                <td><p>Bytecode for smart contract is of length zero</p></td>
              </tr>
            
              <tr>
                <td>INVALID_INITIAL_BALANCE</td>
                <td>85</td>
                <td><p>Attempt to set negative initial balance</p></td>
              </tr>
            
              <tr>
                <td>INVALID_RECEIVE_RECORD_THRESHOLD</td>
                <td>86</td>
                <td><p>[Deprecated]. attempt to set negative receive record threshold</p></td>
              </tr>
            
              <tr>
                <td>INVALID_SEND_RECORD_THRESHOLD</td>
                <td>87</td>
                <td><p>[Deprecated]. attempt to set negative send record threshold</p></td>
              </tr>
            
              <tr>
                <td>ACCOUNT_IS_NOT_GENESIS_ACCOUNT</td>
                <td>88</td>
                <td><p>Special Account Operations should be performed by only Genesis account, return this code if it is not Genesis Account</p></td>
              </tr>
            
              <tr>
                <td>PAYER_ACCOUNT_UNAUTHORIZED</td>
                <td>89</td>
                <td><p>The fee payer account doesn&#39;t have permission to submit such Transaction</p></td>
              </tr>
            
              <tr>
                <td>INVALID_FREEZE_TRANSACTION_BODY</td>
                <td>90</td>
                <td><p>FreezeTransactionBody is invalid</p></td>
              </tr>
            
              <tr>
                <td>FREEZE_TRANSACTION_BODY_NOT_FOUND</td>
                <td>91</td>
                <td><p>FreezeTransactionBody does not exist</p></td>
              </tr>
            
              <tr>
                <td>TRANSFER_LIST_SIZE_LIMIT_EXCEEDED</td>
                <td>92</td>
                <td><p>Exceeded the number of accounts (both from and to) allowed for crypto transfer list</p></td>
              </tr>
            
              <tr>
                <td>RESULT_SIZE_LIMIT_EXCEEDED</td>
                <td>93</td>
                <td><p>Smart contract result size greater than specified maxResultSize</p></td>
              </tr>
            
              <tr>
                <td>NOT_SPECIAL_ACCOUNT</td>
                <td>94</td>
                <td><p>The payer account is not a special account(account 0.0.55)</p></td>
              </tr>
            
              <tr>
                <td>CONTRACT_NEGATIVE_GAS</td>
                <td>95</td>
                <td><p>Negative gas was offered in smart contract call</p></td>
              </tr>
            
              <tr>
                <td>CONTRACT_NEGATIVE_VALUE</td>
                <td>96</td>
                <td><p>Negative value / initial balance was specified in a smart contract call / create</p></td>
              </tr>
            
              <tr>
                <td>INVALID_FEE_FILE</td>
                <td>97</td>
                <td><p>Failed to update fee file</p></td>
              </tr>
            
              <tr>
                <td>INVALID_EXCHANGE_RATE_FILE</td>
                <td>98</td>
                <td><p>Failed to update exchange rate file</p></td>
              </tr>
            
              <tr>
                <td>INSUFFICIENT_LOCAL_CALL_GAS</td>
                <td>99</td>
                <td><p>Payment tendered for contract local call cannot cover both the fee and the gas</p></td>
              </tr>
            
              <tr>
                <td>ENTITY_NOT_ALLOWED_TO_DELETE</td>
                <td>100</td>
                <td><p>Entities with Entity ID below 1000 are not allowed to be deleted</p></td>
              </tr>
            
              <tr>
                <td>AUTHORIZATION_FAILED</td>
                <td>101</td>
                <td><p>Violating one of these rules: 1) treasury account can update all entities below 0.0.1000, 2) account 0.0.50 can update all entities from 0.0.51 - 0.0.80, 3) Network Function Master Account A/c 0.0.50 - Update all Network Function accounts &amp; perform all the Network Functions listed below, 4) Network Function Accounts: i) A/c 0.0.55 - Update Address Book files (0.0.101/102), ii) A/c 0.0.56 - Update Fee schedule (0.0.111), iii) A/c 0.0.57 - Update Exchange Rate (0.0.112).</p></td>
              </tr>
            
              <tr>
                <td>FILE_UPLOADED_PROTO_INVALID</td>
                <td>102</td>
                <td><p>Fee Schedule Proto uploaded but not valid (append or update is required)</p></td>
              </tr>
            
              <tr>
                <td>FILE_UPLOADED_PROTO_NOT_SAVED_TO_DISK</td>
                <td>103</td>
                <td><p>Fee Schedule Proto uploaded but not valid (append or update is required)</p></td>
              </tr>
            
              <tr>
                <td>FEE_SCHEDULE_FILE_PART_UPLOADED</td>
                <td>104</td>
                <td><p>Fee Schedule Proto File Part uploaded</p></td>
              </tr>
            
              <tr>
                <td>EXCHANGE_RATE_CHANGE_LIMIT_EXCEEDED</td>
                <td>105</td>
                <td><p>The change on Exchange Rate exceeds Exchange_Rate_Allowed_Percentage</p></td>
              </tr>
            
              <tr>
                <td>MAX_CONTRACT_STORAGE_EXCEEDED</td>
                <td>106</td>
                <td><p>Contract permanent storage exceeded the currently allowable limit</p></td>
              </tr>
            
              <tr>
                <td>TRANSFER_ACCOUNT_SAME_AS_DELETE_ACCOUNT</td>
                <td>107</td>
                <td><p>Transfer Account should not be same as Account to be deleted</p></td>
              </tr>
            
              <tr>
                <td>TOTAL_LEDGER_BALANCE_INVALID</td>
                <td>108</td>
                <td><p></p></td>
              </tr>
            
              <tr>
                <td>EXPIRATION_REDUCTION_NOT_ALLOWED</td>
                <td>110</td>
                <td><p>The expiration date/time on a smart contract may not be reduced</p></td>
              </tr>
            
              <tr>
                <td>MAX_GAS_LIMIT_EXCEEDED</td>
                <td>111</td>
                <td><p>Gas exceeded currently allowable gas limit per transaction</p></td>
              </tr>
            
              <tr>
                <td>MAX_FILE_SIZE_EXCEEDED</td>
                <td>112</td>
                <td><p>File size exceeded the currently allowable limit</p></td>
              </tr>
            
              <tr>
                <td>INVALID_TOPIC_ID</td>
                <td>150</td>
                <td><p>The Topic ID specified is not in the system.</p></td>
              </tr>
            
              <tr>
                <td>INVALID_ADMIN_KEY</td>
                <td>155</td>
                <td><p></p></td>
              </tr>
            
              <tr>
                <td>INVALID_SUBMIT_KEY</td>
                <td>156</td>
                <td><p></p></td>
              </tr>
            
              <tr>
                <td>UNAUTHORIZED</td>
                <td>157</td>
                <td><p>An attempted operation was not authorized (ie - a deleteTopic for a topic with no adminKey).</p></td>
              </tr>
            
              <tr>
                <td>INVALID_TOPIC_MESSAGE</td>
                <td>158</td>
                <td><p>A ConsensusService message is empty.</p></td>
              </tr>
            
              <tr>
                <td>INVALID_AUTORENEW_ACCOUNT</td>
                <td>159</td>
                <td><p>The autoRenewAccount specified is not a valid, active account.</p></td>
              </tr>
            
              <tr>
                <td>AUTORENEW_ACCOUNT_NOT_ALLOWED</td>
                <td>160</td>
                <td><p>An adminKey was not specified on the topic, so there must not be an autoRenewAccount.</p></td>
              </tr>
            
              <tr>
                <td>TOPIC_EXPIRED</td>
                <td>162</td>
                <td><p>The topic has expired, was not automatically renewed, and is in a 7 day grace period before the topic will be
deleted unrecoverably. This error response code will not be returned until autoRenew functionality is supported
by HAPI.</p></td>
              </tr>
            
              <tr>
                <td>INVALID_CHUNK_NUMBER</td>
                <td>163</td>
                <td><p>chunk number must be from 1 to total (chunks) inclusive.</p></td>
              </tr>
            
              <tr>
                <td>INVALID_CHUNK_TRANSACTION_ID</td>
                <td>164</td>
                <td><p>For every chunk, the payer account that is part of initialTransactionID must match the Payer Account of this transaction. The entire initialTransactionID should match the transactionID of the first chunk, but this is not checked or enforced by Hedera except when the chunk number is 1.</p></td>
              </tr>
            
              <tr>
                <td>ACCOUNT_FROZEN_FOR_TOKEN</td>
                <td>165</td>
                <td><p>Account is frozen and cannot transact with the token</p></td>
              </tr>
            
              <tr>
                <td>TOKENS_PER_ACCOUNT_LIMIT_EXCEEDED</td>
                <td>166</td>
                <td><p>Maximum number of token relations for agiven account is exceeded</p></td>
              </tr>
            
              <tr>
                <td>INVALID_TOKEN_ID</td>
                <td>167</td>
                <td><p>The token is invalid or does not exist</p></td>
              </tr>
            
              <tr>
                <td>INVALID_TOKEN_DECIMALS</td>
                <td>168</td>
                <td><p>Invalid token decimals</p></td>
              </tr>
            
              <tr>
                <td>INVALID_TOKEN_INITIAL_SUPPLY</td>
                <td>169</td>
                <td><p>Invalid token initial supply</p></td>
              </tr>
            
              <tr>
                <td>INVALID_TREASURY_ACCOUNT_FOR_TOKEN</td>
                <td>170</td>
                <td><p>Treasury Account does not exist or is deleted</p></td>
              </tr>
            
              <tr>
                <td>INVALID_TOKEN_SYMBOL</td>
                <td>171</td>
                <td><p>Token Symbol is not UTF-8 capitalized alphabetical string</p></td>
              </tr>
            
              <tr>
                <td>TOKEN_HAS_NO_FREEZE_KEY</td>
                <td>172</td>
                <td><p>Freeze key is not set on token</p></td>
              </tr>
            
              <tr>
                <td>TRANSFERS_NOT_ZERO_SUM_FOR_TOKEN</td>
                <td>173</td>
                <td><p>Amounts in transfer list are not net zero</p></td>
              </tr>
            
              <tr>
                <td>MISSING_TOKEN_SYMBOL</td>
                <td>174</td>
                <td><p>Token Symbol is not provided</p></td>
              </tr>
            
              <tr>
                <td>TOKEN_SYMBOL_TOO_LONG</td>
                <td>175</td>
                <td><p>Token Symbol is too long</p></td>
              </tr>
            
              <tr>
                <td>ACCOUNT_KYC_NOT_GRANTED_FOR_TOKEN</td>
                <td>176</td>
                <td><p>KYC must be granted and account does not have KYC granted</p></td>
              </tr>
            
              <tr>
                <td>TOKEN_HAS_NO_KYC_KEY</td>
                <td>177</td>
                <td><p>KYC key is not set on token</p></td>
              </tr>
            
              <tr>
                <td>INSUFFICIENT_TOKEN_BALANCE</td>
                <td>178</td>
                <td><p>Token balance is not sufficient for the transaction</p></td>
              </tr>
            
              <tr>
                <td>TOKEN_WAS_DELETED</td>
                <td>179</td>
                <td><p>Token transactions cannot be executed on deleted token</p></td>
              </tr>
            
              <tr>
                <td>TOKEN_HAS_NO_SUPPLY_KEY</td>
                <td>180</td>
                <td><p>Supply key is not set on token</p></td>
              </tr>
            
              <tr>
                <td>TOKEN_HAS_NO_WIPE_KEY</td>
                <td>181</td>
                <td><p>Wipe key is not set on token</p></td>
              </tr>
            
              <tr>
                <td>INVALID_TOKEN_MINT_AMOUNT</td>
                <td>182</td>
                <td><p></p></td>
              </tr>
            
              <tr>
                <td>INVALID_TOKEN_BURN_AMOUNT</td>
                <td>183</td>
                <td><p></p></td>
              </tr>
            
              <tr>
                <td>TOKEN_NOT_ASSOCIATED_TO_ACCOUNT</td>
<<<<<<< HEAD
                <td>186</td>
=======
                <td>184</td>
>>>>>>> 271ebfbc
                <td><p></p></td>
              </tr>
            
              <tr>
                <td>CANNOT_WIPE_TOKEN_TREASURY_ACCOUNT</td>
                <td>185</td>
                <td><p>Cannot execute wipe operation on treasury account</p></td>
              </tr>
            
              <tr>
                <td>INVALID_KYC_KEY</td>
                <td>186</td>
                <td><p></p></td>
              </tr>
            
              <tr>
                <td>INVALID_WIPE_KEY</td>
                <td>187</td>
                <td><p></p></td>
              </tr>
            
              <tr>
                <td>INVALID_FREEZE_KEY</td>
                <td>188</td>
                <td><p></p></td>
              </tr>
            
              <tr>
                <td>INVALID_SUPPLY_KEY</td>
                <td>189</td>
                <td><p></p></td>
              </tr>
            
              <tr>
                <td>MISSING_TOKEN_NAME</td>
                <td>190</td>
                <td><p>Token Name is not provided</p></td>
              </tr>
            
              <tr>
                <td>TOKEN_NAME_TOO_LONG</td>
                <td>191</td>
                <td><p>Token Name is too long</p></td>
              </tr>
            
              <tr>
                <td>INVALID_WIPING_AMOUNT</td>
                <td>192</td>
                <td><p>The provided wipe amount must not be negative, zero or bigger than the token holder balance</p></td>
              </tr>
            
              <tr>
<<<<<<< HEAD
                <td>TOKEN_IS_IMMUTABLE</td>
                <td>196</td>
=======
                <td>TOKEN_IS_IMMUTABlE</td>
                <td>193</td>
>>>>>>> 271ebfbc
                <td><p>Token does not have Admin key set, thus update/delete transactions cannot be performed</p></td>
              </tr>
            
              <tr>
                <td>TOKEN_ALREADY_ASSOCIATED_TO_ACCOUNT</td>
<<<<<<< HEAD
                <td>197</td>
=======
                <td>194</td>
>>>>>>> 271ebfbc
                <td><p>An &lt;tt&gt;associateToken&lt;/tt&gt; operation specified a token already associated to the account</p></td>
              </tr>
            
              <tr>
                <td>TRANSACTION_REQUIRES_ZERO_TOKEN_BALANCES</td>
<<<<<<< HEAD
                <td>198</td>
                <td><p>An attempted operation is invalid until all token balances for the target account are zero</p></td>
              </tr>
            
              <tr>
                <td>ACCOUNT_IS_TREASURY</td>
                <td>199</td>
                <td><p>A selected account is a treasury</p></td>
              </tr>
            
=======
                <td>195</td>
                <td><p>An attempted operation is invalid until all token balances for the target account are zero</p></td>
              </tr>
            
>>>>>>> 271ebfbc
          </tbody>
        </table>
      

      

      
    
      
      <div class="file-heading">
        <h2 id="ResponseHeader.proto">ResponseHeader.proto</h2><a href="#title">Top</a>
      </div>
      <p></p>

      
        <h3 id="proto.ResponseHeader">ResponseHeader</h3>
        <p>Every query receives a response containing the QueryResponseHeader. Either or both of the cost and stateProof fields may be blank, if the responseType didn't ask for the cost or stateProof.</p>

        
          <table class="field-table">
            <thead>
              <tr><td>Field</td><td>Type</td><td>Label</td><td>Description</td></tr>
            </thead>
            <tbody>
              
                <tr>
                  <td>nodeTransactionPrecheckCode</td>
                  <td><a href="#proto.ResponseCodeEnum">ResponseCodeEnum</a></td>
                  <td></td>
                  <td><p>Result of fee transaction precheck, saying it passed, or why it failed </p></td>
                </tr>
              
                <tr>
                  <td>responseType</td>
                  <td><a href="#proto.ResponseType">ResponseType</a></td>
                  <td></td>
                  <td><p>The requested response is repeated back here, for convenience </p></td>
                </tr>
              
                <tr>
                  <td>cost</td>
                  <td><a href="#uint64">uint64</a></td>
                  <td></td>
                  <td><p>The fee that would be charged to get the requested information (if a cost was requested). Note: This cost only includes the query fee and does not include the transfer fee(which is required to execute the transfer transaction to debit the payer account and credit the node account with query fee) </p></td>
                </tr>
              
                <tr>
                  <td>stateProof</td>
                  <td><a href="#bytes">bytes</a></td>
                  <td></td>
                  <td><p>The state proof for this information (if a state proof was requested, and is available) </p></td>
                </tr>
              
            </tbody>
          </table>

          

        
      

      

      

      
    
      
      <div class="file-heading">
        <h2 id="SmartContractService.proto">SmartContractService.proto</h2><a href="#title">Top</a>
      </div>
      <p></p>

      

      

      

      
        <h3 id="proto.SmartContractService">SmartContractService</h3>
        <p>Transactions and queries for the file service.</p>
        <table class="enum-table">
          <thead>
            <tr><td>Method Name</td><td>Request Type</td><td>Response Type</td><td>Description</td></tr>
          </thead>
          <tbody>
            
              <tr>
                <td>createContract</td>
                <td><a href="#proto.Transaction">Transaction</a></td>
                <td><a href="#proto.TransactionResponse">TransactionResponse</a></td>
                <td><p>Creates a contract</p></td>
              </tr>
            
              <tr>
                <td>updateContract</td>
                <td><a href="#proto.Transaction">Transaction</a></td>
                <td><a href="#proto.TransactionResponse">TransactionResponse</a></td>
                <td><p>Updates a contract with the content</p></td>
              </tr>
            
              <tr>
                <td>contractCallMethod</td>
                <td><a href="#proto.Transaction">Transaction</a></td>
                <td><a href="#proto.TransactionResponse">TransactionResponse</a></td>
                <td><p>Calls a contract</p></td>
              </tr>
            
              <tr>
                <td>getContractInfo</td>
                <td><a href="#proto.Query">Query</a></td>
                <td><a href="#proto.Response">Response</a></td>
                <td><p>Retrieves the contract information</p></td>
              </tr>
            
              <tr>
                <td>contractCallLocalMethod</td>
                <td><a href="#proto.Query">Query</a></td>
                <td><a href="#proto.Response">Response</a></td>
                <td><p>Calls a smart contract to be run on a single node</p></td>
              </tr>
            
              <tr>
                <td>ContractGetBytecode</td>
                <td><a href="#proto.Query">Query</a></td>
                <td><a href="#proto.Response">Response</a></td>
                <td><p>Retrieves the byte code of a contract</p></td>
              </tr>
            
              <tr>
                <td>getBySolidityID</td>
                <td><a href="#proto.Query">Query</a></td>
                <td><a href="#proto.Response">Response</a></td>
                <td><p>Retrieves a contract by its Solidity address</p></td>
              </tr>
            
              <tr>
                <td>getTxRecordByContractID</td>
                <td><a href="#proto.Query">Query</a></td>
                <td><a href="#proto.Response">Response</a></td>
                <td><p>Retrieves the 25-hour records stored for a contract</p></td>
              </tr>
            
              <tr>
                <td>deleteContract</td>
                <td><a href="#proto.Transaction">Transaction</a></td>
                <td><a href="#proto.TransactionResponse">TransactionResponse</a></td>
                <td><p>Deletes a contract instance and transfers any remaining hbars to a specified receiver</p></td>
              </tr>
            
              <tr>
                <td>systemDelete</td>
                <td><a href="#proto.Transaction">Transaction</a></td>
                <td><a href="#proto.TransactionResponse">TransactionResponse</a></td>
                <td><p>Deletes a contract if the submitting account has network admin privileges</p></td>
              </tr>
            
              <tr>
                <td>systemUndelete</td>
                <td><a href="#proto.Transaction">Transaction</a></td>
                <td><a href="#proto.TransactionResponse">TransactionResponse</a></td>
                <td><p>Undeletes a contract if the submitting account has network admin privileges</p></td>
              </tr>
            
          </tbody>
        </table>

        
    
      
      <div class="file-heading">
        <h2 id="SystemDelete.proto">SystemDelete.proto</h2><a href="#title">Top</a>
      </div>
      <p></p>

      
        <h3 id="proto.SystemDeleteTransactionBody">SystemDeleteTransactionBody</h3>
        <p>Delete a file or smart contract - can only be done with a Hedera administrative multisignature. When it is deleted, it immediately disappears from the system as seen by the user, but is still stored internally until the expiration time, at which time it is truly and permanently deleted. Until that time, it can be undeleted by the Hedera administrative multisignature. When a smart contract is deleted, the cryptocurrency account within it continues to exist, and is not affected by the expiration time here.</p>

        
          <table class="field-table">
            <thead>
              <tr><td>Field</td><td>Type</td><td>Label</td><td>Description</td></tr>
            </thead>
            <tbody>
              
                <tr>
                  <td>fileID</td>
                  <td><a href="#proto.FileID">FileID</a></td>
                  <td></td>
                  <td><p>The file ID of the file to delete, in the format used in transactions </p></td>
                </tr>
              
                <tr>
                  <td>contractID</td>
                  <td><a href="#proto.ContractID">ContractID</a></td>
                  <td></td>
                  <td><p>The contract ID instance to delete, in the format used in transactions </p></td>
                </tr>
              
                <tr>
                  <td>expirationTime</td>
                  <td><a href="#proto.TimestampSeconds">TimestampSeconds</a></td>
                  <td></td>
                  <td><p>The timestamp in seconds at which the &#34;deleted&#34; file should truly be permanently deleted </p></td>
                </tr>
              
            </tbody>
          </table>

          

        
      

      

      

      
    
      
      <div class="file-heading">
        <h2 id="SystemUndelete.proto">SystemUndelete.proto</h2><a href="#title">Top</a>
      </div>
      <p></p>

      
        <h3 id="proto.SystemUndeleteTransactionBody">SystemUndeleteTransactionBody</h3>
        <p>Undelete a file or smart contract that was deleted by SystemDelete; requires a Hedera administrative multisignature.</p>

        
          <table class="field-table">
            <thead>
              <tr><td>Field</td><td>Type</td><td>Label</td><td>Description</td></tr>
            </thead>
            <tbody>
              
                <tr>
                  <td>fileID</td>
                  <td><a href="#proto.FileID">FileID</a></td>
                  <td></td>
                  <td><p>The file ID to undelete, in the format used in transactions </p></td>
                </tr>
              
                <tr>
                  <td>contractID</td>
                  <td><a href="#proto.ContractID">ContractID</a></td>
                  <td></td>
                  <td><p>The contract ID instance to undelete, in the format used in transactions </p></td>
                </tr>
              
            </tbody>
          </table>

          

        
      

      

      

      
    
      
      <div class="file-heading">
        <h2 id="Timestamp.proto">Timestamp.proto</h2><a href="#title">Top</a>
      </div>
      <p></p>

      
        <h3 id="proto.Timestamp">Timestamp</h3>
        <p>An exact date and time. This is the same data structure as the protobuf Timestamp.proto (see the comments in https://github.com/google/protobuf/blob/master/src/google/protobuf/timestamp.proto)</p>

        
          <table class="field-table">
            <thead>
              <tr><td>Field</td><td>Type</td><td>Label</td><td>Description</td></tr>
            </thead>
            <tbody>
              
                <tr>
                  <td>seconds</td>
                  <td><a href="#int64">int64</a></td>
                  <td></td>
                  <td><p>Number of complete seconds since the start of the epoch </p></td>
                </tr>
              
                <tr>
                  <td>nanos</td>
                  <td><a href="#int32">int32</a></td>
                  <td></td>
                  <td><p>Number of nanoseconds since the start of the last second </p></td>
                </tr>
              
            </tbody>
          </table>

          

        
      
        <h3 id="proto.TimestampSeconds">TimestampSeconds</h3>
        <p>An exact date and time,  with a resolution of one second (no nanoseconds).</p>

        
          <table class="field-table">
            <thead>
              <tr><td>Field</td><td>Type</td><td>Label</td><td>Description</td></tr>
            </thead>
            <tbody>
              
                <tr>
                  <td>seconds</td>
                  <td><a href="#int64">int64</a></td>
                  <td></td>
                  <td><p>Number of complete seconds since the start of the epoch </p></td>
                </tr>
              
            </tbody>
          </table>

          

        
      

      

      

      
    
      
      <div class="file-heading">
        <h2 id="TokenAssociate.proto">TokenAssociate.proto</h2><a href="#title">Top</a>
      </div>
      <p></p>

      
        <h3 id="proto.TokenAssociateTransactionBody">TokenAssociateTransactionBody</h3>
<<<<<<< HEAD
        <p></p>
=======
        <p>Associates the provided account with the provided tokens. Must be signed by the provided Account's key.</p><p>If the provided account is not found, the transaction will resolve to INVALID_ACCOUNT_ID.</p><p>If the provided account has been deleted, the transaction will resolve to ACCOUNT_DELETED.</p><p>If any of the provided tokens is not found, the transaction will resolve to INVALID_TOKEN_REF.</p><p>If any of the provided tokens has been deleted, the transaction will resolve to TOKEN_WAS_DELETED.</p><p>If an association between the provided account and any of the tokens already exists, the transaction will resolve to TOKEN_ALREADY_ASSOCIATED_TO_ACCOUNT.</p><p>If the provided account's associations count exceed the constraint of maximum token associations per account, the transaction will resolve to TOKENS_PER_ACCOUNT_LIMIT_EXCEEDED.</p><p>On success, associations between the provided account and tokens are made and the account is ready to interact with the tokens.</p>
>>>>>>> 271ebfbc

        
          <table class="field-table">
            <thead>
              <tr><td>Field</td><td>Type</td><td>Label</td><td>Description</td></tr>
            </thead>
            <tbody>
              
                <tr>
                  <td>account</td>
                  <td><a href="#proto.AccountID">AccountID</a></td>
                  <td></td>
<<<<<<< HEAD
                  <td><p> </p></td>
=======
                  <td><p>The account to be associated with the provided tokens </p></td>
>>>>>>> 271ebfbc
                </tr>
              
                <tr>
                  <td>tokens</td>
<<<<<<< HEAD
                  <td><a href="#proto.TokenRef">TokenRef</a></td>
                  <td>repeated</td>
                  <td><p> </p></td>
=======
                  <td><a href="#proto.TokenID">TokenID</a></td>
                  <td>repeated</td>
                  <td><p>The tokens to be associated with the provided account </p></td>
>>>>>>> 271ebfbc
                </tr>
              
            </tbody>
          </table>

          

        
      

      

      

      
    
      
      <div class="file-heading">
        <h2 id="TokenBurn.proto">TokenBurn.proto</h2><a href="#title">Top</a>
      </div>
      <p></p>

      
        <h3 id="proto.TokenBurnTransactionBody">TokenBurnTransactionBody</h3>
        <p>Burns tokens from the Token's treasury Account. If no Supply Key is defined, the transaction will resolve to TOKEN_HAS_NO_SUPPLY_KEY.</p><p>The operation decreases the Total Supply of the Token. Total supply cannot go below zero.</p><p>The amount provided must be in the lowest denomination possible. Example:</p><p>Token A has 2 decimals. In order to burn 100 tokens, one must provide amount of 10000. In order to burn 100.55 tokens, one must provide amount of 10055.</p>

        
          <table class="field-table">
            <thead>
              <tr><td>Field</td><td>Type</td><td>Label</td><td>Description</td></tr>
            </thead>
            <tbody>
              
                <tr>
                  <td>token</td>
                  <td><a href="#proto.TokenID">TokenID</a></td>
                  <td></td>
                  <td><p>The token for which to burn tokens. If token does not exist, transaction results in INVALID_TOKEN_ID </p></td>
                </tr>
              
                <tr>
                  <td>amount</td>
                  <td><a href="#uint64">uint64</a></td>
                  <td></td>
                  <td><p>The amount to burn from the Treasury Account. Amount must be a positive non-zero number, not bigger than the token balance of the treasury account (0; balance], represented in the lowest denomination. </p></td>
                </tr>
              
            </tbody>
          </table>

          

        
      

      

      

      
    
      
      <div class="file-heading">
        <h2 id="TokenCreate.proto">TokenCreate.proto</h2><a href="#title">Top</a>
      </div>
      <p></p>

      
        <h3 id="proto.TokenCreateTransactionBody">TokenCreateTransactionBody</h3>
        <p>Create a new token. After the token is created, the Token ID for it is in the receipt.</p><p>The Name and Symbol properties must be unique within the network. If there are other tokens defined with the same name or symbol, respectively TOKEN_SYMBOL_ALREADY_IN_USE and TOKEN_NAME_ALREADY_IN_USE errors are returned.</p><p>The specified Treasury Account is receiving the initial supply of tokens as-well as the tokens from the Token Mint operation once executed. The balance of the treasury account is decreased when the Token Burn operation is executed.</p><p>The supply that is going to be put in circulation is going to be S*(10^D), where S is initial supply and D is decimals. The maximum supply a token can have is S*(10^D) < 2^63.</p><p>Creating immutable token: Token can be created as immutable if the adminKey is omitted. In this case, the name, symbol, treasury, management keys, expiry and renew properties cannot be updated. If a token is created as immutable, anyone is able to extend the expiry time by paying the fee.</p>

        
          <table class="field-table">
            <thead>
              <tr><td>Field</td><td>Type</td><td>Label</td><td>Description</td></tr>
            </thead>
            <tbody>
              
                <tr>
                  <td>name</td>
                  <td><a href="#string">string</a></td>
                  <td></td>
                  <td><p>The publicly visible name of the token, specified as a string of only ASCII characters. Must be unique </p></td>
                </tr>
              
                <tr>
                  <td>symbol</td>
                  <td><a href="#string">string</a></td>
                  <td></td>
                  <td><p>The publicly visible token symbol. It is UTF-8 capitalized alphabetical string identifying the token. Must be unique </p></td>
                </tr>
              
                <tr>
                  <td>decimals</td>
                  <td><a href="#uint32">uint32</a></td>
                  <td></td>
                  <td><p>The number of decimal places a token is divisible by. This field can never be changed! </p></td>
                </tr>
              
                <tr>
                  <td>initialSupply</td>
                  <td><a href="#uint64">uint64</a></td>
                  <td></td>
                  <td><p>Specifies the initial supply of tokens to be put in circulation. The initial supply is sent to the Treasury Account </p></td>
                </tr>
              
                <tr>
                  <td>treasury</td>
                  <td><a href="#proto.AccountID">AccountID</a></td>
                  <td></td>
                  <td><p>The account which will act as a treasury for the token. This account will receive the specified initial supply </p></td>
                </tr>
              
                <tr>
                  <td>adminKey</td>
                  <td><a href="#proto.Key">Key</a></td>
                  <td></td>
                  <td><p>The key which can perform update/delete operations on the token. If empty, the token can be perceived as immutable (not being able to be updated/deleted) </p></td>
                </tr>
              
                <tr>
                  <td>kycKey</td>
                  <td><a href="#proto.Key">Key</a></td>
                  <td></td>
                  <td><p>The key which can grant or revoke KYC of an account for the token&#39;s transactions. If empty, KYC is not required, and KYC grant or revoke operations are not possible. </p></td>
                </tr>
              
                <tr>
                  <td>freezeKey</td>
                  <td><a href="#proto.Key">Key</a></td>
                  <td></td>
                  <td><p>The key which can sign to freeze or unfreeze an account for token transactions. If empty, freezing is not possible </p></td>
                </tr>
              
                <tr>
                  <td>wipeKey</td>
                  <td><a href="#proto.Key">Key</a></td>
                  <td></td>
                  <td><p>The key which can wipe the token balance of an account. If empty, wipe is not possible </p></td>
                </tr>
              
                <tr>
                  <td>supplyKey</td>
                  <td><a href="#proto.Key">Key</a></td>
                  <td></td>
                  <td><p>The key which can change the supply of a token. The key is used to sign Token Mint/Burn operations </p></td>
                </tr>
              
                <tr>
                  <td>freezeDefault</td>
                  <td><a href="#bool">bool</a></td>
                  <td></td>
                  <td><p>The default Freeze status (frozen or unfrozen) of Hedera accounts relative to this token. If true, an account must be unfrozen before it can receive the token </p></td>
                </tr>
              
                <tr>
                  <td>expiry</td>
                  <td><a href="#uint64">uint64</a></td>
                  <td></td>
                  <td><p>The epoch second at which the token should expire; if an auto-renew account and period are specified, this is coerced to the current epoch second plus the autoRenewPeriod </p></td>
                </tr>
              
                <tr>
                  <td>autoRenewAccount</td>
                  <td><a href="#proto.AccountID">AccountID</a></td>
                  <td></td>
                  <td><p>An account which will be automatically charged to renew the token&#39;s expiration, at autoRenewPeriod interval </p></td>
                </tr>
              
                <tr>
                  <td>autoRenewPeriod</td>
                  <td><a href="#uint64">uint64</a></td>
                  <td></td>
                  <td><p>The interval at which the auto-renew account will be charged to extend the token&#39;s expiry </p></td>
                </tr>
              
            </tbody>
          </table>

          

        
      

      

      

      
    
      
      <div class="file-heading">
        <h2 id="TokenDelete.proto">TokenDelete.proto</h2><a href="#title">Top</a>
      </div>
      <p></p>

      
        <h3 id="proto.TokenDeleteTransactionBody">TokenDeleteTransactionBody</h3>
        <p>Marks a token as deleted, though it will remain in the ledger.</p><p>The operation must be signed by the specified Admin Key of the Token. If admin key is not set, Transaction will result in TOKEN_IS_IMMUTABlE.</p><p>Once deleted update, mint, burn, wipe, freeze, unfreeze, grant kyc, revoke kyc and token transfer transactions will resolve to TOKEN_WAS_DELETED.</p>

        
          <table class="field-table">
            <thead>
              <tr><td>Field</td><td>Type</td><td>Label</td><td>Description</td></tr>
            </thead>
            <tbody>
              
                <tr>
                  <td>token</td>
                  <td><a href="#proto.TokenID">TokenID</a></td>
                  <td></td>
                  <td><p>The token to be deleted. If invalid token is specified, transaction will result in INVALID_TOKEN_ID </p></td>
                </tr>
              
            </tbody>
          </table>

          

        
      

      

      

      
    
      
      <div class="file-heading">
        <h2 id="TokenDissociate.proto">TokenDissociate.proto</h2><a href="#title">Top</a>
      </div>
      <p></p>

      
        <h3 id="proto.TokenDissociateTransactionBody">TokenDissociateTransactionBody</h3>
        <p>Dissociates the provided account with the provided tokens. Must be signed by the provided Account's key.</p><p>If the provided account is not found, the transaction will resolve to INVALID_ACCOUNT_ID.</p><p>If the provided account has been deleted, the transaction will resolve to ACCOUNT_DELETED.</p><p>If any of the provided tokens is not found, the transaction will resolve to INVALID_TOKEN_REF.</p><p>If any of the provided tokens has been deleted, the transaction will resolve to TOKEN_WAS_DELETED.</p><p>If an association between the provided account and any of the tokens does not exist, the transaction will resolve to TOKEN_NOT_ASSOCIATED_TO_ACCOUNT.</p><p>If the provided account has a nonzero balance with any of the provided tokens, the transaction will resolve to TRANSACTION_REQUIRES_ZERO_TOKEN_BALANCES.</p><p>On success, associations between the provided account and tokens are removed.</p>

        
          <table class="field-table">
            <thead>
              <tr><td>Field</td><td>Type</td><td>Label</td><td>Description</td></tr>
            </thead>
            <tbody>
              
                <tr>
                  <td>account</td>
                  <td><a href="#proto.AccountID">AccountID</a></td>
                  <td></td>
                  <td><p>The account to be dissociated with the provided tokens </p></td>
                </tr>
              
                <tr>
                  <td>tokens</td>
                  <td><a href="#proto.TokenID">TokenID</a></td>
                  <td>repeated</td>
                  <td><p>The tokens to be dissociated with the provided account </p></td>
                </tr>
              
            </tbody>
          </table>

          

        
      

      

      

      
    
      
      <div class="file-heading">
        <h2 id="TokenDissociate.proto">TokenDissociate.proto</h2><a href="#title">Top</a>
      </div>
      <p></p>

      
        <h3 id="proto.TokenDissociateTransactionBody">TokenDissociateTransactionBody</h3>
        <p></p>

        
          <table class="field-table">
            <thead>
              <tr><td>Field</td><td>Type</td><td>Label</td><td>Description</td></tr>
            </thead>
            <tbody>
              
                <tr>
                  <td>account</td>
                  <td><a href="#proto.AccountID">AccountID</a></td>
                  <td></td>
                  <td><p> </p></td>
                </tr>
              
                <tr>
                  <td>tokens</td>
                  <td><a href="#proto.TokenRef">TokenRef</a></td>
                  <td>repeated</td>
                  <td><p> </p></td>
                </tr>
              
            </tbody>
          </table>

          

        
      

      

      

      
    
      
      <div class="file-heading">
        <h2 id="TokenFreezeAccount.proto">TokenFreezeAccount.proto</h2><a href="#title">Top</a>
      </div>
      <p></p>

      
        <h3 id="proto.TokenFreezeAccountTransactionBody">TokenFreezeAccountTransactionBody</h3>
        <p>Freezes transfers of the specified token for the account. Must be signed by the Token's freezeKey.</p><p>If the provided account is not found, the transaction will resolve to INVALID_ACCOUNT_ID.</p><p>If the provided account has been deleted, the transaction will resolve to ACCOUNT_DELETED.</p><p>If the provided token is not found, the transaction will resolve to INVALID_TOKEN_ID.</p><p>If the provided token has been deleted, the transaction will resolve to TOKEN_WAS_DELETED.</p><p>If an Association between the provided token and account is not found, the transaction will resolve to TOKEN_NOT_ASSOCIATED_TO_ACCOUNT.</p><p>If no Freeze Key is defined, the transaction will resolve to TOKEN_HAS_NO_FREEZE_KEY.</p><p>Once executed the Account is marked as Frozen and will not be able to receive or send tokens unless unfrozen. The operation is idempotent.</p>

        
          <table class="field-table">
            <thead>
              <tr><td>Field</td><td>Type</td><td>Label</td><td>Description</td></tr>
            </thead>
            <tbody>
              
                <tr>
                  <td>token</td>
                  <td><a href="#proto.TokenID">TokenID</a></td>
                  <td></td>
                  <td><p>The token for which this account will be frozen. If token does not exist, transaction results in INVALID_TOKEN_ID </p></td>
                </tr>
              
                <tr>
                  <td>account</td>
                  <td><a href="#proto.AccountID">AccountID</a></td>
                  <td></td>
                  <td><p>The account to be frozen </p></td>
                </tr>
              
            </tbody>
          </table>

          

        
      

      

      

      
    
      
      <div class="file-heading">
        <h2 id="TokenGetInfo.proto">TokenGetInfo.proto</h2><a href="#title">Top</a>
      </div>
      <p></p>

      
        <h3 id="proto.TokenGetInfoQuery">TokenGetInfoQuery</h3>
        <p>Gets information about Token instance</p>

        
          <table class="field-table">
            <thead>
              <tr><td>Field</td><td>Type</td><td>Label</td><td>Description</td></tr>
            </thead>
            <tbody>
              
                <tr>
                  <td>header</td>
                  <td><a href="#proto.QueryHeader">QueryHeader</a></td>
                  <td></td>
                  <td><p>Standard info sent from client to node, including the signed payment, and what kind of response is requested (cost, state proof, both, or neither) </p></td>
                </tr>
              
                <tr>
                  <td>token</td>
                  <td><a href="#proto.TokenID">TokenID</a></td>
                  <td></td>
                  <td><p>The token for which information is requested. If invalid token is provided, INVALID_TOKEN_ID response is returned. </p></td>
                </tr>
              
            </tbody>
          </table>

          

        
      
        <h3 id="proto.TokenGetInfoResponse">TokenGetInfoResponse</h3>
        <p>Response when the client sends the node TokenGetInfoQuery</p>

        
          <table class="field-table">
            <thead>
              <tr><td>Field</td><td>Type</td><td>Label</td><td>Description</td></tr>
            </thead>
            <tbody>
              
                <tr>
                  <td>header</td>
                  <td><a href="#proto.ResponseHeader">ResponseHeader</a></td>
                  <td></td>
                  <td><p>Standard response from node to client, including the requested fields: cost, or state proof, or both, or neither </p></td>
                </tr>
              
                <tr>
                  <td>tokenInfo</td>
                  <td><a href="#proto.TokenInfo">TokenInfo</a></td>
                  <td></td>
                  <td><p>The information requested about this token instance </p></td>
                </tr>
              
            </tbody>
          </table>

          

        
      
        <h3 id="proto.TokenInfo">TokenInfo</h3>
        <p>The metadata about a Token instance</p>

        
          <table class="field-table">
            <thead>
              <tr><td>Field</td><td>Type</td><td>Label</td><td>Description</td></tr>
            </thead>
            <tbody>
              
                <tr>
                  <td>tokenId</td>
                  <td><a href="#proto.TokenID">TokenID</a></td>
                  <td></td>
                  <td><p>ID of the token instance </p></td>
                </tr>
              
                <tr>
                  <td>name</td>
                  <td><a href="#string">string</a></td>
                  <td></td>
                  <td><p>The unique name of the token. It is a string of ASCII only characters </p></td>
                </tr>
              
                <tr>
                  <td>symbol</td>
                  <td><a href="#string">string</a></td>
                  <td></td>
                  <td><p>The unique symbol of the token. It is a UTF-8 capitalized alphabetical string </p></td>
                </tr>
              
                <tr>
                  <td>decimals</td>
                  <td><a href="#uint32">uint32</a></td>
                  <td></td>
                  <td><p>The number of decimal places a token is divisible by </p></td>
                </tr>
              
                <tr>
                  <td>totalSupply</td>
                  <td><a href="#uint64">uint64</a></td>
                  <td></td>
                  <td><p>The total supply of tokens that are currently in circulation </p></td>
                </tr>
              
                <tr>
                  <td>treasury</td>
                  <td><a href="#proto.AccountID">AccountID</a></td>
                  <td></td>
                  <td><p>The ID of the account which is set as Treasury </p></td>
                </tr>
              
                <tr>
                  <td>adminKey</td>
                  <td><a href="#proto.Key">Key</a></td>
                  <td></td>
                  <td><p>The key which can perform update/delete operations on the token. If empty, the token can be perceived as immutable (not being able to be updated/deleted) </p></td>
                </tr>
              
                <tr>
                  <td>kycKey</td>
                  <td><a href="#proto.Key">Key</a></td>
                  <td></td>
                  <td><p>The key which can grant or revoke KYC of an account for the token&#39;s transactions. If empty, KYC is not required, and KYC grant or revoke operations are not possible. </p></td>
                </tr>
              
                <tr>
                  <td>freezeKey</td>
                  <td><a href="#proto.Key">Key</a></td>
                  <td></td>
                  <td><p>The key which can freeze or unfreeze an account for token transactions. If empty, freezing is not possible </p></td>
                </tr>
              
                <tr>
                  <td>wipeKey</td>
                  <td><a href="#proto.Key">Key</a></td>
                  <td></td>
                  <td><p>The key which can wipe token balance of an account. If empty, wipe is not possible </p></td>
                </tr>
              
                <tr>
                  <td>supplyKey</td>
                  <td><a href="#proto.Key">Key</a></td>
                  <td></td>
                  <td><p>The key which can change the supply of a token. The key is used to sign Token Mint/Burn operations </p></td>
                </tr>
              
                <tr>
                  <td>defaultFreezeStatus</td>
                  <td><a href="#proto.TokenFreezeStatus">TokenFreezeStatus</a></td>
                  <td></td>
                  <td><p>The default Freeze status (not applicable, frozen or unfrozen) of Hedera accounts relative to this token. FreezeNotApplicable is returned if Token Freeze Key is empty. Frozen is returned if Token Freeze Key is set and defaultFreeze is set to true. Unfrozen is returned if Token Freeze Key is set and defaultFreeze is set to false </p></td>
                </tr>
              
                <tr>
                  <td>defaultKycStatus</td>
                  <td><a href="#proto.TokenKycStatus">TokenKycStatus</a></td>
                  <td></td>
                  <td><p>The default KYC status (KycNotApplicable or Revoked) of Hedera accounts relative to this token. KycNotApplicable is returned if KYC key is not set, otherwise Revoked </p></td>
                </tr>
              
                <tr>
                  <td>isDeleted</td>
                  <td><a href="#bool">bool</a></td>
                  <td></td>
                  <td><p>Specifies whether the token was deleted or not </p></td>
                </tr>
              
                <tr>
                  <td>autoRenewAccount</td>
                  <td><a href="#proto.AccountID">AccountID</a></td>
                  <td></td>
                  <td><p>An account which will be automatically charged to renew the token&#39;s expiration, at autoRenewPeriod interval </p></td>
                </tr>
              
                <tr>
                  <td>autoRenewPeriod</td>
                  <td><a href="#uint64">uint64</a></td>
                  <td></td>
                  <td><p>The interval at which the auto-renew account will be charged to extend the token&#39;s expiry </p></td>
                </tr>
              
                <tr>
                  <td>expiry</td>
                  <td><a href="#uint64">uint64</a></td>
                  <td></td>
                  <td><p>The epoch second at which the token will expire; if an auto-renew account and period are specified, this is coerced to the current epoch second plus the autoRenewPeriod </p></td>
                </tr>
              
            </tbody>
          </table>

          

        
      

      

      

      
    
      
      <div class="file-heading">
        <h2 id="TokenGrantKyc.proto">TokenGrantKyc.proto</h2><a href="#title">Top</a>
      </div>
      <p></p>

      
        <h3 id="proto.TokenGrantKycTransactionBody">TokenGrantKycTransactionBody</h3>
        <p>Grants KYC to the account for the given token. Must be signed by the Token's kycKey.</p><p>If the provided account is not found, the transaction will resolve to INVALID_ACCOUNT_ID.</p><p>If the provided account has been deleted, the transaction will resolve to ACCOUNT_DELETED.</p><p>If the provided token is not found, the transaction will resolve to INVALID_TOKEN_ID.</p><p>If the provided token has been deleted, the transaction will resolve to TOKEN_WAS_DELETED.</p><p>If an Association between the provided token and account is not found, the transaction will resolve to TOKEN_NOT_ASSOCIATED_TO_ACCOUNT.</p><p>If no KYC Key is defined, the transaction will resolve to TOKEN_HAS_NO_KYC_KEY.</p><p>Once executed the Account is marked as KYC Granted.</p>

        
          <table class="field-table">
            <thead>
              <tr><td>Field</td><td>Type</td><td>Label</td><td>Description</td></tr>
            </thead>
            <tbody>
              
                <tr>
                  <td>token</td>
                  <td><a href="#proto.TokenID">TokenID</a></td>
                  <td></td>
                  <td><p>The token for which this account will be granted KYC. If token does not exist, transaction results in INVALID_TOKEN_ID </p></td>
                </tr>
              
                <tr>
                  <td>account</td>
                  <td><a href="#proto.AccountID">AccountID</a></td>
                  <td></td>
                  <td><p>The account to be KYCed </p></td>
                </tr>
              
            </tbody>
          </table>

          

        
      

      

      

      
    
      
      <div class="file-heading">
        <h2 id="TokenMint.proto">TokenMint.proto</h2><a href="#title">Top</a>
      </div>
      <p></p>

      
        <h3 id="proto.TokenMintTransactionBody">TokenMintTransactionBody</h3>
        <p>Mints tokens to the Token's treasury Account. If no Supply Key is defined, the transaction will resolve to TOKEN_HAS_NO_SUPPLY_KEY.</p><p>The operation increases the Total Supply of the Token. The maximum total supply a token can have is 2^63-1.</p><p>The amount provided must be in the lowest denomination possible. Example:</p><p>Token A has 2 decimals. In order to mint 100 tokens, one must provide amount of 10000. In order to mint 100.55 tokens, one must provide amount of 10055.</p>

        
          <table class="field-table">
            <thead>
              <tr><td>Field</td><td>Type</td><td>Label</td><td>Description</td></tr>
            </thead>
            <tbody>
              
                <tr>
                  <td>token</td>
                  <td><a href="#proto.TokenID">TokenID</a></td>
                  <td></td>
                  <td><p>The token for which to mint tokens. If token does not exist, transaction results in INVALID_TOKEN_ID </p></td>
                </tr>
              
                <tr>
                  <td>amount</td>
                  <td><a href="#uint64">uint64</a></td>
                  <td></td>
                  <td><p>The amount to mint to the Treasury Account. Amount must be a positive non-zero number represented in the lowest denomination of the token. The new supply must be lower than 2^63. </p></td>
                </tr>
              
            </tbody>
          </table>

          

        
      

      

      

      
    
      
      <div class="file-heading">
        <h2 id="TokenRevokeKyc.proto">TokenRevokeKyc.proto</h2><a href="#title">Top</a>
      </div>
      <p></p>

      
        <h3 id="proto.TokenRevokeKycTransactionBody">TokenRevokeKycTransactionBody</h3>
        <p>Revokes KYC to the account for the given token. Must be signed by the Token's kycKey.</p><p>If the provided account is not found, the transaction will resolve to INVALID_ACCOUNT_ID.</p><p>If the provided account has been deleted, the transaction will resolve to ACCOUNT_DELETED.</p><p>If the provided token is not found, the transaction will resolve to INVALID_TOKEN_ID.</p><p>If the provided token has been deleted, the transaction will resolve to TOKEN_WAS_DELETED.</p><p>If an Association between the provided token and account is not found, the transaction will resolve to TOKEN_NOT_ASSOCIATED_TO_ACCOUNT.</p><p>If no KYC Key is defined, the transaction will resolve to TOKEN_HAS_NO_KYC_KEY.</p><p>Once executed the Account is marked as KYC Revoked</p>

        
          <table class="field-table">
            <thead>
              <tr><td>Field</td><td>Type</td><td>Label</td><td>Description</td></tr>
            </thead>
            <tbody>
              
                <tr>
                  <td>token</td>
                  <td><a href="#proto.TokenID">TokenID</a></td>
                  <td></td>
                  <td><p>The token for which this account will get his KYC revoked. If token does not exist, transaction results in INVALID_TOKEN_ID </p></td>
                </tr>
              
                <tr>
                  <td>account</td>
                  <td><a href="#proto.AccountID">AccountID</a></td>
                  <td></td>
                  <td><p>The account to be KYC Revoked </p></td>
                </tr>
              
            </tbody>
          </table>

          

        
      

      

      

      
    
      
      <div class="file-heading">
        <h2 id="TokenService.proto">TokenService.proto</h2><a href="#title">Top</a>
      </div>
      <p></p>

      

      

      

      
        <h3 id="proto.TokenService">TokenService</h3>
        <p>Transactions and queries for the Token Service</p>
        <table class="enum-table">
          <thead>
            <tr><td>Method Name</td><td>Request Type</td><td>Response Type</td><td>Description</td></tr>
          </thead>
          <tbody>
            
              <tr>
                <td>createToken</td>
                <td><a href="#proto.Transaction">Transaction</a></td>
                <td><a href="#proto.TransactionResponse">TransactionResponse</a></td>
                <td><p>Creates a new Token by submitting the transaction</p></td>
              </tr>
            
              <tr>
                <td>updateToken</td>
                <td><a href="#proto.Transaction">Transaction</a></td>
                <td><a href="#proto.TransactionResponse">TransactionResponse</a></td>
                <td><p>Updates the account by submitting the transaction</p></td>
              </tr>
            
              <tr>
                <td>mintToken</td>
                <td><a href="#proto.Transaction">Transaction</a></td>
                <td><a href="#proto.TransactionResponse">TransactionResponse</a></td>
                <td><p>Mints an amount of the token to the defined treasury account</p></td>
              </tr>
            
              <tr>
                <td>burnToken</td>
                <td><a href="#proto.Transaction">Transaction</a></td>
                <td><a href="#proto.TransactionResponse">TransactionResponse</a></td>
                <td><p>Burns an amount of the token from the defined treasury account</p></td>
              </tr>
            
              <tr>
                <td>deleteToken</td>
                <td><a href="#proto.Transaction">Transaction</a></td>
                <td><a href="#proto.TransactionResponse">TransactionResponse</a></td>
                <td><p>(NOT CURRENTLY SUPPORTED) Deletes a Token</p></td>
              </tr>
            
              <tr>
                <td>wipeTokenAccount</td>
                <td><a href="#proto.Transaction">Transaction</a></td>
                <td><a href="#proto.TransactionResponse">TransactionResponse</a></td>
                <td><p>Wipes the provided amount of tokens from the specified Account ID</p></td>
              </tr>
            
              <tr>
                <td>freezeTokenAccount</td>
                <td><a href="#proto.Transaction">Transaction</a></td>
                <td><a href="#proto.TransactionResponse">TransactionResponse</a></td>
                <td><p>Freezes the transfer of tokens to or from the specified Account ID</p></td>
              </tr>
            
              <tr>
                <td>unfreezeTokenAccount</td>
                <td><a href="#proto.Transaction">Transaction</a></td>
                <td><a href="#proto.TransactionResponse">TransactionResponse</a></td>
                <td><p>Unfreezes the transfer of tokens to or from the specified Account ID</p></td>
              </tr>
            
              <tr>
                <td>grantKycToTokenAccount</td>
                <td><a href="#proto.Transaction">Transaction</a></td>
                <td><a href="#proto.TransactionResponse">TransactionResponse</a></td>
                <td><p>Flags the provided Account ID as having gone through KYC</p></td>
              </tr>
            
              <tr>
                <td>revokeKycFromTokenAccount</td>
                <td><a href="#proto.Transaction">Transaction</a></td>
                <td><a href="#proto.TransactionResponse">TransactionResponse</a></td>
                <td><p>Removes the KYC flag of the provided Account ID</p></td>
              </tr>
            
              <tr>
                <td>transferTokens</td>
                <td><a href="#proto.Transaction">Transaction</a></td>
                <td><a href="#proto.TransactionResponse">TransactionResponse</a></td>
                <td><p>Initiates a Token transfer by submitting the transaction</p></td>
              </tr>
            
              <tr>
                <td>associateTokens</td>
                <td><a href="#proto.Transaction">Transaction</a></td>
                <td><a href="#proto.TransactionResponse">TransactionResponse</a></td>
                <td><p>Associates tokens to an account</p></td>
              </tr>
            
              <tr>
                <td>dissociateTokens</td>
                <td><a href="#proto.Transaction">Transaction</a></td>
                <td><a href="#proto.TransactionResponse">TransactionResponse</a></td>
                <td><p>Dissociates tokens from an account</p></td>
              </tr>
            
              <tr>
                <td>getTokenInfo</td>
                <td><a href="#proto.Query">Query</a></td>
                <td><a href="#proto.Response">Response</a></td>
                <td><p>Retrieves the metadata of a token</p></td>
              </tr>
            
          </tbody>
        </table>

        
    
      
      <div class="file-heading">
        <h2 id="TokenTransfer.proto">TokenTransfer.proto</h2><a href="#title">Top</a>
      </div>
      <p></p>

      
        <h3 id="proto.TokenTransfersTransactionBody">TokenTransfersTransactionBody</h3>
        <p>Transfer tokens from some accounts to other accounts. Each negative amount is withdrawn from the corresponding account (a sender), and each positive one is added to the corresponding account (a receiver). All amounts must have sum of zero.</p><p>Each amount is a number with the lowest denomination possible for a token. Example:</p><p>Token X has 2 decimals. Account A transfers amount of 100 tokens by providing 10000 as amount in the TransferList. If Account A wants to send 100.55 tokens, he must provide 10055 as amount.</p><p>If any sender account fails to have sufficient token balance, then the entire transaction fails and none of the transfers occur, though transaction fee is still charged.</p>

        
          <table class="field-table">
            <thead>
              <tr><td>Field</td><td>Type</td><td>Label</td><td>Description</td></tr>
            </thead>
            <tbody>
              
                <tr>
                  <td>tokenTransfers</td>
                  <td><a href="#proto.TokenTransferList">TokenTransferList</a></td>
                  <td>repeated</td>
                  <td><p> </p></td>
                </tr>
              
            </tbody>
          </table>

          

        
      

      

      

      
    
      
      <div class="file-heading">
        <h2 id="TokenUnfreezeAccount.proto">TokenUnfreezeAccount.proto</h2><a href="#title">Top</a>
      </div>
      <p></p>

      
        <h3 id="proto.TokenUnfreezeAccountTransactionBody">TokenUnfreezeAccountTransactionBody</h3>
        <p>Unfreezes transfers of the specified token for the account. Must be signed by the Token's freezeKey.</p><p>If the provided account is not found, the transaction will resolve to INVALID_ACCOUNT_ID.</p><p>If the provided account has been deleted, the transaction will resolve to ACCOUNT_DELETED.</p><p>If the provided token is not found, the transaction will resolve to INVALID_TOKEN_ID.</p><p>If the provided token has been deleted, the transaction will resolve to TOKEN_WAS_DELETED.</p><p>If an Association between the provided token and account is not found, the transaction will resolve to TOKEN_NOT_ASSOCIATED_TO_ACCOUNT.</p><p>If no Freeze Key is defined, the transaction will resolve to TOKEN_HAS_NO_FREEZE_KEY.</p><p>Once executed the Account is marked as Unfrozen and will be able to receive or send tokens. The operation is idempotent.</p>

        
          <table class="field-table">
            <thead>
              <tr><td>Field</td><td>Type</td><td>Label</td><td>Description</td></tr>
            </thead>
            <tbody>
              
                <tr>
                  <td>token</td>
                  <td><a href="#proto.TokenID">TokenID</a></td>
                  <td></td>
                  <td><p>The token for which this account will be unfrozen. If token does not exist, transaction results in INVALID_TOKEN_ID </p></td>
                </tr>
              
                <tr>
                  <td>account</td>
                  <td><a href="#proto.AccountID">AccountID</a></td>
                  <td></td>
                  <td><p>The account to be unfrozen </p></td>
                </tr>
              
            </tbody>
          </table>

          

        
      

      

      

      
    
      
      <div class="file-heading">
        <h2 id="TokenUpdate.proto">TokenUpdate.proto</h2><a href="#title">Top</a>
      </div>
      <p></p>

      
        <h3 id="proto.TokenUpdateTransactionBody">TokenUpdateTransactionBody</h3>
        <p>Updates an already created Token.</p><p>If no value is given for a field, that field is left unchanged. For an immutable tokens (that is, a token created without an adminKey), only the expiry may be updated. Setting any other field in that case will cause the transaction status to resolve to TOKEN_IS_IMMUTABlE.</p>


          <table class="field-table">
            <thead>
              <tr><td>Field</td><td>Type</td><td>Label</td><td>Description</td></tr>
            </thead>
            <tbody>

                <tr>
                  <td>token</td>
                  <td><a href="#proto.TokenID">TokenID</a></td>
                  <td></td>
                  <td><p>The Token to be updated </p></td>
                </tr>

                <tr>
                  <td>symbol</td>
                  <td><a href="#string">string</a></td>
                  <td></td>
                  <td><p>The new Symbol of the Token. Must be a unique, UTF-8 capitalized alphabetical string identifying the token. </p></td>
                </tr>

                <tr>
                  <td>name</td>
                  <td><a href="#string">string</a></td>
                  <td></td>
                  <td><p>The new Name of the Token. Must be a unique string of ASCII characters. </p></td>
                </tr>

                <tr>
                  <td>treasury</td>
                  <td><a href="#proto.AccountID">AccountID</a></td>
                  <td></td>
                  <td><p>The new Treasury account of the Token. If the provided treasury account is not existing or deleted, the response will be INVALID_TREASURY_ACCOUNT_FOR_TOKEN. If successful, the Token balance held in the previous Treasury Account is transferred to the new one. </p></td>
                </tr>

                <tr>
                  <td>adminKey</td>
                  <td><a href="#proto.Key">Key</a></td>
                  <td></td>
                  <td><p>The new Admin key of the Token. If Token is immutable, transaction will resolve to TOKEN_IS_IMMUTABlE. </p></td>
                </tr>

                <tr>
                  <td>kycKey</td>
                  <td><a href="#proto.Key">Key</a></td>
                  <td></td>
                  <td><p>The new KYC key of the Token. If Token does not have currently a KYC key, transaction will resolve to TOKEN_HAS_NO_KYC_KEY. </p></td>
                </tr>

                <tr>
                  <td>freezeKey</td>
                  <td><a href="#proto.Key">Key</a></td>
                  <td></td>
                  <td><p>The new Freeze key of the Token. If the Token does not have currently a Freeze key, transaction will resolve to TOKEN_HAS_NO_FREEZE_KEY. </p></td>
                </tr>

                <tr>
                  <td>wipeKey</td>
                  <td><a href="#proto.Key">Key</a></td>
                  <td></td>
                  <td><p>The new Wipe key of the Token. If the Token does not have currently a Wipe key, transaction will resolve to TOKEN_HAS_NO_WIPE_KEY. </p></td>
                </tr>

                <tr>
                  <td>supplyKey</td>
                  <td><a href="#proto.Key">Key</a></td>
                  <td></td>
                  <td><p>The new Supply key of the Token. If the Token does not have currently a Supply key, transaction will resolve to TOKEN_HAS_NO_SUPPLY_KEY. </p></td>
                </tr>

                <tr>
                  <td>autoRenewAccount</td>
                  <td><a href="#proto.AccountID">AccountID</a></td>
                  <td></td>
                  <td><p>The new account which will be automatically charged to renew the token&#39;s expiration, at autoRenewPeriod interval. </p></td>
                </tr>

                <tr>
                  <td>autoRenewPeriod</td>
                  <td><a href="#uint64">uint64</a></td>
                  <td></td>
                  <td><p>The new interval at which the auto-renew account will be charged to extend the token&#39;s expiry. </p></td>
                </tr>

                <tr>
                  <td>expiry</td>
                  <td><a href="#uint64">uint64</a></td>
                  <td></td>
                  <td><p>The new expiry time of the token. Expiry can be updated even if admin key is not set. If the provided expiry is earlier than the current token expiry, transaction wil resolve to INVALID_EXPIRATION_TIME </p></td>
                </tr>

            </tbody>
          </table>













      <div class="file-heading">
        <h2 id="TokenWipeAccount.proto">TokenWipeAccount.proto</h2><a href="#title">Top</a>
      </div>
      <p></p>


        <h3 id="proto.TokenWipeAccountTransactionBody">TokenWipeAccountTransactionBody</h3>
        <p>Wipes the provided amount of tokens from the specified Account. Must be signed by the Token's Wipe key.</p><p>If the provided account is not found, the transaction will resolve to INVALID_ACCOUNT_ID.</p><p>If the provided account has been deleted, the transaction will resolve to ACCOUNT_DELETED.</p><p>If the provided token is not found, the transaction will resolve to INVALID_TOKEN_ID.</p><p>If the provided token has been deleted, the transaction will resolve to TOKEN_WAS_DELETED.</p><p>If an Association between the provided token and account is not found, the transaction will resolve to TOKEN_NOT_ASSOCIATED_TO_ACCOUNT.</p><p>If Wipe Key is not present in the Token, transaction results in TOKEN_HAS_NO_WIPE_KEY.</p><p>If the provided account is the Token's Treasury Account, transaction results in CANNOT_WIPE_TOKEN_TREASURY_ACCOUNT</p><p>On success, tokens are removed from the account and the total supply of the token is decreased by the wiped amount.</p><p>The amount provided is in the lowest denomination possible. Example:</p><p>Token A has 2 decimals. In order to wipe 100 tokens from account, one must provide amount of 10000. In order to wipe 100.55 tokens, one must provide amount of 10055.</p>


          <table class="field-table">
            <thead>
              <tr><td>Field</td><td>Type</td><td>Label</td><td>Description</td></tr>
            </thead>
            <tbody>
              
                <tr>
                  <td>token</td>
                  <td><a href="#proto.TokenID">TokenID</a></td>
                  <td></td>
                  <td><p>The token for which the account will be wiped. If token does not exist, transaction results in INVALID_TOKEN_ID </p></td>
                </tr>
              
                <tr>
                  <td>account</td>
                  <td><a href="#proto.AccountID">AccountID</a></td>
                  <td></td>
                  <td><p>The account to be wiped </p></td>
                </tr>
              
                <tr>
                  <td>amount</td>
                  <td><a href="#uint64">uint64</a></td>
                  <td></td>
                  <td><p>The amount of tokens to wipe from the specified account. Amount must be a positive non-zero number in the lowest denomination possible, not bigger than the token balance of the account (0; balance] </p></td>
                </tr>
              
            </tbody>
          </table>

          

        
      

      

      

      
    
      
      <div class="file-heading">
        <h2 id="Transaction.proto">Transaction.proto</h2><a href="#title">Top</a>
      </div>
      <p></p>

      
        <h3 id="proto.Transaction">Transaction</h3>
        <p>A single signed transaction, including all its signatures. The SignatureList will have a Signature for each Key in the transaction, either explicit or implicit, in the order that they appear in the transaction. For example, a CryptoTransfer will first have a Signature corresponding to the Key for the paying account, followed by a Signature corresponding to the Key for each account that is sending or receiving cryptocurrency in the transfer. Each Transaction should not have more than 50 levels. </p><p>The SignatureList field is deprecated and succeeded by SignatureMap.</p>

        
          <table class="field-table">
            <thead>
              <tr><td>Field</td><td>Type</td><td>Label</td><td>Description</td></tr>
            </thead>
            <tbody>
              
                <tr>
                  <td>body</td>
                  <td><a href="#proto.TransactionBody">TransactionBody</a></td>
                  <td></td>
                  <td><p>the body of the transaction, which needs to be signed </p></td>
                </tr>
              
                <tr>
                  <td>bodyBytes</td>
                  <td><a href="#bytes">bytes</a></td>
                  <td></td>
                  <td><p>TransactionBody serialized into bytes , which needs to be signed </p></td>
                </tr>
              
                <tr>
                  <td>sigs</td>
                  <td><a href="#proto.SignatureList">SignatureList</a></td>
                  <td></td>
                  <td><p>The signatures on the body, to authorize the transaction; deprecated and to be succeeded by SignatureMap field </p></td>
                </tr>
              
                <tr>
                  <td>sigMap</td>
                  <td><a href="#proto.SignatureMap">SignatureMap</a></td>
                  <td></td>
                  <td><p>The signatures on the body with the new format, to authorize the transaction </p></td>
                </tr>
              
            </tbody>
          </table>

          
            
            
            <h4>Fields with deprecated option</h4>
            <table>
              <thead>
                <tr>
                  <td>Name</td>
                  <td>Option</td>
                </tr>
              </thead>
              <tbody>
              
                <tr>
                  <td>body</td>
                  <td><p>true</p></td>
                </tr>
              
                <tr>
                  <td>sigs</td>
                  <td><p>true</p></td>
                </tr>
              
              </tbody>
            </table>
            
          

        
      

      

      

      
    
      
      <div class="file-heading">
        <h2 id="TransactionBody.proto">TransactionBody.proto</h2><a href="#title">Top</a>
      </div>
      <p></p>

      
        <h3 id="proto.TransactionBody">TransactionBody</h3>
        <p>A single transaction. All transaction types are possible here.</p>

        
          <table class="field-table">
            <thead>
              <tr><td>Field</td><td>Type</td><td>Label</td><td>Description</td></tr>
            </thead>
            <tbody>
              
                <tr>
                  <td>transactionID</td>
                  <td><a href="#proto.TransactionID">TransactionID</a></td>
                  <td></td>
                  <td><p>The ID for this transaction, which includes the payer&#39;s account (the account paying the transaction fee). If two transactions have the same transactionID, they won&#39;t both have an effect </p></td>
                </tr>
              
                <tr>
                  <td>nodeAccountID</td>
                  <td><a href="#proto.AccountID">AccountID</a></td>
                  <td></td>
                  <td><p>The account of the node that submits the client&#39;s transaction to the network </p></td>
                </tr>
              
                <tr>
                  <td>transactionFee</td>
                  <td><a href="#uint64">uint64</a></td>
                  <td></td>
                  <td><p>The maximum transaction fee the client is willing to pay </p></td>
                </tr>
              
                <tr>
                  <td>transactionValidDuration</td>
                  <td><a href="#proto.Duration">Duration</a></td>
                  <td></td>
                  <td><p>The transaction is invalid if consensusTimestamp &gt; transactionID.transactionValidStart &#43; transactionValidDuration </p></td>
                </tr>
              
                <tr>
                  <td>generateRecord</td>
                  <td><a href="#bool">bool</a></td>
                  <td></td>
                  <td><p>Should a record of this transaction be generated? (A receipt is always generated, but the record is optional) </p></td>
                </tr>
              
                <tr>
                  <td>memo</td>
                  <td><a href="#string">string</a></td>
                  <td></td>
                  <td><p>Any notes or descriptions that should be put into the record (max length 100) </p></td>
                </tr>
              
                <tr>
                  <td>contractCall</td>
                  <td><a href="#proto.ContractCallTransactionBody">ContractCallTransactionBody</a></td>
                  <td></td>
                  <td><p>Calls a function of a contract instance </p></td>
                </tr>
              
                <tr>
                  <td>contractCreateInstance</td>
                  <td><a href="#proto.ContractCreateTransactionBody">ContractCreateTransactionBody</a></td>
                  <td></td>
                  <td><p>Creates a contract instance </p></td>
                </tr>
              
                <tr>
                  <td>contractUpdateInstance</td>
                  <td><a href="#proto.ContractUpdateTransactionBody">ContractUpdateTransactionBody</a></td>
                  <td></td>
                  <td><p>Updates a contract </p></td>
                </tr>
              
                <tr>
                  <td>contractDeleteInstance</td>
                  <td><a href="#proto.ContractDeleteTransactionBody">ContractDeleteTransactionBody</a></td>
                  <td></td>
                  <td><p>Delete contract and transfer remaining balance into specified account </p></td>
                </tr>
              
                <tr>
                  <td>cryptoAddLiveHash</td>
                  <td><a href="#proto.CryptoAddLiveHashTransactionBody">CryptoAddLiveHashTransactionBody</a></td>
                  <td></td>
                  <td><p>Attach a new livehash to an account </p></td>
                </tr>
              
                <tr>
                  <td>cryptoCreateAccount</td>
                  <td><a href="#proto.CryptoCreateTransactionBody">CryptoCreateTransactionBody</a></td>
                  <td></td>
                  <td><p>Create a new cryptocurrency account </p></td>
                </tr>
              
                <tr>
                  <td>cryptoDelete</td>
                  <td><a href="#proto.CryptoDeleteTransactionBody">CryptoDeleteTransactionBody</a></td>
                  <td></td>
                  <td><p>Delete a cryptocurrency account (mark as deleted, and transfer hbars out) </p></td>
                </tr>
              
                <tr>
                  <td>cryptoDeleteLiveHash</td>
                  <td><a href="#proto.CryptoDeleteLiveHashTransactionBody">CryptoDeleteLiveHashTransactionBody</a></td>
                  <td></td>
                  <td><p>Remove a livehash from an account </p></td>
                </tr>
              
                <tr>
                  <td>cryptoTransfer</td>
                  <td><a href="#proto.CryptoTransferTransactionBody">CryptoTransferTransactionBody</a></td>
                  <td></td>
                  <td><p>Transfer amount between accounts </p></td>
                </tr>
              
                <tr>
                  <td>cryptoUpdateAccount</td>
                  <td><a href="#proto.CryptoUpdateTransactionBody">CryptoUpdateTransactionBody</a></td>
                  <td></td>
                  <td><p>Modify information such as the expiration date for an account </p></td>
                </tr>
              
                <tr>
                  <td>fileAppend</td>
                  <td><a href="#proto.FileAppendTransactionBody">FileAppendTransactionBody</a></td>
                  <td></td>
                  <td><p>Add bytes to the end of the contents of a file </p></td>
                </tr>
              
                <tr>
                  <td>fileCreate</td>
                  <td><a href="#proto.FileCreateTransactionBody">FileCreateTransactionBody</a></td>
                  <td></td>
                  <td><p>Create a new file </p></td>
                </tr>
              
                <tr>
                  <td>fileDelete</td>
                  <td><a href="#proto.FileDeleteTransactionBody">FileDeleteTransactionBody</a></td>
                  <td></td>
                  <td><p>Delete a file (remove contents and mark as deleted until it expires) </p></td>
                </tr>
              
                <tr>
                  <td>fileUpdate</td>
                  <td><a href="#proto.FileUpdateTransactionBody">FileUpdateTransactionBody</a></td>
                  <td></td>
                  <td><p>Modify information such as the expiration date for a file </p></td>
                </tr>
              
                <tr>
                  <td>systemDelete</td>
                  <td><a href="#proto.SystemDeleteTransactionBody">SystemDeleteTransactionBody</a></td>
                  <td></td>
                  <td><p>Hedera administrative deletion of a file or smart contract </p></td>
                </tr>
              
                <tr>
                  <td>systemUndelete</td>
                  <td><a href="#proto.SystemUndeleteTransactionBody">SystemUndeleteTransactionBody</a></td>
                  <td></td>
                  <td><p>To undelete an entity deleted by SystemDelete </p></td>
                </tr>
              
                <tr>
                  <td>freeze</td>
                  <td><a href="#proto.FreezeTransactionBody">FreezeTransactionBody</a></td>
                  <td></td>
                  <td><p>Freeze the nodes </p></td>
                </tr>
              
                <tr>
                  <td>consensusCreateTopic</td>
                  <td><a href="#proto.ConsensusCreateTopicTransactionBody">ConsensusCreateTopicTransactionBody</a></td>
                  <td></td>
                  <td><p>Creates a topic </p></td>
                </tr>
              
                <tr>
                  <td>consensusUpdateTopic</td>
                  <td><a href="#proto.ConsensusUpdateTopicTransactionBody">ConsensusUpdateTopicTransactionBody</a></td>
                  <td></td>
                  <td><p>Updates a topic </p></td>
                </tr>
              
                <tr>
                  <td>consensusDeleteTopic</td>
                  <td><a href="#proto.ConsensusDeleteTopicTransactionBody">ConsensusDeleteTopicTransactionBody</a></td>
                  <td></td>
                  <td><p>Deletes a topic </p></td>
                </tr>
              
                <tr>
                  <td>consensusSubmitMessage</td>
                  <td><a href="#proto.ConsensusSubmitMessageTransactionBody">ConsensusSubmitMessageTransactionBody</a></td>
                  <td></td>
                  <td><p>Submits message to a topic </p></td>
                </tr>
              
                <tr>
                  <td>uncheckedSubmit</td>
                  <td><a href="#proto.UncheckedSubmitBody">UncheckedSubmitBody</a></td>
                  <td></td>
                  <td><p> </p></td>
                </tr>
              
                <tr>
                  <td>tokenCreation</td>
                  <td><a href="#proto.TokenCreateTransactionBody">TokenCreateTransactionBody</a></td>
                  <td></td>
                  <td><p>Creates a token instance </p></td>
                </tr>
              
                <tr>
                  <td>tokenTransfers</td>
                  <td><a href="#proto.TokenTransfersTransactionBody">TokenTransfersTransactionBody</a></td>
                  <td></td>
                  <td><p>Transfers tokens between accounts </p></td>
                </tr>
              
                <tr>
                  <td>tokenFreeze</td>
                  <td><a href="#proto.TokenFreezeAccountTransactionBody">TokenFreezeAccountTransactionBody</a></td>
                  <td></td>
                  <td><p>Freezes account not to be able to transact with a token </p></td>
                </tr>
              
                <tr>
                  <td>tokenUnfreeze</td>
                  <td><a href="#proto.TokenUnfreezeAccountTransactionBody">TokenUnfreezeAccountTransactionBody</a></td>
                  <td></td>
                  <td><p>Unfreezes account for a token </p></td>
                </tr>
              
                <tr>
                  <td>tokenGrantKyc</td>
                  <td><a href="#proto.TokenGrantKycTransactionBody">TokenGrantKycTransactionBody</a></td>
                  <td></td>
                  <td><p>Grants KYC to an account for a token </p></td>
                </tr>
              
                <tr>
                  <td>tokenRevokeKyc</td>
                  <td><a href="#proto.TokenRevokeKycTransactionBody">TokenRevokeKycTransactionBody</a></td>
                  <td></td>
                  <td><p>Revokes KYC of an account for a token </p></td>
                </tr>
              
                <tr>
                  <td>tokenDeletion</td>
                  <td><a href="#proto.TokenDeleteTransactionBody">TokenDeleteTransactionBody</a></td>
                  <td></td>
                  <td><p>Deletes a token instance </p></td>
                </tr>
              
                <tr>
                  <td>tokenUpdate</td>
                  <td><a href="#proto.TokenUpdateTransactionBody">TokenUpdateTransactionBody</a></td>
                  <td></td>
                  <td><p>Updates a token instance </p></td>
                </tr>
              
                <tr>
                  <td>tokenMint</td>
                  <td><a href="#proto.TokenMintTransactionBody">TokenMintTransactionBody</a></td>
                  <td></td>
                  <td><p>Mints new tokens to a token&#39;s treasury account </p></td>
                </tr>
              
                <tr>
                  <td>tokenBurn</td>
                  <td><a href="#proto.TokenBurnTransactionBody">TokenBurnTransactionBody</a></td>
                  <td></td>
                  <td><p>Burns tokens from a token&#39;s treasury account </p></td>
                </tr>
              
                <tr>
                  <td>tokenWipe</td>
                  <td><a href="#proto.TokenWipeAccountTransactionBody">TokenWipeAccountTransactionBody</a></td>
                  <td></td>
                  <td><p>Wipes amount of tokens from an account </p></td>
                </tr>
              
                <tr>
                  <td>tokenAssociate</td>
                  <td><a href="#proto.TokenAssociateTransactionBody">TokenAssociateTransactionBody</a></td>
                  <td></td>
                  <td><p>Associate tokens to an account </p></td>
                </tr>
              
                <tr>
                  <td>tokenDissociate</td>
                  <td><a href="#proto.TokenDissociateTransactionBody">TokenDissociateTransactionBody</a></td>
                  <td></td>
                  <td><p>Dissociate tokens from an account </p></td>
                </tr>
              
            </tbody>
          </table>

          
            
            
            <h4>Fields with deprecated option</h4>
            <table>
              <thead>
                <tr>
                  <td>Name</td>
                  <td>Option</td>
                </tr>
              </thead>
              <tbody>
              
                <tr>
                  <td>generateRecord</td>
                  <td><p>true</p></td>
                </tr>
              
              </tbody>
            </table>
            
          

        
      

      

      

      
    
      
      <div class="file-heading">
        <h2 id="TransactionGetFastRecord.proto">TransactionGetFastRecord.proto</h2><a href="#title">Top</a>
      </div>
      <p></p>

      
        <h3 id="proto.TransactionGetFastRecordQuery">TransactionGetFastRecordQuery</h3>
        <p>Get the tx record of a transaction, given its transaction ID. Once a transaction reaches consensus, then information about whether it succeeded or failed will be available until the end of the receipt period.  Before and after the receipt period, and for a transaction that was never submitted, the receipt is unknown.  This query is free (the payment field is left empty).</p>

        
          <table class="field-table">
            <thead>
              <tr><td>Field</td><td>Type</td><td>Label</td><td>Description</td></tr>
            </thead>
            <tbody>
              
                <tr>
                  <td>header</td>
                  <td><a href="#proto.QueryHeader">QueryHeader</a></td>
                  <td></td>
                  <td><p>Standard info sent from client to node, including the signed payment, and what kind of response is requested (cost, state proof, both, or neither). </p></td>
                </tr>
              
                <tr>
                  <td>transactionID</td>
                  <td><a href="#proto.TransactionID">TransactionID</a></td>
                  <td></td>
                  <td><p>The ID of the transaction for which the record is requested. </p></td>
                </tr>
              
            </tbody>
          </table>

          

        
      
        <h3 id="proto.TransactionGetFastRecordResponse">TransactionGetFastRecordResponse</h3>
        <p>Response when the client sends the node TransactionGetFastRecordQuery. If it created a new entity (account, file, or smart contract instance) then one of the three ID fields will be filled in with the ID of the new entity. Sometimes a single transaction will create more than one new entity, such as when a new contract instance is created, and this also creates the new account that it owned by that instance.</p>

        
          <table class="field-table">
            <thead>
              <tr><td>Field</td><td>Type</td><td>Label</td><td>Description</td></tr>
            </thead>
            <tbody>
              
                <tr>
                  <td>header</td>
                  <td><a href="#proto.ResponseHeader">ResponseHeader</a></td>
                  <td></td>
                  <td><p>Standard response from node to client, including the requested fields: cost, or state proof, or both, or neither </p></td>
                </tr>
              
                <tr>
                  <td>transactionRecord</td>
                  <td><a href="#proto.TransactionRecord">TransactionRecord</a></td>
                  <td></td>
                  <td><p>The requested transaction records </p></td>
                </tr>
              
            </tbody>
          </table>

          

        
      

      

      

      
    
      
      <div class="file-heading">
        <h2 id="TransactionGetReceipt.proto">TransactionGetReceipt.proto</h2><a href="#title">Top</a>
      </div>
      <p></p>

      
        <h3 id="proto.TransactionGetReceiptQuery">TransactionGetReceiptQuery</h3>
        <p>Get the receipt of a transaction, given its transaction ID. Once a transaction reaches consensus, then information about whether it succeeded or failed will be available until the end of the receipt period.  Before and after the receipt period, and for a transaction that was never submitted, the receipt is unknown.  This query is free (the payment field is left empty). No State proof is available for this response</p>

        
          <table class="field-table">
            <thead>
              <tr><td>Field</td><td>Type</td><td>Label</td><td>Description</td></tr>
            </thead>
            <tbody>
              
                <tr>
                  <td>header</td>
                  <td><a href="#proto.QueryHeader">QueryHeader</a></td>
                  <td></td>
                  <td><p>Standard info sent from client to node, including the signed payment, and what kind of response is requested (cost, state proof, both, or neither). </p></td>
                </tr>
              
                <tr>
                  <td>transactionID</td>
                  <td><a href="#proto.TransactionID">TransactionID</a></td>
                  <td></td>
                  <td><p>The ID of the transaction for which the receipt is requested. </p></td>
                </tr>
              
                <tr>
                  <td>includeDuplicates</td>
                  <td><a href="#bool">bool</a></td>
                  <td></td>
                  <td><p>Whether receipts of processing duplicate transactions should be returned along with the receipt of processing the first consensus transaction with the given id whose status was neither &lt;tt&gt;INVALID_NODE_ACCOUNT&lt;/tt&gt; nor &lt;tt&gt;INVALID_PAYER_SIGNATURE&lt;/tt&gt;; &lt;b&gt;or&lt;/b&gt;, if no such receipt exists, the receipt of processing the first transaction to reach consensus with the given transaction id.. </p></td>
                </tr>
              
            </tbody>
          </table>

          

        
      
        <h3 id="proto.TransactionGetReceiptResponse">TransactionGetReceiptResponse</h3>
        <p>Response when the client sends the node TransactionGetReceiptQuery. If it created a new entity (account, file, or smart contract instance) then one of the three ID fields will be filled in with the ID of the new entity. Sometimes a single transaction will create more than one new entity, such as when a new contract instance is created, and this also creates the new account that it owned by that instance. No State proof is available for this response</p>

        
          <table class="field-table">
            <thead>
              <tr><td>Field</td><td>Type</td><td>Label</td><td>Description</td></tr>
            </thead>
            <tbody>
              
                <tr>
                  <td>header</td>
                  <td><a href="#proto.ResponseHeader">ResponseHeader</a></td>
                  <td></td>
                  <td><p>Standard response from node to client, including the requested fields: cost, or state proof, or both, or neither </p></td>
                </tr>
              
                <tr>
                  <td>receipt</td>
                  <td><a href="#proto.TransactionReceipt">TransactionReceipt</a></td>
                  <td></td>
                  <td><p>Either the receipt of processing the first consensus transaction with the given id whose status was neither &lt;tt&gt;INVALID_NODE_ACCOUNT&lt;/tt&gt; nor &lt;tt&gt;INVALID_PAYER_SIGNATURE&lt;/tt&gt;; &lt;b&gt;or&lt;/b&gt;, if no such receipt exists, the receipt of processing the first transaction to reach consensus with the given transaction id. </p></td>
                </tr>
              
                <tr>
                  <td>duplicateTransactionReceipts</td>
                  <td><a href="#proto.TransactionReceipt">TransactionReceipt</a></td>
                  <td>repeated</td>
                  <td><p>The receipts of processing all consensus transaction with the same id as the distinguished receipt above, in chronological order. </p></td>
                </tr>
              
            </tbody>
          </table>

          

        
      

      

      

      
    
      
      <div class="file-heading">
        <h2 id="TransactionGetRecord.proto">TransactionGetRecord.proto</h2><a href="#title">Top</a>
      </div>
      <p></p>

      
        <h3 id="proto.TransactionGetRecordQuery">TransactionGetRecordQuery</h3>
        <p>Get the record for a transaction. If the transaction requested a record, then the record lasts for one hour, and a state proof is available for it. If the transaction created an account, file, or smart contract instance, then the record will contain the ID for what it created. If the transaction called a smart contract function, then the record contains the result of that call. If the transaction was a cryptocurrency transfer, then the record includes the TransferList which gives the details of that transfer. If the transaction didn't return anything that should be in the record, then the results field will be set to nothing.</p>

        
          <table class="field-table">
            <thead>
              <tr><td>Field</td><td>Type</td><td>Label</td><td>Description</td></tr>
            </thead>
            <tbody>
              
                <tr>
                  <td>header</td>
                  <td><a href="#proto.QueryHeader">QueryHeader</a></td>
                  <td></td>
                  <td><p>Standard info sent from client to node, including the signed payment, and what kind of response is requested (cost, state proof, both, or neither). </p></td>
                </tr>
              
                <tr>
                  <td>transactionID</td>
                  <td><a href="#proto.TransactionID">TransactionID</a></td>
                  <td></td>
                  <td><p>The ID of the transaction for which the record is requested. </p></td>
                </tr>
              
                <tr>
                  <td>includeDuplicates</td>
                  <td><a href="#bool">bool</a></td>
                  <td></td>
                  <td><p>Whether records of processing duplicate transactions should be returned along with the record of processing the first consensus transaction with the given id whose status was neither &lt;tt&gt;INVALID_NODE_ACCOUNT&lt;/tt&gt; nor &lt;tt&gt;INVALID_PAYER_SIGNATURE&lt;/tt&gt;; &lt;b&gt;or&lt;/b&gt;, if no such record exists, the record of processing the first transaction to reach consensus with the given transaction id.. </p></td>
                </tr>
              
            </tbody>
          </table>

          

        
      
        <h3 id="proto.TransactionGetRecordResponse">TransactionGetRecordResponse</h3>
        <p>Response when the client sends the node TransactionGetRecordQuery</p>

        
          <table class="field-table">
            <thead>
              <tr><td>Field</td><td>Type</td><td>Label</td><td>Description</td></tr>
            </thead>
            <tbody>
              
                <tr>
                  <td>header</td>
                  <td><a href="#proto.ResponseHeader">ResponseHeader</a></td>
                  <td></td>
                  <td><p>Standard response from node to client, including the requested fields: cost, or state proof, or both, or neither. </p></td>
                </tr>
              
                <tr>
                  <td>transactionRecord</td>
                  <td><a href="#proto.TransactionRecord">TransactionRecord</a></td>
                  <td></td>
                  <td><p>Either the record of processing the first consensus transaction with the given id whose status was neither &lt;tt&gt;INVALID_NODE_ACCOUNT&lt;/tt&gt; nor &lt;tt&gt;INVALID_PAYER_SIGNATURE&lt;/tt&gt;; &lt;b&gt;or&lt;/b&gt;, if no such record exists, the record of processing the first transaction to reach consensus with the given transaction id. </p></td>
                </tr>
              
                <tr>
                  <td>duplicateTransactionRecords</td>
                  <td><a href="#proto.TransactionRecord">TransactionRecord</a></td>
                  <td>repeated</td>
                  <td><p>The records of processing all consensus transaction with the same id as the distinguished record above, in chronological order. </p></td>
                </tr>
              
            </tbody>
          </table>

          

        
      

      

      

      
    
      
      <div class="file-heading">
        <h2 id="TransactionReceipt.proto">TransactionReceipt.proto</h2><a href="#title">Top</a>
      </div>
      <p></p>

      
        <h3 id="proto.TransactionReceipt">TransactionReceipt</h3>
        <p>The summary of a transaction's result so far. If the transaction has not reached consensus, this result will be necessarily incomplete.</p>

        
          <table class="field-table">
            <thead>
              <tr><td>Field</td><td>Type</td><td>Label</td><td>Description</td></tr>
            </thead>
            <tbody>
              
                <tr>
                  <td>status</td>
                  <td><a href="#proto.ResponseCodeEnum">ResponseCodeEnum</a></td>
                  <td></td>
                  <td><p>The consensus status of the transaction; is UNKNOWN if consensus has not been reached, or if the
associated transaction did not have a valid payer signature </p></td>
                </tr>
              
                <tr>
                  <td>accountID</td>
                  <td><a href="#proto.AccountID">AccountID</a></td>
                  <td></td>
                  <td><p>In the receipt of a CryptoCreate, the id of the newly created account </p></td>
                </tr>
              
                <tr>
                  <td>fileID</td>
                  <td><a href="#proto.FileID">FileID</a></td>
                  <td></td>
                  <td><p>In the receipt of a FileCreate, the id of the newly created file </p></td>
                </tr>
              
                <tr>
                  <td>contractID</td>
                  <td><a href="#proto.ContractID">ContractID</a></td>
                  <td></td>
                  <td><p>In the receipt of a ContractCreate, the id of the newly created contract </p></td>
                </tr>
              
                <tr>
                  <td>exchangeRate</td>
                  <td><a href="#proto.ExchangeRateSet">ExchangeRateSet</a></td>
                  <td></td>
                  <td><p>The exchange rates in effect when the transaction reached consensus </p></td>
                </tr>
              
                <tr>
                  <td>topicID</td>
                  <td><a href="#proto.TopicID">TopicID</a></td>
                  <td></td>
                  <td><p>In the receipt of a ConsensusCreateTopic, the id of the newly created topic. </p></td>
                </tr>
              
                <tr>
                  <td>topicSequenceNumber</td>
                  <td><a href="#uint64">uint64</a></td>
                  <td></td>
                  <td><p>In the receipt of a ConsensusSubmitMessage, the new sequence number of the topic that received the message </p></td>
                </tr>
              
                <tr>
                  <td>topicRunningHash</td>
                  <td><a href="#bytes">bytes</a></td>
                  <td></td>
                  <td><p>In the receipt of a ConsensusSubmitMessage, the new running hash of the topic that received the message.
This 48-byte field is the output of a particular SHA-384 digest whose input data are determined by the
value of the topicRunningHashVersion below. The bytes of each uint64 or uint32 are to be in Big-Endian
format.

IF the topicRunningHashVersion is &#39;0&#39; or &#39;1&#39;, then the input data to the SHA-384 digest are, in order:
---
1. The previous running hash of the topic (48 bytes)
2. The topic&#39;s shard (8 bytes)
3. The topic&#39;s realm (8 bytes)
4. The topic&#39;s number (8 bytes)
5. The number of seconds since the epoch before the ConsensusSubmitMessage reached consensus (8 bytes)
6. The number of nanoseconds since 5. before the ConsensusSubmitMessage reached consensus (4 bytes)
7. The topicSequenceNumber from above (8 bytes)
8. The message bytes from the ConsensusSubmitMessage (variable).

IF the topicRunningHashVersion is &#39;2&#39;, then the input data to the SHA-384 digest are, in order:
---
1. The previous running hash of the topic (48 bytes)
2. The topicRunningHashVersion below (8 bytes)
3. The topic&#39;s shard (8 bytes)
4. The topic&#39;s realm (8 bytes)
5. The topic&#39;s number (8 bytes)
6. The number of seconds since the epoch before the ConsensusSubmitMessage reached consensus (8 bytes)
7. The number of nanoseconds since 6. before the ConsensusSubmitMessage reached consensus (4 bytes)
8. The topicSequenceNumber from above (8 bytes)
9. The output of the SHA-384 digest of the message bytes from the consensusSubmitMessage (48 bytes)

Otherwise, IF the topicRunningHashVersion is &#39;3&#39;, then the input data to the SHA-384 digest are, in order:
---
1. The previous running hash of the topic (48 bytes)
2. The topicRunningHashVersion below (8 bytes)
3. The payer account&#39;s shard (8 bytes)
4. The payer account&#39;s realm (8 bytes)
5. The payer account&#39;s number (8 bytes)
6. The topic&#39;s shard (8 bytes)
7. The topic&#39;s realm (8 bytes)
8. The topic&#39;s number (8 bytes)
9. The number of seconds since the epoch before the ConsensusSubmitMessage reached consensus (8 bytes)
10. The number of nanoseconds since 9. before the ConsensusSubmitMessage reached consensus (4 bytes)
11. The topicSequenceNumber from above (8 bytes)
12. The output of the SHA-384 digest of the message bytes from the consensusSubmitMessage (48 bytes) </p></td>
                </tr>
              
                <tr>
                  <td>topicRunningHashVersion</td>
                  <td><a href="#uint64">uint64</a></td>
                  <td></td>
                  <td><p>In the receipt of a ConsensusSubmitMessage, the version of the SHA-384 digest used to update the running hash. </p></td>
                </tr>
              
                <tr>
                  <td>tokenId</td>
                  <td><a href="#proto.TokenID">TokenID</a></td>
                  <td></td>
                  <td><p>In the receipt of a CreateToken, the id of the newly created token </p></td>
                </tr>
              
            </tbody>
          </table>

          

        
      

      

      

      
    
      
      <div class="file-heading">
        <h2 id="TransactionRecord.proto">TransactionRecord.proto</h2><a href="#title">Top</a>
      </div>
      <p></p>

      
        <h3 id="proto.TransactionRecord">TransactionRecord</h3>
        <p>Response when the client sends the node TransactionGetRecordResponse</p>

        
          <table class="field-table">
            <thead>
              <tr><td>Field</td><td>Type</td><td>Label</td><td>Description</td></tr>
            </thead>
            <tbody>
              
                <tr>
                  <td>receipt</td>
                  <td><a href="#proto.TransactionReceipt">TransactionReceipt</a></td>
                  <td></td>
                  <td><p>The status (reach consensus, or failed, or is unknown) and the ID of any new account/file/instance created. </p></td>
                </tr>
              
                <tr>
                  <td>transactionHash</td>
                  <td><a href="#bytes">bytes</a></td>
                  <td></td>
                  <td><p>The hash of the Transaction that executed (not the hash of any Transaction that failed for having a duplicate TransactionID) </p></td>
                </tr>
              
                <tr>
                  <td>consensusTimestamp</td>
                  <td><a href="#proto.Timestamp">Timestamp</a></td>
                  <td></td>
                  <td><p>The consensus timestamp (or null if didn&#39;t reach consensus yet) </p></td>
                </tr>
              
                <tr>
                  <td>transactionID</td>
                  <td><a href="#proto.TransactionID">TransactionID</a></td>
                  <td></td>
                  <td><p>The ID of the transaction this record represents </p></td>
                </tr>
              
                <tr>
                  <td>memo</td>
                  <td><a href="#string">string</a></td>
                  <td></td>
                  <td><p>The memo that was submitted as part of the transaction (max 100 bytes) </p></td>
                </tr>
              
                <tr>
                  <td>transactionFee</td>
                  <td><a href="#uint64">uint64</a></td>
                  <td></td>
                  <td><p>The actual transaction fee charged, not the original transactionFee value from TransactionBody </p></td>
                </tr>
              
                <tr>
                  <td>contractCallResult</td>
                  <td><a href="#proto.ContractFunctionResult">ContractFunctionResult</a></td>
                  <td></td>
                  <td><p>Record of the value returned by the smart contract function (if it completed and didn&#39;t fail) from ContractCallTransaction </p></td>
                </tr>
              
                <tr>
                  <td>contractCreateResult</td>
                  <td><a href="#proto.ContractFunctionResult">ContractFunctionResult</a></td>
                  <td></td>
                  <td><p>Record of the value returned by the smart contract constructor (if it completed and didn&#39;t fail) from ContractCreateTransaction </p></td>
                </tr>
              
                <tr>
                  <td>transferList</td>
                  <td><a href="#proto.TransferList">TransferList</a></td>
                  <td></td>
                  <td><p>All hbar transfers as a result of this transaction, such as fees, or transfers performed by the transaction, or by a smart contract it calls, or by the creation of threshold records that it triggers. </p></td>
                </tr>
              
                <tr>
                  <td>tokenTransferLists</td>
                  <td><a href="#proto.TokenTransferList">TokenTransferList</a></td>
                  <td>repeated</td>
                  <td><p>All Token transfers as a result of this transaction </p></td>
                </tr>
              
            </tbody>
          </table>

          

        
      

      

      

      
    
      
      <div class="file-heading">
        <h2 id="TransactionResponse.proto">TransactionResponse.proto</h2><a href="#title">Top</a>
      </div>
      <p></p>

      
        <h3 id="proto.TransactionResponse">TransactionResponse</h3>
        <p>When the client sends the node a transaction of any kind, the node replies with this, which simply says that the transaction passed the precheck (so the node will submit it to the network) or it failed (so it won't). If the fee offered was insufficient, this will also contain the amount of the required fee. To learn the consensus result, the client should later obtain a receipt (free), or can buy a more detailed record (not free).</p>

        
          <table class="field-table">
            <thead>
              <tr><td>Field</td><td>Type</td><td>Label</td><td>Description</td></tr>
            </thead>
            <tbody>
              
                <tr>
                  <td>nodeTransactionPrecheckCode</td>
                  <td><a href="#proto.ResponseCodeEnum">ResponseCodeEnum</a></td>
                  <td></td>
                  <td><p>The response code that indicates the current status of the transaction. </p></td>
                </tr>
              
                <tr>
                  <td>cost</td>
                  <td><a href="#uint64">uint64</a></td>
                  <td></td>
                  <td><p>If the response code was INSUFFICIENT_TX_FEE, the actual transaction fee that would be required to execute the transaction. </p></td>
                </tr>
              
            </tbody>
          </table>

          

        
      

      

      

      
    
      
      <div class="file-heading">
        <h2 id="UncheckedSubmit.proto">UncheckedSubmit.proto</h2><a href="#title">Top</a>
      </div>
      <p></p>

      
        <h3 id="proto.UncheckedSubmitBody">UncheckedSubmitBody</h3>
        <p>Submit an arbitrary (serialized) Transaction to the network without prechecks. Requires superuser privileges.</p>

        
          <table class="field-table">
            <thead>
              <tr><td>Field</td><td>Type</td><td>Label</td><td>Description</td></tr>
            </thead>
            <tbody>
              
                <tr>
                  <td>transactionBytes</td>
                  <td><a href="#bytes">bytes</a></td>
                  <td></td>
                  <td><p>The serialized bytes of the Transaction to be submitted without prechecks </p></td>
                </tr>
              
            </tbody>
          </table>

          

        
      

      

      

      
    

    <h2 id="scalar-value-types">Scalar Value Types</h2>
    <table class="scalar-value-types-table">
      <thead>
        <tr><td>.proto Type</td><td>Notes</td><td>C++</td><td>Java</td><td>Python</td><td>Go</td><td>C#</td><td>PHP</td><td>Ruby</td></tr>
      </thead>
      <tbody>
        
          <tr id="double">
            <td>double</td>
            <td></td>
            <td>double</td>
            <td>double</td>
            <td>float</td>
            <td>float64</td>
            <td>double</td>
            <td>float</td>
            <td>Float</td>
          </tr>
        
          <tr id="float">
            <td>float</td>
            <td></td>
            <td>float</td>
            <td>float</td>
            <td>float</td>
            <td>float32</td>
            <td>float</td>
            <td>float</td>
            <td>Float</td>
          </tr>
        
          <tr id="int32">
            <td>int32</td>
            <td>Uses variable-length encoding. Inefficient for encoding negative numbers – if your field is likely to have negative values, use sint32 instead.</td>
            <td>int32</td>
            <td>int</td>
            <td>int</td>
            <td>int32</td>
            <td>int</td>
            <td>integer</td>
            <td>Bignum or Fixnum (as required)</td>
          </tr>
        
          <tr id="int64">
            <td>int64</td>
            <td>Uses variable-length encoding. Inefficient for encoding negative numbers – if your field is likely to have negative values, use sint64 instead.</td>
            <td>int64</td>
            <td>long</td>
            <td>int/long</td>
            <td>int64</td>
            <td>long</td>
            <td>integer/string</td>
            <td>Bignum</td>
          </tr>
        
          <tr id="uint32">
            <td>uint32</td>
            <td>Uses variable-length encoding.</td>
            <td>uint32</td>
            <td>int</td>
            <td>int/long</td>
            <td>uint32</td>
            <td>uint</td>
            <td>integer</td>
            <td>Bignum or Fixnum (as required)</td>
          </tr>
        
          <tr id="uint64">
            <td>uint64</td>
            <td>Uses variable-length encoding.</td>
            <td>uint64</td>
            <td>long</td>
            <td>int/long</td>
            <td>uint64</td>
            <td>ulong</td>
            <td>integer/string</td>
            <td>Bignum or Fixnum (as required)</td>
          </tr>
        
          <tr id="sint32">
            <td>sint32</td>
            <td>Uses variable-length encoding. Signed int value. These more efficiently encode negative numbers than regular int32s.</td>
            <td>int32</td>
            <td>int</td>
            <td>int</td>
            <td>int32</td>
            <td>int</td>
            <td>integer</td>
            <td>Bignum or Fixnum (as required)</td>
          </tr>
        
          <tr id="sint64">
            <td>sint64</td>
            <td>Uses variable-length encoding. Signed int value. These more efficiently encode negative numbers than regular int64s.</td>
            <td>int64</td>
            <td>long</td>
            <td>int/long</td>
            <td>int64</td>
            <td>long</td>
            <td>integer/string</td>
            <td>Bignum</td>
          </tr>
        
          <tr id="fixed32">
            <td>fixed32</td>
            <td>Always four bytes. More efficient than uint32 if values are often greater than 2^28.</td>
            <td>uint32</td>
            <td>int</td>
            <td>int</td>
            <td>uint32</td>
            <td>uint</td>
            <td>integer</td>
            <td>Bignum or Fixnum (as required)</td>
          </tr>
        
          <tr id="fixed64">
            <td>fixed64</td>
            <td>Always eight bytes. More efficient than uint64 if values are often greater than 2^56.</td>
            <td>uint64</td>
            <td>long</td>
            <td>int/long</td>
            <td>uint64</td>
            <td>ulong</td>
            <td>integer/string</td>
            <td>Bignum</td>
          </tr>
        
          <tr id="sfixed32">
            <td>sfixed32</td>
            <td>Always four bytes.</td>
            <td>int32</td>
            <td>int</td>
            <td>int</td>
            <td>int32</td>
            <td>int</td>
            <td>integer</td>
            <td>Bignum or Fixnum (as required)</td>
          </tr>
        
          <tr id="sfixed64">
            <td>sfixed64</td>
            <td>Always eight bytes.</td>
            <td>int64</td>
            <td>long</td>
            <td>int/long</td>
            <td>int64</td>
            <td>long</td>
            <td>integer/string</td>
            <td>Bignum</td>
          </tr>
        
          <tr id="bool">
            <td>bool</td>
            <td></td>
            <td>bool</td>
            <td>boolean</td>
            <td>boolean</td>
            <td>bool</td>
            <td>bool</td>
            <td>boolean</td>
            <td>TrueClass/FalseClass</td>
          </tr>
        
          <tr id="string">
            <td>string</td>
            <td>A string must always contain UTF-8 encoded or 7-bit ASCII text.</td>
            <td>string</td>
            <td>String</td>
            <td>str/unicode</td>
            <td>string</td>
            <td>string</td>
            <td>string</td>
            <td>String (UTF-8)</td>
          </tr>
        
          <tr id="bytes">
            <td>bytes</td>
            <td>May contain any arbitrary sequence of bytes.</td>
            <td>string</td>
            <td>ByteString</td>
            <td>str</td>
            <td>[]byte</td>
            <td>ByteString</td>
            <td>string</td>
            <td>String (ASCII-8BIT)</td>
          </tr>
        
      </tbody>
    </table>
  </body>
</html>
<|MERGE_RESOLUTION|>--- conflicted
+++ resolved
@@ -8176,11 +8176,7 @@
             
               <tr>
                 <td>TOKEN_NOT_ASSOCIATED_TO_ACCOUNT</td>
-<<<<<<< HEAD
-                <td>186</td>
-=======
                 <td>184</td>
->>>>>>> 271ebfbc
                 <td><p></p></td>
               </tr>
             
@@ -8233,45 +8229,23 @@
               </tr>
             
               <tr>
-<<<<<<< HEAD
-                <td>TOKEN_IS_IMMUTABLE</td>
-                <td>196</td>
-=======
                 <td>TOKEN_IS_IMMUTABlE</td>
                 <td>193</td>
->>>>>>> 271ebfbc
                 <td><p>Token does not have Admin key set, thus update/delete transactions cannot be performed</p></td>
               </tr>
             
               <tr>
                 <td>TOKEN_ALREADY_ASSOCIATED_TO_ACCOUNT</td>
-<<<<<<< HEAD
-                <td>197</td>
-=======
                 <td>194</td>
->>>>>>> 271ebfbc
                 <td><p>An &lt;tt&gt;associateToken&lt;/tt&gt; operation specified a token already associated to the account</p></td>
               </tr>
             
               <tr>
                 <td>TRANSACTION_REQUIRES_ZERO_TOKEN_BALANCES</td>
-<<<<<<< HEAD
-                <td>198</td>
-                <td><p>An attempted operation is invalid until all token balances for the target account are zero</p></td>
-              </tr>
-            
-              <tr>
-                <td>ACCOUNT_IS_TREASURY</td>
-                <td>199</td>
-                <td><p>A selected account is a treasury</p></td>
-              </tr>
-            
-=======
                 <td>195</td>
                 <td><p>An attempted operation is invalid until all token balances for the target account are zero</p></td>
               </tr>
             
->>>>>>> 271ebfbc
           </tbody>
         </table>
       
@@ -8616,11 +8590,7 @@
 
       
         <h3 id="proto.TokenAssociateTransactionBody">TokenAssociateTransactionBody</h3>
-<<<<<<< HEAD
-        <p></p>
-=======
         <p>Associates the provided account with the provided tokens. Must be signed by the provided Account's key.</p><p>If the provided account is not found, the transaction will resolve to INVALID_ACCOUNT_ID.</p><p>If the provided account has been deleted, the transaction will resolve to ACCOUNT_DELETED.</p><p>If any of the provided tokens is not found, the transaction will resolve to INVALID_TOKEN_REF.</p><p>If any of the provided tokens has been deleted, the transaction will resolve to TOKEN_WAS_DELETED.</p><p>If an association between the provided account and any of the tokens already exists, the transaction will resolve to TOKEN_ALREADY_ASSOCIATED_TO_ACCOUNT.</p><p>If the provided account's associations count exceed the constraint of maximum token associations per account, the transaction will resolve to TOKENS_PER_ACCOUNT_LIMIT_EXCEEDED.</p><p>On success, associations between the provided account and tokens are made and the account is ready to interact with the tokens.</p>
->>>>>>> 271ebfbc
 
         
           <table class="field-table">
@@ -8633,24 +8603,14 @@
                   <td>account</td>
                   <td><a href="#proto.AccountID">AccountID</a></td>
                   <td></td>
-<<<<<<< HEAD
-                  <td><p> </p></td>
-=======
                   <td><p>The account to be associated with the provided tokens </p></td>
->>>>>>> 271ebfbc
                 </tr>
               
                 <tr>
                   <td>tokens</td>
-<<<<<<< HEAD
-                  <td><a href="#proto.TokenRef">TokenRef</a></td>
-                  <td>repeated</td>
-                  <td><p> </p></td>
-=======
                   <td><a href="#proto.TokenID">TokenID</a></td>
                   <td>repeated</td>
                   <td><p>The tokens to be associated with the provided account </p></td>
->>>>>>> 271ebfbc
                 </tr>
               
             </tbody>
@@ -8908,51 +8868,6 @@
                   <td><a href="#proto.TokenID">TokenID</a></td>
                   <td>repeated</td>
                   <td><p>The tokens to be dissociated with the provided account </p></td>
-                </tr>
-              
-            </tbody>
-          </table>
-
-          
-
-        
-      
-
-      
-
-      
-
-      
-    
-      
-      <div class="file-heading">
-        <h2 id="TokenDissociate.proto">TokenDissociate.proto</h2><a href="#title">Top</a>
-      </div>
-      <p></p>
-
-      
-        <h3 id="proto.TokenDissociateTransactionBody">TokenDissociateTransactionBody</h3>
-        <p></p>
-
-        
-          <table class="field-table">
-            <thead>
-              <tr><td>Field</td><td>Type</td><td>Label</td><td>Description</td></tr>
-            </thead>
-            <tbody>
-              
-                <tr>
-                  <td>account</td>
-                  <td><a href="#proto.AccountID">AccountID</a></td>
-                  <td></td>
-                  <td><p> </p></td>
-                </tr>
-              
-                <tr>
-                  <td>tokens</td>
-                  <td><a href="#proto.TokenRef">TokenRef</a></td>
-                  <td>repeated</td>
-                  <td><p> </p></td>
                 </tr>
               
             </tbody>

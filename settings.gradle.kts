/*
 * Copyright (C) 2022-2023 Hedera Hashgraph, LLC
 *
 * Licensed under the Apache License, Version 2.0 (the "License");
 * you may not use this file except in compliance with the License.
 * You may obtain a copy of the License at
 *
 *      http://www.apache.org/licenses/LICENSE-2.0
 *
 * Unless required by applicable law or agreed to in writing, software
 * distributed under the License is distributed on an "AS IS" BASIS,
 * WITHOUT WARRANTIES OR CONDITIONS OF ANY KIND, either express or implied.
 * See the License for the specific language governing permissions and
 * limitations under the License.
 */

import me.champeau.gradle.igp.gitRepositories

// Add local maven build directory to plugin repos
pluginManagement {
  repositories {
    gradlePluginPortal()
    mavenCentral()
    maven { url = uri("https://oss.sonatype.org/content/repositories/snapshots") }
  }
}

plugins {
  id("com.gradle.enterprise").version("3.11.4")
  // Use GIT plugin to clone HAPI protobuf files
  // See documentation https://melix.github.io/includegit-gradle-plugin/latest/index.html
  id("me.champeau.includegit").version("0.1.6")
}

include(":hedera-node")

include(":hedera-node:hedera-networkadmin-service")

include(":hedera-node:hedera-networkadmin-service-impl")

include(":hedera-node:hedera-consensus-service")

include(":hedera-node:hedera-consensus-service-impl")

include(":hedera-node:hedera-file-service")

include(":hedera-node:hedera-file-service-impl")

include(":hedera-node:hedera-schedule-service")

include(":hedera-node:hedera-schedule-service-impl")

include(":hedera-node:hedera-smart-contract-service")

include(":hedera-node:hedera-smart-contract-service-impl")

include(":hedera-node:hedera-token-service")

include(":hedera-node:hedera-token-service-impl")

include(":hedera-node:hedera-util-service")

include(":hedera-node:hedera-util-service-impl")

include(":hedera-node:hapi-utils")

include(":hedera-node:hapi-fees")

include(":hedera-node:hapi")

include(":hedera-node:hedera-config")

include(":hedera-node:hedera-app")

include(":hedera-node:hedera-app-spi")

include(":hedera-node:hedera-evm")

include(":hedera-node:hedera-evm-impl")

include(":hedera-node:hedera-mono-service")

include(":hedera-node:cli-clients")

include(":hedera-node:test-clients")

// Enable Gradle Build Scan
gradleEnterprise {
  buildScan {
    termsOfServiceUrl = "https://gradle.com/terms-of-service"
    termsOfServiceAgree = "yes"
  }
}

gitRepositories {
  checkoutsDirectory.set(file(rootProject.projectDir.absolutePath + "/hedera-node/hapi/"))
  include("hedera-protobufs") {
    uri.set("https://github.com/hashgraph/hedera-protobufs.git")
    // choose tag or branch of HAPI you would like to test with
    // this looks for a tag in hedera-protobufs repo
    // This version needs to match tha HAPI version below in versionCatalogs
    tag.set("06654-add-cs-state-types")
    // do not load project from repo
    autoInclude.set(false)
  }
}

// Define the library catalogs available for projects to make use of
dependencyResolutionManagement {
  @Suppress("UnstableApiUsage")
  versionCatalogs {
    // The libs of this catalog are the **ONLY** ones that are authorized to be part of the runtime
    // distribution. These libs can be depended on during compilation, or bundled as part of
    // runtime.
    create("libs") {
      // The HAPI API version to use, this need to match the tag set on gitRepositories above
<<<<<<< HEAD
      version("hapi-version", "0.39.0-add-scs-and-nft-SNAPSHOT")
=======
      version("hapi-version", "0.39.0-SNAPSHOT")
>>>>>>> ca440f81

      // Definition of version numbers for all libraries
      version("pbj-version", "0.6.0")
      version("besu-version", "23.1.2")
      version("besu-native-version", "0.6.1")
      version("bouncycastle-version", "1.70")
      version("caffeine-version", "3.0.6")
      version("eclipse-collections-version", "10.4.0")
      version("commons-codec-version", "1.15")
      version("commons-io-version", "2.11.0")
      version("commons-collections4-version", "4.4")
      version("commons-lang3-version", "3.12.0")
      version("dagger-version", "2.42")
      version("eddsa-version", "0.3.0")
      version("grpc-version", "1.50.2")
      version("guava-version", "31.1-jre")
      version("headlong-version", "6.1.1")
      version("helidon-version", "3.0.2")
      version("jackson-version", "2.13.3")
      version("javax-annotation-version", "1.3.2")
      version("javax-inject-version", "1")
      version("jetbrains-annotation-version", "16.0.2")
      version("log4j-version", "2.17.2")
      version("netty-version", "4.1.66.Final")
      version("protobuf-java-version", "3.19.4")
      version("slf4j-version", "2.0.3")
      version("swirlds-version", "0.39.0-adhoc.x4614b53f")
      version("tuweni-version", "2.2.0")
      version("jna-version", "5.12.1")
      version("jsr305-version", "3.0.2")
      version("spotbugs-version", "4.7.3")
      version("helidon-grpc-version", "3.0.2")

      plugin("pbj", "com.hedera.pbj.pbj-compiler").versionRef("pbj-version")

      // List of bundles provided for us. When applicable, favor using these over individual
      // libraries.
      // Use when you need to use Besu
      bundle(
          "besu",
          listOf("besu-bls12-381", "besu-evm", "besu-datatypes", "besu-secp256k1", "tuweni-units"))
      // Use when you need to use bouncy castle
      bundle("bouncycastle", listOf("bouncycastle-bcprov-jdk15on", "bouncycastle-bcpkix-jdk15on"))
      // Use when you need to make use of dependency injection.
      bundle("di", listOf("javax-inject", "dagger-api"))
      // Use when you need a grpc server
      bundle("helidon", listOf("helidon-server", "helidon-grpc-server", "helidon-io-grpc"))
      // Use when you need logging
      bundle("logging", listOf("log4j-api", "log4j-core", "log4j-slf4j", "slf4j-api"))
      // Use when you need to depend upon netty
      bundle("netty", listOf("netty-handler", "netty-transport-native-epoll"))
      // Use when you depend upon all or swirlds
      bundle(
          "swirlds",
          listOf(
              "swirlds-common",
              "swirlds-platform-core",
              "swirlds-fchashmap",
              "swirlds-merkle",
              "swirlds-fcqueue",
              "swirlds-jasperdb",
              "swirlds-virtualmap",
              "swirlds-test-framework",
              "swirlds-cli"))

      // Define the individual libraries
      library("pbj-runtime", "com.hedera.pbj", "pbj-runtime").versionRef("pbj-version")
      library("besu-bls12-381", "org.hyperledger.besu", "bls12-381")
          .versionRef("besu-native-version")
      library("besu-secp256k1", "org.hyperledger.besu", "secp256k1")
          .versionRef("besu-native-version")
      library("besu-evm", "org.hyperledger.besu", "evm").versionRef("besu-version")
      library("besu-datatypes", "org.hyperledger.besu", "besu-datatypes").versionRef("besu-version")
      library("bouncycastle-bcprov-jdk15on", "org.bouncycastle", "bcprov-jdk15on")
          .versionRef("bouncycastle-version")
      library("bouncycastle-bcpkix-jdk15on", "org.bouncycastle", "bcpkix-jdk15on")
          .versionRef("bouncycastle-version")
      library("caffeine", "com.github.ben-manes.caffeine", "caffeine")
          .versionRef("caffeine-version")
      library("eclipse-collections", "org.eclipse.collections", "eclipse-collections")
          .versionRef("eclipse-collections-version")
      library("commons-collections4", "org.apache.commons", "commons-collections4")
          .versionRef("commons-collections4-version")
      library("commons-codec", "commons-codec", "commons-codec").versionRef("commons-codec-version")
      library("commons-io", "commons-io", "commons-io").versionRef("commons-io-version")
      library("commons-lang3", "org.apache.commons", "commons-lang3")
          .versionRef("commons-lang3-version")
      library("dagger-api", "com.google.dagger", "dagger").versionRef("dagger-version")
      library("dagger-compiler", "com.google.dagger", "dagger-compiler")
          .versionRef("dagger-version")
      library("eddsa", "net.i2p.crypto", "eddsa").versionRef("eddsa-version")
      library("grpc-stub", "io.grpc", "grpc-stub").versionRef("grpc-version")
      library("grpc-protobuf", "io.grpc", "grpc-protobuf").versionRef("grpc-version")
      library("grpc-netty", "io.grpc", "grpc-netty").versionRef("grpc-version")
      library("guava", "com.google.guava", "guava").versionRef("guava-version")
      library("hapi", "com.hedera.hashgraph", "hedera-protobuf-java-api").versionRef("hapi-version")
      library("headlong", "com.esaulpaugh", "headlong").versionRef("headlong-version")
      library("helidon-server", "io.helidon.webserver", "helidon-webserver-http2")
          .versionRef("helidon-version")
      library("helidon-grpc-server", "io.helidon.grpc", "helidon-grpc-server")
          .versionRef("helidon-version")
      library("helidon-io-grpc", "io.helidon.grpc", "io.grpc").versionRef("helidon-version")
      library("jackson", "com.fasterxml.jackson.core", "jackson-databind")
          .versionRef("jackson-version")
      library("javax-annotation", "javax.annotation", "javax.annotation-api")
          .versionRef("javax-annotation-version")
      library("javax-inject", "javax.inject", "javax.inject").versionRef("javax-inject-version")
      library("jetbrains-annotation", "org.jetbrains", "annotations")
          .versionRef("jetbrains-annotation-version")
      library("jsr305-annotation", "com.google.code.findbugs", "jsr305")
          .versionRef("jsr305-version")
      library("log4j-api", "org.apache.logging.log4j", "log4j-api").versionRef("log4j-version")
      library("log4j-core", "org.apache.logging.log4j", "log4j-core").versionRef("log4j-version")
      library("log4j-slf4j", "org.apache.logging.log4j", "log4j-slf4j-impl")
          .versionRef("log4j-version")
      library("netty-transport-native-epoll", "io.netty", "netty-transport-native-epoll")
          .versionRef("netty-version")
      library("netty-handler", "io.netty", "netty-handler").versionRef("netty-version")
      library("protobuf-java", "com.google.protobuf", "protobuf-java")
          .versionRef("protobuf-java-version")
      library("protobuf-java-util", "com.google.protobuf", "protobuf-java-util")
          .versionRef("protobuf-java-version")
      library("swirlds-common", "com.swirlds", "swirlds-common").versionRef("swirlds-version")
      library("swirlds-config", "com.swirlds", "swirlds-config-api").versionRef("swirlds-version")
      library("swirlds-config-impl", "com.swirlds", "swirlds-config-impl")
          .versionRef("swirlds-version")
      library("slf4j-api", "org.slf4j", "slf4j-api").versionRef("slf4j-version")
      library("slf4j-simple", "org.slf4j", "slf4j-api").versionRef("slf4j-version")
      library("swirlds-platform-core", "com.swirlds", "swirlds-platform-core")
          .versionRef("swirlds-version")
      library("swirlds-fchashmap", "com.swirlds", "swirlds-fchashmap").versionRef("swirlds-version")
      library("swirlds-merkle", "com.swirlds", "swirlds-merkle").versionRef("swirlds-version")
      library("swirlds-fcqueue", "com.swirlds", "swirlds-fcqueue").versionRef("swirlds-version")
      library("swirlds-jasperdb", "com.swirlds", "swirlds-jasperdb").versionRef("swirlds-version")
      library("swirlds-virtualmap", "com.swirlds", "swirlds-virtualmap")
          .versionRef("swirlds-version")
      library("swirlds-test-framework", "com.swirlds", "swirlds-test-framework")
          .versionRef("swirlds-version")
      library("swirlds-cli", "com.swirlds", "swirlds-cli").versionRef("swirlds-version")
      library("tuweni-units", "org.apache.tuweni", "tuweni-units").versionRef("tuweni-version")
      library("jna", "net.java.dev.jna", "jna").versionRef("jna-version")
      library("spotbugs-annotations", "com.github.spotbugs", "spotbugs-annotations")
          .versionRef("spotbugs-version")
    }

    // The libs of this catalog can be used for test or build uses.
    create("testLibs") {
      version("awaitility-version", "4.2.0")
      version("besu-internal-version", "22.1.1")
      version("commons-collections4-version", "4.4")
      version("hamcrest-version", "2.2")
      version("json-version", "20210307")
      version("junit5-version", "5.9.0")
      version("junit-pioneer-version", "2.0.1")
      version("helidon-version", "3.0.2")
      version("mockito-version", "4.6.1")
      version("picocli-version", "4.6.3")
      version("snakeyaml-version", "1.26")
      version("testcontainers-version", "1.17.2")
      version("classgraph-version", "4.8.65")
      version("assertj-version", "3.23.1")
      version("system-stubs-version", "2.0.2")

      bundle("junit5", listOf("junit-jupiter-api", "junit-jupiter-params", "junit-jupiter"))
      bundle("mockito", listOf("mockito-inline", "mockito-jupiter"))
      bundle("testcontainers", listOf("testcontainers-core", "testcontainers-junit"))

      bundle(
          "testing",
          listOf(
              "junit-jupiter",
              "junit-jupiter-api",
              "junit-jupiter-params",
              "junit-pioneer",
              "mockito-inline",
              "mockito-jupiter",
              "hamcrest",
              "awaitility",
              "assertj-core"))

      library("awaitility", "org.awaitility", "awaitility").versionRef("awaitility-version")
      library("besu-internal", "org.hyperledger.besu.internal", "crypto")
          .versionRef("besu-internal-version")
      library("commons-collections4", "org.apache.commons", "commons-collections4")
          .versionRef("commons-collections4-version")
      library("hamcrest", "org.hamcrest", "hamcrest").versionRef("hamcrest-version")
      library("helidon-grpc-client", "io.helidon.grpc", "helidon-grpc-client")
          .versionRef("helidon-version")
      library("json", "org.json", "json").versionRef("json-version")
      library("junit-jupiter", "org.junit.jupiter", "junit-jupiter").versionRef("junit5-version")
      library("junit-jupiter-api", "org.junit.jupiter", "junit-jupiter-api")
          .versionRef("junit5-version")
      library("junit-jupiter-params", "org.junit.jupiter", "junit-jupiter-params")
          .versionRef("junit5-version")
      library("junit-pioneer", "org.junit-pioneer", "junit-pioneer")
          .versionRef("junit-pioneer-version")
      library("mockito-inline", "org.mockito", "mockito-inline").versionRef("mockito-version")
      library("mockito-jupiter", "org.mockito", "mockito-junit-jupiter")
          .versionRef("mockito-version")
      library("picocli", "info.picocli", "picocli").versionRef("picocli-version")
      library("snakeyaml", "org.yaml", "snakeyaml").versionRef("snakeyaml-version")
      library("testcontainers-core", "org.testcontainers", "testcontainers")
          .versionRef("testcontainers-version")
      library("testcontainers-junit", "org.testcontainers", "junit-jupiter")
          .versionRef("testcontainers-version")
      library("classgraph", "io.github.classgraph", "classgraph").versionRef("classgraph-version")
      library("assertj-core", "org.assertj", "assertj-core").versionRef("assertj-version")
      library("system-stubs-jupiter", "uk.org.webcompere", "system-stubs-jupiter")
          .versionRef("system-stubs-version")
      library("system-stubs-core", "uk.org.webcompere", "system-stubs-core")
          .versionRef("system-stubs-version")
    }
  }
}<|MERGE_RESOLUTION|>--- conflicted
+++ resolved
@@ -114,11 +114,7 @@
     // runtime.
     create("libs") {
       // The HAPI API version to use, this need to match the tag set on gitRepositories above
-<<<<<<< HEAD
-      version("hapi-version", "0.39.0-add-scs-and-nft-SNAPSHOT")
-=======
-      version("hapi-version", "0.39.0-SNAPSHOT")
->>>>>>> ca440f81
+      version("hapi-version", "0.39.0-contract-and-nft-state-SNAPSHOT")
 
       // Definition of version numbers for all libraries
       version("pbj-version", "0.6.0")

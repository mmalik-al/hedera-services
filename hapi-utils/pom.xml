<?xml version="1.0" encoding="UTF-8"?>
<project xmlns="http://maven.apache.org/POM/4.0.0" xmlns:xsi="http://www.w3.org/2001/XMLSchema-instance"
		 xsi:schemaLocation="http://maven.apache.org/POM/4.0.0 http://maven.apache.org/xsd/maven-4.0.0.xsd">
	<modelVersion>4.0.0</modelVersion>

	<groupId>com.hedera.hashgraph</groupId>
	<artifactId>hapi-utils</artifactId>
	<packaging>jar</packaging>
	<name>Hedera Services API Utilities</name>

<<<<<<< HEAD
  <parent>
    <groupId>com.hedera.hashgraph</groupId>
    <artifactId>hedera-services</artifactId>
    <version>0.21.0-alpha.2-SNAPSHOT</version>
  </parent>
=======
	<parent>
		<groupId>com.hedera.hashgraph</groupId>
		<artifactId>hedera-services</artifactId>
		<version>0.21.0-SNAPSHOT</version>
	</parent>
>>>>>>> 7aafd92c

	<build>
		<sourceDirectory>src/main/java</sourceDirectory>
		<plugins>
			<plugin>
				<groupId>org.apache.maven.plugins</groupId>
				<artifactId>maven-compiler-plugin</artifactId>
			</plugin>
			<plugin>
				<groupId>org.apache.maven.plugins</groupId>
				<artifactId>maven-jar-plugin</artifactId>
				<configuration>
					<archive>
						<manifest>
							<addClasspath>true</addClasspath>
							<classpathPrefix>lib/</classpathPrefix>
						</manifest>
					</archive>
				</configuration>
			</plugin>
			<plugin>
				<groupId>org.apache.maven.plugins</groupId>
				<artifactId>maven-source-plugin</artifactId>
				<executions>
					<execution>
						<id>attach-sources</id>
						<goals>
							<goal>jar</goal>
						</goals>
					</execution>
				</executions>
			</plugin>
		</plugins>
		<extensions>
			<extension>
				<groupId>kr.motd.maven</groupId>
				<artifactId>os-maven-plugin</artifactId>
			</extension>
		</extensions>
	</build>

	<dependencies>
		<dependency>
			<groupId>org.bouncycastle</groupId>
			<artifactId>bcprov-jdk15on</artifactId>
			<version>1.68</version>
		</dependency>
	</dependencies>

	<repositories>
		<repository>
			<snapshots>
				<enabled>false</enabled>
			</snapshots>
			<id>central</id>
			<name>Central Repository</name>
			<url>https://repo.maven.apache.org/maven2</url>
		</repository>
	</repositories>
</project><|MERGE_RESOLUTION|>--- conflicted
+++ resolved
@@ -8,19 +8,11 @@
 	<packaging>jar</packaging>
 	<name>Hedera Services API Utilities</name>
 
-<<<<<<< HEAD
-  <parent>
-    <groupId>com.hedera.hashgraph</groupId>
-    <artifactId>hedera-services</artifactId>
-    <version>0.21.0-alpha.2-SNAPSHOT</version>
-  </parent>
-=======
 	<parent>
 		<groupId>com.hedera.hashgraph</groupId>
 		<artifactId>hedera-services</artifactId>
-		<version>0.21.0-SNAPSHOT</version>
+		<version>0.21.0-alpha.2-SNAPSHOT</version>
 	</parent>
->>>>>>> 7aafd92c
 
 	<build>
 		<sourceDirectory>src/main/java</sourceDirectory>

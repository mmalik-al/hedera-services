--- conflicted
+++ resolved
@@ -107,7 +107,6 @@
 			if (permissibleCostAnswerPrechecks.get().contains(actualPrecheck)) {
 				costAnswerPrecheck = Optional.of(actualPrecheck);
 			} else {
-<<<<<<< HEAD
 				String errMsg = String.format(
 						"Cost-answer precheck was %s, not one of %s!",
 						actualPrecheck,
@@ -115,17 +114,10 @@
 				if (!loggingOff) {
 					log.error(errMsg);
 				}
-=======
-				String errMsg = String.format("Cost-answer precheck was %s, not one of %s!",
-						actualPrecheck, permissibleCostAnswerPrechecks.get());
-				log.error(errMsg);
-
->>>>>>> 447e35aa
 				throw new HapiQueryCheckStateException(errMsg);
 			}
 		} else {
 			if (expectedCostAnswerPrecheck() != actualPrecheck) {
-<<<<<<< HEAD
 				String errMsg = String.format(
 						"Bad costAnswerPrecheck! expected %s, actual %s",
 						expectedCostAnswerPrecheck(),
@@ -133,11 +125,6 @@
 				if (!loggingOff) {
 					log.error(errMsg);
 				}
-=======
-				String errMsg = String.format("Bad costAnswerPrecheck! expected %s, actual %s",
-						expectedCostAnswerPrecheck(), actualPrecheck);
-				log.error(errMsg);
->>>>>>> 447e35aa
 				throw new HapiQueryCheckStateException(errMsg);
 			}
 		}
@@ -173,11 +160,6 @@
 			if (permissibleAnswerOnlyPrechecks.get().contains(actualPrecheck)) {
 				answerOnlyPrecheck = Optional.of(actualPrecheck);
 			} else {
-<<<<<<< HEAD
-				String errMsg = String.format("Answer-only precheck was %s, not one of %s!",
-						actualPrecheck, permissibleAnswerOnlyPrechecks.get());
-				log.error(errMsg);
-=======
 				String errMsg = String.format(
 						"Answer-only precheck was %s, not one of %s!",
 						actualPrecheck,
@@ -185,16 +167,10 @@
 				if (!loggingOff) {
 					log.error(errMsg);
 				}
->>>>>>> 447e35aa
 				throw new HapiQueryPrecheckStateException(errMsg);
 			}
 		} else {
 			if (expectedAnswerOnlyPrecheck() != actualPrecheck) {
-<<<<<<< HEAD
-				String errMsg = String.format("Bad answerOnlyPrecheck! expected %s, actual %s",
-						expectedAnswerOnlyPrecheck(), actualPrecheck);
-				log.error(errMsg);
-=======
 				String errMsg = String.format(
 						"Bad answerOnlyPrecheck! expected %s, actual %s",
 						expectedAnswerOnlyPrecheck(),
@@ -202,7 +178,6 @@
 				if (!loggingOff) {
 					log.error(errMsg);
 				}
->>>>>>> 447e35aa
 				throw new HapiQueryPrecheckStateException(errMsg);
 			}
 		}

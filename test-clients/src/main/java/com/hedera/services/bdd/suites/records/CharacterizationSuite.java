/*
 * Copyright (C) 2020-2022 Hedera Hashgraph, LLC
 *
 * Licensed under the Apache License, Version 2.0 (the "License");
 * you may not use this file except in compliance with the License.
 * You may obtain a copy of the License at
 *
 *      http://www.apache.org/licenses/LICENSE-2.0
 *
 * Unless required by applicable law or agreed to in writing, software
 * distributed under the License is distributed on an "AS IS" BASIS,
 * WITHOUT WARRANTIES OR CONDITIONS OF ANY KIND, either express or implied.
 * See the License for the specific language governing permissions and
 * limitations under the License.
 */
package com.hedera.services.bdd.suites.records;

import static com.hedera.services.bdd.spec.HapiApiSpec.defaultHapiSpec;
import static com.hedera.services.bdd.spec.queries.QueryVerbs.getAccountBalance;
import static com.hedera.services.bdd.spec.transactions.TxnVerbs.cryptoCreate;
import static com.hedera.services.bdd.spec.transactions.TxnVerbs.cryptoTransfer;
import static com.hedera.services.bdd.spec.transactions.TxnVerbs.scheduleCreate;
import static com.hedera.services.bdd.spec.transactions.TxnVerbs.scheduleDelete;
import static com.hedera.services.bdd.spec.transactions.crypto.HapiCryptoTransfer.tinyBarsFromTo;
import static com.hedera.services.bdd.spec.utilops.UtilVerbs.newKeyNamed;
import static com.hedera.services.bdd.spec.utilops.UtilVerbs.overriding;
import static com.hedera.services.bdd.spec.utilops.UtilVerbs.sleepFor;
import static com.hederahashgraph.api.proto.java.ResponseCodeEnum.INVALID_SCHEDULE_ID;

import com.hedera.services.bdd.spec.HapiApiSpec;
import com.hedera.services.bdd.spec.HapiSpecSetup;
import com.hedera.services.bdd.suites.HapiApiSuite;
import java.util.List;
import org.apache.logging.log4j.LogManager;
import org.apache.logging.log4j.Logger;

public class CharacterizationSuite extends HapiApiSuite {
    private static final Logger log = LogManager.getLogger(CharacterizationSuite.class);

    private static final int SCHEDULE_EXPIRY_TIME_SECS = 10;
    private static final int SCHEDULE_EXPIRY_TIME_MS = SCHEDULE_EXPIRY_TIME_SECS * 1000;

    private static final String defaultTxExpiry =
            HapiSpecSetup.getDefaultNodeProps().get("ledger.schedule.txExpiryTimeSecs");

    public static void main(String... args) {
        new CharacterizationSuite().runSuiteSync();
    }

    @Override
    public List<HapiApiSpec> getSpecsInSuite() {
        return List.of(
                /* Stateful specs from ScheduleDeleteSpecs */
                expiredBeforeDeletion(), suiteCleanup());
    }

<<<<<<< HEAD
	public HapiApiSpec expiredBeforeDeletion() {
		final int FAST_EXPIRATION = 0;
		return defaultHapiSpec("ExpiredBeforeDeletion")
				.given(
						sleepFor(SCHEDULE_EXPIRY_TIME_MS), // await any scheduled expiring entity to expire
						newKeyNamed("admin"),
						cryptoCreate("sender"),
						cryptoCreate("receiver").balance(0L).receiverSigRequired(true)
				).when(
						overriding("ledger.schedule.txExpiryTimeSecs", "" + FAST_EXPIRATION),
						scheduleCreate(
								"twoSigXfer",
								cryptoTransfer(
										tinyBarsFromTo("sender", "receiver", 1)
								)
						).adminKey("admin")
								.signedBy(DEFAULT_PAYER, "admin", "sender"),
						getAccountBalance("receiver").hasTinyBars(0L)
				).then(
						scheduleDelete("twoSigXfer")
								.payingWith("sender")
								.signedBy("sender", "admin")
								.hasKnownStatus(INVALID_SCHEDULE_ID),
						overriding("ledger.schedule.txExpiryTimeSecs", "" + SCHEDULE_EXPIRY_TIME_SECS)
				);
	}
=======
    public HapiApiSpec expiredBeforeDeletion() {
        final int FAST_EXPIRATION = 0;
        return defaultHapiSpec("ExpiredBeforeDeletion")
                .given(
                        sleepFor(SCHEDULE_EXPIRY_TIME_MS), // await any scheduled expiring entity to
                        // expire
                        newKeyNamed("admin"),
                        cryptoCreate("sender"),
                        cryptoCreate("receiver").balance(0L).receiverSigRequired(true))
                .when(
                        overriding("ledger.schedule.txExpiryTimeSecs", "" + FAST_EXPIRATION),
                        scheduleCreate(
                                        "twoSigXfer",
                                        cryptoTransfer(tinyBarsFromTo("sender", "receiver", 1)))
                                .adminKey("admin")
                                .signedBy(DEFAULT_PAYER, "admin", "sender"),
                        getAccountBalance("receiver").hasTinyBars(0L))
                .then(
                        scheduleDelete("twoSigXfer")
                                .payingWith("sender")
                                .signedBy("sender", "admin")
                                .hasKnownStatus(INVALID_SCHEDULE_ID),
                        overriding(
                                "ledger.schedule.txExpiryTimeSecs",
                                "" + SCHEDULE_EXPIRY_TIME_SECS));
    }
>>>>>>> da2b63a3

    private HapiApiSpec suiteCleanup() {
        return defaultHapiSpec("suiteCleanup")
                .given()
                .when()
                .then(overriding("ledger.schedule.txExpiryTimeSecs", defaultTxExpiry));
    }

    @Override
    protected Logger getResultsLogger() {
        return log;
    }
}<|MERGE_RESOLUTION|>--- conflicted
+++ resolved
@@ -54,34 +54,6 @@
                 expiredBeforeDeletion(), suiteCleanup());
     }
 
-<<<<<<< HEAD
-	public HapiApiSpec expiredBeforeDeletion() {
-		final int FAST_EXPIRATION = 0;
-		return defaultHapiSpec("ExpiredBeforeDeletion")
-				.given(
-						sleepFor(SCHEDULE_EXPIRY_TIME_MS), // await any scheduled expiring entity to expire
-						newKeyNamed("admin"),
-						cryptoCreate("sender"),
-						cryptoCreate("receiver").balance(0L).receiverSigRequired(true)
-				).when(
-						overriding("ledger.schedule.txExpiryTimeSecs", "" + FAST_EXPIRATION),
-						scheduleCreate(
-								"twoSigXfer",
-								cryptoTransfer(
-										tinyBarsFromTo("sender", "receiver", 1)
-								)
-						).adminKey("admin")
-								.signedBy(DEFAULT_PAYER, "admin", "sender"),
-						getAccountBalance("receiver").hasTinyBars(0L)
-				).then(
-						scheduleDelete("twoSigXfer")
-								.payingWith("sender")
-								.signedBy("sender", "admin")
-								.hasKnownStatus(INVALID_SCHEDULE_ID),
-						overriding("ledger.schedule.txExpiryTimeSecs", "" + SCHEDULE_EXPIRY_TIME_SECS)
-				);
-	}
-=======
     public HapiApiSpec expiredBeforeDeletion() {
         final int FAST_EXPIRATION = 0;
         return defaultHapiSpec("ExpiredBeforeDeletion")
@@ -108,7 +80,6 @@
                                 "ledger.schedule.txExpiryTimeSecs",
                                 "" + SCHEDULE_EXPIRY_TIME_SECS));
     }
->>>>>>> da2b63a3
 
     private HapiApiSpec suiteCleanup() {
         return defaultHapiSpec("suiteCleanup")

--- conflicted
+++ resolved
@@ -30,252 +30,6 @@
 import static com.hederahashgraph.api.proto.java.ResponseCodeEnum.SUCCESS;
 
 public class ScheduleExecutionSpecs extends HapiApiSuite {
-<<<<<<< HEAD
-    private static final Logger log = LogManager.getLogger(ScheduleExecutionSpecs.class);
-    private static final int SCHEDULE_EXPIRY_TIME_SECS = 10;
-
-    private static final String defaultTxExpiry =
-            HapiSpecSetup.getDefaultNodeProps().get("ledger.schedule.txExpiryTimeSecs");
-
-    public static void main(String... args) {
-        new ScheduleExecutionSpecs().runSuiteSync();
-    }
-
-    @Override
-    protected Logger getResultsLogger() {
-        return log;
-    }
-
-    @Override
-    protected List<HapiApiSpec> getSpecsInSuite() {
-        return List.of(new HapiApiSpec[] {
-                suiteSetup(),
-                executionWithDefaultPayerWorks(),
-                executionWithCustomPayerWorks(),
-                executionWithDefaultPayerButNoFundsFails(),
-                executionWithCustomPayerButNoFundsFails(),
-                suiteCleanup(),
-        });
-    }
-
-    private HapiApiSpec suiteCleanup() {
-        return defaultHapiSpec("suiteCleanup")
-                .given().when().then(
-                        overriding("ledger.schedule.txExpiryTimeSecs", defaultTxExpiry)
-                );
-    }
-
-    private HapiApiSpec suiteSetup() {
-        return defaultHapiSpec("suiteSetup")
-                .given().when().then(
-                        overriding("ledger.schedule.txExpiryTimeSecs", "" + SCHEDULE_EXPIRY_TIME_SECS)
-                );
-    }
-
-    public HapiApiSpec executionWithDefaultPayerWorks() {
-        long transferAmount = 1;
-        return defaultHapiSpec("ExecutionWithDefaultPayerWorks")
-                .given(
-                        cryptoCreate("sender"),
-                        cryptoCreate("receiver"),
-                        cryptoCreate("payingAccount"),
-                        scheduleCreate(
-                                "basicXfer",
-                                cryptoTransfer(
-                                        tinyBarsFromTo("sender", "receiver", transferAmount)
-                                )
-                        )
-                                .payingWith("payingAccount")
-                                .via("createTx")
-                ).when(
-                        scheduleSign("basicXfer").withSignatories("sender").via("signTx").hasKnownStatus(SUCCESS)
-                ).then(
-                        withOpContext((spec, opLog) -> {
-                            var createTx = getTxnRecord("createTx");
-                            var signTx = getTxnRecord("signTx");
-                            var triggeredTx = getTxnRecord("createTx").scheduled();
-                            allRunFor(spec, createTx, signTx, triggeredTx);
-
-                            Assert.assertEquals("Wrong consensus timestamp!",
-                                    signTx.getResponseRecord().getConsensusTimestamp().getNanos() + 1,
-                                    triggeredTx.getResponseRecord().getConsensusTimestamp().getNanos());
-
-                            Assert.assertEquals("Wrong transaction valid start!",
-                                    createTx.getResponseRecord().getTransactionID().getTransactionValidStart(),
-                                    triggeredTx.getResponseRecord().getTransactionID().getTransactionValidStart());
-
-                            Assert.assertEquals("Wrong record account ID!",
-                                    createTx.getResponseRecord().getTransactionID().getAccountID(),
-                                    triggeredTx.getResponseRecord().getTransactionID().getAccountID());
-
-                            Assert.assertTrue("Transaction not scheduled!",triggeredTx.getResponseRecord().getTransactionID().getScheduled());
-
-                            Assert.assertEquals("Wrong triggered transaction nonce!",
-                                    ByteString.EMPTY,
-                                    triggeredTx.getResponseRecord().getTransactionID().getNonce());
-
-                            Assert.assertEquals("Wrong schedule ID!",
-                                    createTx.getResponseRecord().getReceipt().getScheduleID(),
-                                    triggeredTx.getResponseRecord().getScheduleRef());
-
-                            Assert.assertTrue("Wrong transfer list!", transferListCheck(triggeredTx, asId("sender", spec), asId("receiver", spec), asId("payingAccount", spec), transferAmount));
-                        })
-                );
-    }
-
-    public HapiApiSpec executionWithDefaultPayerButNoFundsFails() {
-        long balance = 10_000_000L;
-        long noBalance = 0L;
-        long transferAmount = 1L;
-        return defaultHapiSpec("ExecutionWithDefaultPayerButNoFundsFails")
-                .given(
-                        cryptoCreate("payingAccount").balance(balance),
-                        cryptoCreate("luckyReceiver"),
-                        cryptoCreate("sender").balance(transferAmount),
-                        cryptoCreate("receiver").balance(noBalance),
-                        scheduleCreate(
-                                "basicXfer",
-                                cryptoTransfer(
-                                        tinyBarsFromTo("sender", "receiver", transferAmount)
-                                )
-                        )
-                                .payingWith("payingAccount")
-                                .via("createTx"),
-                        recordFeeAmount("createTx", "scheduleCreateFee")
-                ).when(
-                        cryptoTransfer(
-                                tinyBarsFromTo(
-                                        "payingAccount",
-                                        "luckyReceiver",
-                                        (spec -> {
-                                                long scheduleCreateFee = spec.registry().getAmount("scheduleCreateFee");
-                                                return balance - scheduleCreateFee;
-                                        }))),
-                        getAccountBalance("payingAccount").hasTinyBars(noBalance),
-                        scheduleSign("basicXfer")
-                                .withSignatories("sender")
-                                .hasKnownStatus(SUCCESS)
-                ).then(
-                        getAccountBalance("sender").hasTinyBars(transferAmount),
-                        getAccountBalance("receiver").hasTinyBars(noBalance),
-                        withOpContext((spec, opLog) -> {
-                            var triggeredTx = getTxnRecord("createTx").scheduled();
-
-                            allRunFor(spec, triggeredTx);
-
-                            Assert.assertEquals("Scheduled transaction should not be successful!", INSUFFICIENT_PAYER_BALANCE, triggeredTx.getResponseRecord().getReceipt().getStatus());
-                        })
-                );
-    }
-
-    public HapiApiSpec executionWithCustomPayerButNoFundsFails() {
-        long balance = 0L;
-        long transferAmount = 1;
-        return defaultHapiSpec("ExecutionWithCustomPayerButNoFundsFails")
-                .given(
-                        cryptoCreate("payingAccount").balance(balance),
-                        cryptoCreate("sender"),
-                        cryptoCreate("receiver"),
-                        scheduleCreate(
-                                "basicXfer",
-                                cryptoTransfer(
-                                        tinyBarsFromTo("sender", "receiver", transferAmount)
-                                )
-                        ).designatingPayer("payingAccount").via("createTx")
-                ).when(
-                        scheduleSign("basicXfer")
-                                .withSignatories("sender", "payingAccount")
-                                .via("signTx")
-                                .hasKnownStatus(SUCCESS)
-                ).then(
-                        withOpContext((spec, opLog) -> {
-                            var triggeredTx = getTxnRecord("createTx").scheduled();
-
-                            allRunFor(spec, triggeredTx);
-
-                            Assert.assertEquals("Scheduled transaction should not be successful!", INSUFFICIENT_PAYER_BALANCE, triggeredTx.getResponseRecord().getReceipt().getStatus());
-                        })
-                );
-    }
-
-    public HapiApiSpec executionWithCustomPayerWorks() {
-        long transferAmount = 1;
-        return defaultHapiSpec("ExecutionWithCustomPayerWorks")
-                .given(
-                        cryptoCreate("payingAccount"),
-                        cryptoCreate("sender"),
-                        cryptoCreate("receiver"),
-                        scheduleCreate(
-                                "basicXfer",
-                                cryptoTransfer(
-                                        tinyBarsFromTo("sender", "receiver", transferAmount)
-                                )
-                        )
-                                .designatingPayer("payingAccount")
-                                .via("createTx")
-                ).when(
-                        scheduleSign("basicXfer")
-                                .withSignatories("sender", "payingAccount")
-                                .via("signTx")
-                                .hasKnownStatus(SUCCESS)
-                ).then(
-                        withOpContext((spec, opLog) -> {
-                            var createTx = getTxnRecord("createTx");
-                            var signTx = getTxnRecord("signTx");
-                            var triggeredTx = getTxnRecord("createTx").scheduled();
-                            allRunFor(spec, createTx, signTx, triggeredTx);
-
-                            Assert.assertEquals("Scheduled transaction be successful!", SUCCESS, triggeredTx.getResponseRecord().getReceipt().getStatus());
-
-                            Assert.assertEquals("Wrong consensus timestamp!",
-                                    signTx.getResponseRecord().getConsensusTimestamp().getNanos() + 1,
-                                    triggeredTx.getResponseRecord().getConsensusTimestamp().getNanos());
-
-                            Assert.assertEquals("Wrong transaction valid start!",
-                                    createTx.getResponseRecord().getTransactionID().getTransactionValidStart(),
-                                    triggeredTx.getResponseRecord().getTransactionID().getTransactionValidStart());
-
-                            Assert.assertEquals("Wrong record account ID!",
-                                    createTx.getResponseRecord().getTransactionID().getAccountID(),
-                                    triggeredTx.getResponseRecord().getTransactionID().getAccountID());
-
-                            Assert.assertTrue("Transaction not scheduled!",triggeredTx.getResponseRecord().getTransactionID().getScheduled());
-
-                            Assert.assertEquals("Wrong triggered transaction nonce!",
-                                    ByteString.EMPTY,
-                                    triggeredTx.getResponseRecord().getTransactionID().getNonce());
-
-                            Assert.assertEquals("Wrong schedule ID!",
-                                    createTx.getResponseRecord().getReceipt().getScheduleID(),
-                                    triggeredTx.getResponseRecord().getScheduleRef());
-
-                            Assert.assertTrue("Wrong transfer list!", transferListCheck(triggeredTx, asId("sender", spec), asId("receiver", spec), asId("payingAccount", spec), transferAmount));
-                        })
-                );
-    }
-
-    private boolean transferListCheck(HapiGetTxnRecord triggered, AccountID givingAccountID, AccountID receivingAccountID, AccountID payingAccountID, Long amount) {
-        AccountAmount givingAmount = AccountAmount.newBuilder()
-                .setAccountID(givingAccountID)
-                .setAmount(-amount)
-                .build();
-
-        AccountAmount receivingAmount = AccountAmount.newBuilder()
-                .setAccountID(receivingAccountID)
-                .setAmount(amount)
-                .build();
-
-        var accountAmountList = triggered.getResponseRecord()
-                .getTransferList()
-                .getAccountAmountsList();
-
-        boolean payerHasPaid = accountAmountList.stream().anyMatch(a -> a.getAccountID().equals(payingAccountID) && a.getAmount() < 0);
-        boolean amountHasBeenTransfered = accountAmountList.contains(givingAmount) &&
-                accountAmountList.contains(receivingAmount);
-
-        return amountHasBeenTransfered && payerHasPaid;
-    }
-=======
 	private static final Logger log = LogManager.getLogger(ScheduleExecutionSpecs.class);
 	private static final int SCHEDULE_EXPIRY_TIME_SECS = 10;
 
@@ -533,5 +287,4 @@
 
 		return amountHasBeenTransfered && payerHasPaid;
 	}
->>>>>>> eac670f1
 }
--- conflicted
+++ resolved
@@ -63,11 +63,7 @@
 				.given(
 						cryptoCreate("sponsor"),
 						cryptoCreate("beneficiary"),
-<<<<<<< HEAD
-						fileCreate("bytecode").fromResource("contract/bytecodes/Multipurpose.bin"),
-=======
 						fileCreate("bytecode").path(ContractResources.MULTIPURPOSE_BYTECODE_PATH),
->>>>>>> acc3461a
 						contractCreate("multi").bytecode("bytecode"),
 						contractCreate("impossible")
 								.setNode("0.0.7")

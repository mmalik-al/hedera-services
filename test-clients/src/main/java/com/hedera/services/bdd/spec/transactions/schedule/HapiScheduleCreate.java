--- conflicted
+++ resolved
@@ -27,11 +27,7 @@
 import com.hedera.services.bdd.spec.HapiSpecSetup;
 import com.hedera.services.bdd.spec.transactions.HapiTxnOp;
 import com.hedera.services.bdd.spec.transactions.TxnUtils;
-<<<<<<< HEAD
 import com.hedera.services.bdd.suites.schedule.ScheduleUtils;
-=======
-import com.hedera.services.bdd.spec.transactions.crypto.HapiCryptoCreate;
->>>>>>> 0ad04669
 import com.hedera.services.usage.schedule.ScheduleCreateUsage;
 import com.hederahashgraph.api.proto.java.FeeData;
 import com.hederahashgraph.api.proto.java.HederaFunctionality;
@@ -55,11 +51,7 @@
 import java.util.function.Function;
 
 import static com.hedera.services.bdd.spec.HapiPropertySource.asScheduleString;
-<<<<<<< HEAD
-=======
-import static com.hedera.services.bdd.spec.keys.SigMapGenerator.Nature.UNIQUE;
 import static com.hedera.services.bdd.spec.transactions.TxnFactory.bannerWith;
->>>>>>> 0ad04669
 import static com.hedera.services.bdd.spec.transactions.TxnUtils.suFrom;
 import static com.hedera.services.bdd.suites.schedule.ScheduleUtils.fromOrdinary;
 import static com.hederahashgraph.api.proto.java.HederaFunctionality.ScheduleCreate;
@@ -71,26 +63,13 @@
 	private static final int defaultScheduleTxnExpiry = HapiSpecSetup.getDefaultNodeProps()
 			.getInteger("ledger.schedule.txExpiryTimeSecs");
 
-<<<<<<< HEAD
+	private boolean advertiseCreation = false;
 	private boolean recordScheduledTxn = false;
-=======
-	private boolean advertiseCreation = false;
-	private boolean scheduleNonsense = false;
->>>>>>> 0ad04669
 	private boolean skipRegistryUpdate = false;
 	private boolean scheduleNoFunction = false;
 	private boolean saveExpectedScheduledTxnId = false;
 	private ByteString bytesSigned = ByteString.EMPTY;
-<<<<<<< HEAD
 	private List<String> initialSigners = Collections.emptyList();
-=======
-	private List<String> signatories = Collections.emptyList();
-
-
-	private final String entity;
-	private final HapiTxnOp<T> scheduled;
-	private Optional<byte[]> nonce = Optional.empty();
->>>>>>> 0ad04669
 	private Optional<String> adminKey = Optional.empty();
 	private Optional<String> payerAccountID = Optional.empty();
 	private Optional<String> entityMemo = Optional.empty();
@@ -109,17 +88,18 @@
 				.signedBy();
 	}
 
+	public HapiScheduleCreate<T> advertisingCreation() {
+		advertiseCreation = true;
+		return this;
+	}
+
 	public HapiScheduleCreate<T> savingExpectedScheduledTxnId() {
 		saveExpectedScheduledTxnId = true;
 		return this;
 	}
 
-<<<<<<< HEAD
 	public HapiScheduleCreate<T> recordingScheduledTxn() {
 		recordScheduledTxn = true;
-=======
-	public HapiScheduleCreate<T> advertisingCreation() {
-		advertiseCreation = true;
 		return this;
 	}
 
@@ -128,17 +108,6 @@
 		return this;
 	}
 
-	public HapiScheduleCreate<T> inheritingScheduledSigs() {
-		inheritScheduledSigs = true;
->>>>>>> 0ad04669
-		return this;
-	}
-
-	public HapiScheduleCreate<T> rememberingNothing() {
-		skipRegistryUpdate = true;
-		return this;
-	}
-
 	public HapiScheduleCreate<T> functionless() {
 		scheduleNoFunction = true;
 		return this;
@@ -164,7 +133,7 @@
 		return this;
 	}
 
-	public HapiScheduleCreate<T> entityMemo(String entityMemo) {
+	public HapiScheduleCreate<T> withEntityMemo(String entityMemo) {
 		this.entityMemo = Optional.of(entityMemo);
 		return this;
 	}
@@ -229,14 +198,6 @@
 		return estimate;
 	}
 
-	private TransactionBody parseUnchecked(ByteString txnBytes) {
-		try {
-			return TransactionBody.parseFrom(txnBytes);
-		} catch (InvalidProtocolBufferException e) {
-			return TransactionBody.getDefaultInstance();
-		}
-	}
-
 	@Override
 	protected MoreObjects.ToStringHelper toStringHelper() {
 		MoreObjects.ToStringHelper helper = super.toStringHelper()
@@ -260,25 +221,9 @@
 			return;
 		}
 		var registry = spec.registry();
-<<<<<<< HEAD
 		registry.saveScheduleId(scheduleEntity, lastReceipt.getScheduleID());
 		registry.saveExpiry(scheduleEntity, (long) defaultScheduleTxnExpiry);
 		adminKey.ifPresent(k -> registry.saveAdminKey(scheduleEntity, spec.registry().getKey(k)));
-=======
-		registry.saveScheduleId(entity, lastReceipt.getScheduleID());
-		registry.saveBytes(registryBytesTag(entity), bytesSigned);
-		registry.saveExpiry(entity, (long)defaultScheduleTxnExpiry);
-		adminKey.ifPresent(k -> registry.saveAdminKey(entity, spec.registry().getKey(k)));
-
-		if (advertiseCreation) {
-			String banner = "\n\n" + bannerWith(
-					String.format(
-							"Created schedule '%s' with id '0.0.%d'.",
-							entity,
-							lastReceipt.getScheduleID().getScheduleNum()));
-			log.info(banner);
-		}
->>>>>>> 0ad04669
 		if (saveExpectedScheduledTxnId) {
 			if (verboseLoggingOn) {
 				log.info("Returned receipt for scheduled txn is {}", lastReceipt.getScheduledTransactionID());
@@ -290,6 +235,14 @@
 				log.info("Created scheduled txn {}", scheduledTxn.get());
 			}
 			registry.saveScheduledTxn(scheduleEntity, scheduledTxn.get());
+		}
+		if (advertiseCreation) {
+			String banner = "\n\n" + bannerWith(
+					String.format(
+							"Created schedule '%s' with id '0.0.%d'.",
+							scheduleEntity,
+							lastReceipt.getScheduleID().getScheduleNum()));
+			log.info(banner);
 		}
 	}
 

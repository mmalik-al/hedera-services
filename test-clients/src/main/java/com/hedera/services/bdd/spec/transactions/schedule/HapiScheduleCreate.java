package com.hedera.services.bdd.spec.transactions.schedule;

/*-
 * ‌
 * Hedera Services Test Clients
 * ​
 * Copyright (C) 2018 - 2021 Hedera Hashgraph, LLC
 * ​
 * Licensed under the Apache License, Version 2.0 (the "License");
 * you may not use this file except in compliance with the License.
 * You may obtain a copy of the License at
 *
 *      http://www.apache.org/licenses/LICENSE-2.0
 *
 * Unless required by applicable law or agreed to in writing, software
 * distributed under the License is distributed on an "AS IS" BASIS,
 * WITHOUT WARRANTIES OR CONDITIONS OF ANY KIND, either express or implied.
 * See the License for the specific language governing permissions and
 * limitations under the License.
 * ‍
 */

import com.google.common.base.MoreObjects;
import com.google.protobuf.ByteString;
import com.hedera.services.bdd.spec.HapiApiSpec;
import com.hedera.services.bdd.spec.HapiSpecSetup;
import com.hedera.services.bdd.spec.keys.TrieSigMapGenerator;
import com.hedera.services.bdd.spec.transactions.HapiTxnOp;
import com.hedera.services.bdd.spec.transactions.TxnUtils;
import com.hedera.services.bdd.spec.transactions.crypto.HapiCryptoCreate;
import com.hedera.services.usage.schedule.ScheduleCreateUsage;
import com.hederahashgraph.api.proto.java.FeeData;
import com.hederahashgraph.api.proto.java.HederaFunctionality;
import com.hederahashgraph.api.proto.java.Key;
import com.hederahashgraph.api.proto.java.ScheduleCreateTransactionBody;
import com.hederahashgraph.api.proto.java.SignatureMap;
import com.hederahashgraph.api.proto.java.Transaction;
import com.hederahashgraph.api.proto.java.TransactionBody;
import com.hederahashgraph.api.proto.java.TransactionResponse;
import com.hederahashgraph.fee.SigValueObj;
import org.apache.logging.log4j.LogManager;
import org.apache.logging.log4j.Logger;

import java.util.ArrayList;
import java.util.Collections;
import java.util.List;
import java.util.Optional;
import java.util.function.BiConsumer;
import java.util.function.Consumer;
import java.util.function.Function;

import static com.hedera.services.bdd.spec.HapiPropertySource.asScheduleString;
import static com.hedera.services.bdd.spec.keys.SigMapGenerator.Nature.UNIQUE;
import static com.hedera.services.bdd.spec.transactions.TxnFactory.bannerWith;
import static com.hedera.services.bdd.spec.transactions.TxnUtils.suFrom;
import static com.hederahashgraph.api.proto.java.HederaFunctionality.ScheduleCreate;
import static com.hederahashgraph.api.proto.java.ResponseCodeEnum.SUCCESS;
import static java.util.stream.Collectors.toList;

public class HapiScheduleCreate<T extends HapiTxnOp<T>> extends HapiTxnOp<HapiScheduleCreate<T>> {
	private static final Logger log = LogManager.getLogger(HapiScheduleCreate.class);

	private static final int defaultScheduleTxnExpiry = HapiSpecSetup.getDefaultNodeProps()
			.getInteger("ledger.schedule.txExpiryTimeSecs");

	private boolean advertiseCreation = false;
	private boolean scheduleNonsense = false;
	private boolean skipRegistryUpdate = false;
	private boolean scheduleNoFunction = false;
	private boolean inheritScheduledSigs = false;
	private boolean saveExpectedScheduledTxnId = false;
	private ByteString bytesSigned = ByteString.EMPTY;
	private List<String> signatories = Collections.emptyList();

	private final String entity;
	private final HapiTxnOp<T> scheduled;
	private Optional<byte[]> nonce = Optional.empty();
	private Optional<String> adminKey = Optional.empty();
	private Optional<String> payerAccountID = Optional.empty();
	private Optional<String> entityMemo = Optional.empty();
	private Optional<BiConsumer<String, byte[]>> successCb = Optional.empty();

	public HapiScheduleCreate(String scheduled, HapiTxnOp<T> txn) {
		this.entity = scheduled;
		this.scheduled = txn.withLegacyProtoStructure().sansTxnId().sansNodeAccount();
	}

	public HapiScheduleCreate<T> savingExpectedScheduledTxnId() {
		saveExpectedScheduledTxnId = true;
		return this;
	}

	public HapiScheduleCreate<T> advertisingCreation() {
		advertiseCreation = true;
		return this;
	}

	public HapiScheduleCreate<T> rememberingNothing() {
		skipRegistryUpdate = true;
		return this;
	}

	public HapiScheduleCreate<T> inheritingScheduledSigs() {
		inheritScheduledSigs = true;
		return this;
	}

	public HapiScheduleCreate<T> garbled() {
		scheduleNonsense = true;
		return this;
	}

	public HapiScheduleCreate<T> functionless() {
		scheduleNoFunction = true;
		return this;
	}

	public HapiScheduleCreate<T> withNonce(byte[] nonce) {
		this.nonce = Optional.of(nonce);
		return this;
	}

	public HapiScheduleCreate<T> adminKey(String s) {
		adminKey = Optional.of(s);
		return this;
	}

	public HapiScheduleCreate<T> exposingSuccessTo(BiConsumer<String, byte[]> cb) {
		successCb = Optional.of(cb);
		return this;
	}

	public HapiScheduleCreate<T> designatingPayer(String s) {
		payerAccountID = Optional.of(s);
		return this;
	}

	public HapiScheduleCreate<T> signatories(String... s) {
		signatories = List.of(s);
		return this;
	}

	public HapiScheduleCreate<T> entityMemo(String entityMemo) {
		this.entityMemo = Optional.of(entityMemo);
		return this;
	}

	@Override
	protected HapiScheduleCreate<T> self() {
		return this;
	}

	@Override
	public HederaFunctionality type() {
		return ScheduleCreate;
	}

	@Override
	protected Consumer<TransactionBody.Builder> opBodyDef(HapiApiSpec spec) throws Throwable {
		var subOp = nonce.isPresent()
				? scheduled.signedTxnFor(spec, nonce.get())
				: scheduled.signedTxnFor(spec);
		var schedTxn = TransactionBody.parseFrom(subOp.getBodyBytes());
		SignatureMap.Builder sigMap = SignatureMap.newBuilder();
		if (inheritScheduledSigs) {
			sigMap.mergeFrom(subOp.getSigMap());
		}
		this.bytesSigned = subOp.getBodyBytes();
		mergeSignatories(bytesSigned.toByteArray(), spec, sigMap);
		if (verboseLoggingOn) {
			log.info("Scheduling {} with sigs {}", schedTxn, sigMap.build());
		}

		ScheduleCreateTransactionBody opBody = spec
				.txns()
				.<ScheduleCreateTransactionBody, ScheduleCreateTransactionBody.Builder>body(
						ScheduleCreateTransactionBody.class, b -> {
							if (scheduleNonsense) {
								b.setTransactionBody(ByteString.copyFromUtf8("NONSENSE"));
							} else if (scheduleNoFunction) {
								b.setTransactionBody(ByteString.copyFrom(
										TransactionBody.getDefaultInstance().toByteArray()));
							} else {
								b.setTransactionBody(subOp.getBodyBytes());
							}
							b.setSigMap(sigMap.build());
							adminKey.ifPresent(k -> b.setAdminKey(spec.registry().getKey(k)));
							entityMemo.ifPresent(b::setMemo);
							payerAccountID.ifPresent(a -> {
								var payer = TxnUtils.asId(a, spec);
								b.setPayerAccountID(payer);
							});
						}
				);
		return b -> b.setScheduleCreate(opBody);
	}

	private void mergeSignatories(
			byte[] body,
			HapiApiSpec spec,
			SignatureMap.Builder builder
	) throws Throwable {
		var signingKeys = signatories.stream().map(k -> spec.registry().getKey(k)).collect(toList());
		var authors = spec.keys().authorsFor(signingKeys, Collections.emptyMap());
		var cryptoSigs = spec.keys().new Ed25519Signing(body, authors).completed();
		var sigMap = TrieSigMapGenerator.withNature(UNIQUE).forEd25519Sigs(cryptoSigs);
		builder.mergeFrom(sigMap);
	}

	@Override
	protected Function<Transaction, TransactionResponse> callToUse(HapiApiSpec spec) {
		return spec.clients().getScheduleSvcStub(targetNodeFor(spec), useTls)::createSchedule;
	}

	@Override
	protected long feeFor(HapiApiSpec spec, Transaction txn, int numPayerKeys) throws Throwable {
		return spec.fees().forActivityBasedOp(
				HederaFunctionality.ScheduleCreate, this::usageEstimate, txn, numPayerKeys);
	}

	private FeeData usageEstimate(TransactionBody txn, SigValueObj svo) {
		return ScheduleCreateUsage.newEstimate(txn, suFrom(svo))
				.givenScheduledTxExpirationTimeSecs(defaultScheduleTxnExpiry)
				.get();
	}

	@Override
	protected MoreObjects.ToStringHelper toStringHelper() {
		MoreObjects.ToStringHelper helper = super.toStringHelper()
				.add("entity", entity);
		helper.add("id", createdSchedule().orElse("<N/A>"));
		return helper;
	}

	@Override
	protected void updateStateOf(HapiApiSpec spec) throws Throwable {
		if (actualStatus != SUCCESS) {
			return;
		}
		if (verboseLoggingOn) {
			log.info("Created schedule '{}' as {}", entity, createdSchedule().get());
		}
		successCb.ifPresent(cb -> cb.accept(asScheduleString(lastReceipt.getScheduleID()), bytesSigned.toByteArray()));
		if (skipRegistryUpdate) {
			return;
		}
		var registry = spec.registry();
		registry.saveScheduleId(entity, lastReceipt.getScheduleID());
		registry.saveBytes(registryBytesTag(entity), bytesSigned);
		registry.saveExpiry(entity, (long)defaultScheduleTxnExpiry);
		adminKey.ifPresent(k -> registry.saveAdminKey(entity, spec.registry().getKey(k)));
<<<<<<< HEAD

		if (advertiseCreation) {
			String banner = "\n\n" + bannerWith(
					String.format(
							"Created schedule '%s' with id '0.0.%d'.",
							entity,
							lastReceipt.getScheduleID().getScheduleNum()));
			log.info(banner);
		}
=======
		if (saveExpectedScheduledTxnId) {
			if (verboseLoggingOn) {
				log.info("Returned receipt for scheduled txn is {}", lastReceipt.getScheduledTransactionID());
			}
			registry.saveTxnId(correspondingScheduledTxnId(entity), lastReceipt.getScheduledTransactionID());
		}
	}

	public static String correspondingScheduledTxnId(String entity) {
		return entity + "ScheduledTxnId";
>>>>>>> e050405b
	}

	@Override
	protected List<Function<HapiApiSpec, Key>> defaultSigners() {
		List<Function<HapiApiSpec, Key>> signers =
				new ArrayList<>(List.of(spec -> spec.registry().getKey(effectivePayer(spec))));
		adminKey.ifPresent(k -> signers.add(spec -> spec.registry().getKey(k)));
		return signers;
	}

	public static String registryBytesTag(String name) {
		return name + "BytesSigned";
	}

	private Optional<String> createdSchedule() {
		return Optional
				.ofNullable(lastReceipt)
				.map(receipt -> asScheduleString(receipt.getScheduleID()));
	}
}<|MERGE_RESOLUTION|>--- conflicted
+++ resolved
@@ -249,7 +249,6 @@
 		registry.saveBytes(registryBytesTag(entity), bytesSigned);
 		registry.saveExpiry(entity, (long)defaultScheduleTxnExpiry);
 		adminKey.ifPresent(k -> registry.saveAdminKey(entity, spec.registry().getKey(k)));
-<<<<<<< HEAD
 
 		if (advertiseCreation) {
 			String banner = "\n\n" + bannerWith(
@@ -259,7 +258,6 @@
 							lastReceipt.getScheduleID().getScheduleNum()));
 			log.info(banner);
 		}
-=======
 		if (saveExpectedScheduledTxnId) {
 			if (verboseLoggingOn) {
 				log.info("Returned receipt for scheduled txn is {}", lastReceipt.getScheduledTransactionID());
@@ -270,7 +268,6 @@
 
 	public static String correspondingScheduledTxnId(String entity) {
 		return entity + "ScheduledTxnId";
->>>>>>> e050405b
 	}
 
 	@Override

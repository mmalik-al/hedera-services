/*
 * Copyright (C) 2022-2023 Hedera Hashgraph, LLC
 *
 * Licensed under the Apache License, Version 2.0 (the "License");
 * you may not use this file except in compliance with the License.
 * You may obtain a copy of the License at
 *
 *      http://www.apache.org/licenses/LICENSE-2.0
 *
 * Unless required by applicable law or agreed to in writing, software
 * distributed under the License is distributed on an "AS IS" BASIS,
 * WITHOUT WARRANTIES OR CONDITIONS OF ANY KIND, either express or implied.
 * See the License for the specific language governing permissions and
 * limitations under the License.
 */

package com.swirlds.merkledb.files;

import com.hedera.pbj.runtime.io.buffer.BufferedData;
import com.swirlds.merkledb.collections.IndexedObject;
import java.io.IOException;
import java.nio.channels.ClosedChannelException;
import java.nio.file.Path;

/**
 * The aim for a DataFileReader is to facilitate fast highly concurrent random reading of items from
 * a data file. It is designed to be used concurrently from many threads.
 *
 * @param <D> Data item type
 */
@SuppressWarnings({"DuplicatedCode", "NullableProblems"})
public interface DataFileReader<D> extends AutoCloseable, Comparable<DataFileReader<D>>, IndexedObject {

    DataFileType getFileType();

    /**
     * Returns if this file is completed and ready to be compacted.
     *
     * @return if true the file is completed (read only and ready to compact)
     */
    boolean isFileCompleted();

    /**
     * Marks the reader as completed, so it can be included into future compactions. If the reader
     * is created for an existing file, it's usually marked as completed immediately. If the reader
     * is created for a new file, which is still being written in a different thread, it's marked as
     * completed right after the file is fully written and the writer is closed.
     */
    void setFileCompleted();

    /** Get the path to this data file */
    Path getPath();

    /**
     * Get file index, the index is an ordered integer identifying the file in a set of files
     *
     * @return this file's index
     */
    default int getIndex() {
        return getMetadata().getIndex();
    }

    /** Get the files metadata */
    DataFileMetadata getMetadata();

    /**
     * Create an iterator to iterate over the data items in this data file. It opens its own file
     * handle so can be used in a separate thread. It must therefore be closed when you are finished
     * with it.
     *
     * @return new data item iterator
     * @throws IOException if there was a problem creating a new DataFileIterator
     */
    DataFileIterator createIterator() throws IOException;

    /**
     * Read data item bytes from file at dataLocation and deserialize them into the Java object, if
     * requested.
     *
     * @param dataLocation The file index combined with the offset for the starting block of the
     *     data in the file
     * @return Deserialized data item, or {@code null} if deserialization is not requested
     * @throws IOException If there was a problem reading from data file
     * @throws ClosedChannelException if the data file was closed
     */
    D readDataItem(final long dataLocation) throws IOException;

    /**
     * Reads raw data item bytes for the item at the given location. This raw data can be used
     * to fast copy item contents from a file reader to a compatible file writer.
     *
     * This method may return null. In this case, to copy the item, it must be read and deserialized
     * using {@link #readDataItem(long)} and then written using {@link DataFileWriter#storeDataItem(Object)}.
     *
     * @param dataLocation data item location (file index + offset)
     * @return data item bytes, or null if this reader doesn't support reading raw bytes
     * @throws IOException if an I/O error occurred
     */
    Object readDataItemBytes(final long dataLocation) throws IOException;

    /**
     * Get the size of this file in bytes. This method should only be called for files available to
     * merging (compaction), i.e. after they are fully written.
     *
     * @return file size in bytes
     */
    long getSize();

    /**
     * Get if the DataFile is open for reading.
     *
     * @return True if file is open for reading
     */
    boolean isOpen();

<<<<<<< HEAD
    /** {@inheritDoc} */
    @Override
    void close() throws IOException;
=======
    /**
     * Replaces a closed file channel at a given index in {@link #fileChannels} with a new one.
     * This method is safe to be called from multiple threads. If a channel is closed, and two
     * threads are calling this method to replace it with a new channel, only one of them will
     * proceed, while the channel opened in the other thread will be closed immediately and
     * not used any further.
     *
     * @param index File channel index in {@link #fileChannels}
     * @param closedChannel Closed file channel to replace
     * @throws IOException
     *      If an I/O error occurs
     */
    private void reopenFileChannel(final int index, final FileChannel closedChannel) throws IOException {
        assert index < MAX_FILE_CHANNELS;
        // May be closedChannel or may be already reopened in a different thread
        assert fileChannels.get(index) != null;
        assert !closedChannel.isOpen();
        final FileChannel fileChannel = FileChannel.open(path, StandardOpenOption.READ);
        if (!fileChannels.compareAndSet(index, closedChannel, fileChannel)) {
            fileChannel.close();
        }
    }

    /**
     * Returns an index of an opened file channel to read data. Opens a new file channel, if
     * possible, when the number of file channels currently in use is much greater than the number
     * of opened file channels.
     *
     * @return An index of a file channel to read data
     * @throws IOException
     *      If an I/O exception occurs
     */
    private int leaseFileChannel() throws IOException {
        int count = fileChannelsCount.get();
        final int inUse = fileChannelsInUse.incrementAndGet();
        // Although openNewFileChannel() is thread safe, it makes sense to check the count here.
        // Since the channels are never closed (other than when the data file reader is closed),
        // it's safe to check count against MAX_FILE_CHANNELS
        if ((inUse / count > THREADS_PER_FILECHANNEL) && (count < MAX_FILE_CHANNELS)) {
            openNewFileChannel(count);
            count = fileChannelsCount.get();
        }
        return inUse % count;
    }

    /**
     * Decreases the number of opened file channels in use by one.
     */
    private void releaseFileChannel() {
        fileChannelsInUse.decrementAndGet();
    }

    /**
     * Read bytesToRead bytes of data from the file starting at byteOffsetInFile unless we reach the
     * end of file. If we reach the end of file then returned buffer's limit will be set to the
     * number of bytes read and be less than bytesToRead.
     *
     * @param byteOffsetInFile Offset to start reading at
     * @param bytesToRead Number of bytes to read
     * @return ByteBuffer containing read data. This is a reused per thread buffer, so you can use
     *     it till your thread calls read again.
     * @throws IOException if there was a problem reading
     * @throws ClosedChannelException if the file was closed
     */
    private ByteBuffer read(final long byteOffsetInFile, final int bytesToRead) throws IOException {
        // get or create cached buffer
        ByteBuffer buffer = BUFFER_CACHE.get();
        if (buffer == null || bytesToRead > buffer.capacity()) {
            buffer = ByteBuffer.allocate(bytesToRead);
            BUFFER_CACHE.set(buffer);
        }
        // Try a few times. It's very unlikely (other than in tests) that a thread is
        // interrupted more than once in short period of time, so 3 retries should be enough
        for (int retries = 3; retries > 0; retries--) {
            final int fcIndex = leaseFileChannel();
            final FileChannel fileChannel = fileChannels.get(fcIndex);
            try {
                buffer.position(0);
                buffer.limit(bytesToRead);
                // read data
                MerkleDbFileUtils.completelyRead(fileChannel, buffer, byteOffsetInFile);
                buffer.flip();
                return buffer;
            } catch (final ClosedByInterruptException e) {
                // If the thread and the channel are interrupted, propagate it to the callers
                throw e;
            } catch (final ClosedChannelException e) {
                // This exception may be thrown, if the channel was closed, because a different
                // thread reading from the channel was interrupted. Re-create the file channel
                // and retry
                reopenFileChannel(fcIndex, fileChannel);
            } finally {
                releaseFileChannel();
            }
        }
        throw new IOException("Failed to read from file, file channels keep getting closed");
    }
>>>>>>> 4912a603
}<|MERGE_RESOLUTION|>--- conflicted
+++ resolved
@@ -16,7 +16,6 @@
 
 package com.swirlds.merkledb.files;
 
-import com.hedera.pbj.runtime.io.buffer.BufferedData;
 import com.swirlds.merkledb.collections.IndexedObject;
 import java.io.IOException;
 import java.nio.channels.ClosedChannelException;
@@ -113,107 +112,7 @@
      */
     boolean isOpen();
 
-<<<<<<< HEAD
     /** {@inheritDoc} */
     @Override
     void close() throws IOException;
-=======
-    /**
-     * Replaces a closed file channel at a given index in {@link #fileChannels} with a new one.
-     * This method is safe to be called from multiple threads. If a channel is closed, and two
-     * threads are calling this method to replace it with a new channel, only one of them will
-     * proceed, while the channel opened in the other thread will be closed immediately and
-     * not used any further.
-     *
-     * @param index File channel index in {@link #fileChannels}
-     * @param closedChannel Closed file channel to replace
-     * @throws IOException
-     *      If an I/O error occurs
-     */
-    private void reopenFileChannel(final int index, final FileChannel closedChannel) throws IOException {
-        assert index < MAX_FILE_CHANNELS;
-        // May be closedChannel or may be already reopened in a different thread
-        assert fileChannels.get(index) != null;
-        assert !closedChannel.isOpen();
-        final FileChannel fileChannel = FileChannel.open(path, StandardOpenOption.READ);
-        if (!fileChannels.compareAndSet(index, closedChannel, fileChannel)) {
-            fileChannel.close();
-        }
-    }
-
-    /**
-     * Returns an index of an opened file channel to read data. Opens a new file channel, if
-     * possible, when the number of file channels currently in use is much greater than the number
-     * of opened file channels.
-     *
-     * @return An index of a file channel to read data
-     * @throws IOException
-     *      If an I/O exception occurs
-     */
-    private int leaseFileChannel() throws IOException {
-        int count = fileChannelsCount.get();
-        final int inUse = fileChannelsInUse.incrementAndGet();
-        // Although openNewFileChannel() is thread safe, it makes sense to check the count here.
-        // Since the channels are never closed (other than when the data file reader is closed),
-        // it's safe to check count against MAX_FILE_CHANNELS
-        if ((inUse / count > THREADS_PER_FILECHANNEL) && (count < MAX_FILE_CHANNELS)) {
-            openNewFileChannel(count);
-            count = fileChannelsCount.get();
-        }
-        return inUse % count;
-    }
-
-    /**
-     * Decreases the number of opened file channels in use by one.
-     */
-    private void releaseFileChannel() {
-        fileChannelsInUse.decrementAndGet();
-    }
-
-    /**
-     * Read bytesToRead bytes of data from the file starting at byteOffsetInFile unless we reach the
-     * end of file. If we reach the end of file then returned buffer's limit will be set to the
-     * number of bytes read and be less than bytesToRead.
-     *
-     * @param byteOffsetInFile Offset to start reading at
-     * @param bytesToRead Number of bytes to read
-     * @return ByteBuffer containing read data. This is a reused per thread buffer, so you can use
-     *     it till your thread calls read again.
-     * @throws IOException if there was a problem reading
-     * @throws ClosedChannelException if the file was closed
-     */
-    private ByteBuffer read(final long byteOffsetInFile, final int bytesToRead) throws IOException {
-        // get or create cached buffer
-        ByteBuffer buffer = BUFFER_CACHE.get();
-        if (buffer == null || bytesToRead > buffer.capacity()) {
-            buffer = ByteBuffer.allocate(bytesToRead);
-            BUFFER_CACHE.set(buffer);
-        }
-        // Try a few times. It's very unlikely (other than in tests) that a thread is
-        // interrupted more than once in short period of time, so 3 retries should be enough
-        for (int retries = 3; retries > 0; retries--) {
-            final int fcIndex = leaseFileChannel();
-            final FileChannel fileChannel = fileChannels.get(fcIndex);
-            try {
-                buffer.position(0);
-                buffer.limit(bytesToRead);
-                // read data
-                MerkleDbFileUtils.completelyRead(fileChannel, buffer, byteOffsetInFile);
-                buffer.flip();
-                return buffer;
-            } catch (final ClosedByInterruptException e) {
-                // If the thread and the channel are interrupted, propagate it to the callers
-                throw e;
-            } catch (final ClosedChannelException e) {
-                // This exception may be thrown, if the channel was closed, because a different
-                // thread reading from the channel was interrupted. Re-create the file channel
-                // and retry
-                reopenFileChannel(fcIndex, fileChannel);
-            } finally {
-                releaseFileChannel();
-            }
-        }
-        throw new IOException("Failed to read from file, file channels keep getting closed");
-    }
->>>>>>> 4912a603
 }
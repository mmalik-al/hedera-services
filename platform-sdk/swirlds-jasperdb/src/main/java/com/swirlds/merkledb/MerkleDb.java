/*
 * Copyright (C) 2022-2023 Hedera Hashgraph, LLC
 *
 * Licensed under the Apache License, Version 2.0 (the "License");
 * you may not use this file except in compliance with the License.
 * You may obtain a copy of the License at
 *
 *      http://www.apache.org/licenses/LICENSE-2.0
 *
 * Unless required by applicable law or agreed to in writing, software
 * distributed under the License is distributed on an "AS IS" BASIS,
 * WITHOUT WARRANTIES OR CONDITIONS OF ANY KIND, either express or implied.
 * See the License for the specific language governing permissions and
 * limitations under the License.
 */

package com.swirlds.merkledb;

import static com.hedera.pbj.runtime.ProtoParserTools.TAG_FIELD_OFFSET;
import static com.swirlds.common.io.utility.FileUtils.hardLinkTree;
import static com.swirlds.logging.legacy.LogMarker.MERKLE_DB;

import com.hedera.pbj.runtime.FieldDefinition;
import com.hedera.pbj.runtime.FieldType;
import com.hedera.pbj.runtime.io.ReadableSequentialData;
import com.hedera.pbj.runtime.io.WritableSequentialData;
import com.hedera.pbj.runtime.io.stream.ReadableStreamingData;
import com.hedera.pbj.runtime.io.stream.WritableStreamingData;
import com.swirlds.common.config.singleton.ConfigurationHolder;
import com.swirlds.common.io.streams.SerializableDataInputStream;
import com.swirlds.common.io.streams.SerializableDataOutputStream;
import com.swirlds.common.io.utility.TemporaryFileBuilder;
import com.swirlds.merkledb.config.MerkleDbConfig;
import com.swirlds.merkledb.files.DataFileCommon;
import com.swirlds.merkledb.utilities.ProtoUtils;
import com.swirlds.virtualmap.VirtualKey;
import com.swirlds.virtualmap.VirtualValue;
import edu.umd.cs.findbugs.annotations.NonNull;
import java.io.IOException;
import java.io.InputStream;
import java.io.OutputStream;
import java.io.UncheckedIOException;
import java.nio.charset.StandardCharsets;
import java.nio.file.Files;
import java.nio.file.Path;
import java.nio.file.StandardOpenOption;
import java.util.Collection;
import java.util.HashSet;
import java.util.Objects;
import java.util.Set;
import java.util.concurrent.ConcurrentHashMap;
import java.util.concurrent.atomic.AtomicInteger;
import java.util.concurrent.atomic.AtomicReference;
import java.util.concurrent.atomic.AtomicReferenceArray;
import org.apache.logging.log4j.LogManager;
import org.apache.logging.log4j.Logger;

/**
 * A virtual database instance is a set of data sources (sometimes referenced to as tables, see more
 * on it below) that share a single folder on disk to store data. So far individual data sources are
 * independent, but in the future there will be shared resources at the database level used by all
 * data sources. The database holds information about all table serialization configs (key and value
 * serializer classes). It also tracks opened data sources.
 *
 * <p>By default, when a new virtual data source is created by {@link MerkleDbDataSourceBuilder}, it
 * uses a database in a temporary folder. When multiple data sources are created, they all share the
 * same database instance. This temporary location can be overridden using {@link
 * #setDefaultPath(Path)} method.
 *
 * <p>When virtual data source builder creates a data source snapshot in a specified folder (which
 * is the folder where platform state file is written), it uses a {@code MerkleDb} instance that
 * corresponds to that folder. When a data source is copied, it uses yet another database instance
 * in a different temp folder.
 *
 * <p>Tables vs data sources. Sometimes these two terms are used interchangeably, but they are
 * slightly different. Tables are about configs: how keys and values are serialized, whether disk
 * based indexes are preferred, and so on. Tables are also data on disk, whether it's currently used
 * by any virtual maps or not. Data sources are runtime objects, they provide methods to work with
 * table data. Data sources can be opened or closed, but tables still exists in the database and on
 * the disk.
 */
public final class MerkleDb {

    /** MerkleDb logger. */
    private static final Logger logger = LogManager.getLogger(MerkleDb.class);

    /**
     * Max number of tables in a single database instance. A table is created, when a new
     * data source is opened, or when an existing data source is copied. Copies are removed
     * automatically on close
     */
    private static final int MAX_TABLES = 1024;

    /** Sub-folder name for shared database data. Relative to database storage dir */
    private static final String SHARED_DIRNAME = "shared";
    /**
     * Sub-folder name for table data. Relative to database storage dir. This sub-folder will
     * contain other sub-folders, one per table
     */
    private static final String TABLES_DIRNAME = "tables";
    /** Metadata file name. Relative to database storage dir */
    private static final String METADATA_FILENAME_OLD = "metadata.mdb";

    private static final String METADATA_FILENAME = "database_metadata.pbj";

    /** Label for database component used in logging, stats, etc. */
    public static final String MERKLEDB_COMPONENT = "merkledb";

    /**
     * Since {@code com.swirlds.platform.Browser} populates settings, and it is loaded before any
     * application classes that might instantiate a data source, the {@link ConfigurationHolder}
     * holder will have been configured by the time this static initializer runs.
     */
    private final MerkleDbConfig config;

    /**
     * All virtual database instances in a process. Once we have something like "application
     * context" to share a single JVM between multiple nodes, this should be changed to be global to
     * context rather than global to the whole process
     */
    private static final ConcurrentHashMap<Path, MerkleDb> instances = new ConcurrentHashMap<>();

    /** A path for a database where new or restored data sources are created by default */
    private static final AtomicReference<Path> defaultInstancePath = new AtomicReference<>();

    /**
     * The base directory in which the database directory will be created. By default, a temporary
     * location provided by {@link com.swirlds.common.io.utility.TemporaryFileBuilder}.
     */
    private final Path storageDir;

    /**
     * When a new data source is created, it gets an ID within the database. This field is used
     * to generate an ID. The database starts from the value of the field and checks if there
     * is a table with the corresponding ID. If so, it increments the field and checks again.
     */
    private final AtomicInteger nextTableId = new AtomicInteger(0);

    /**
     * All table configurations. This array is loaded when a database instance is created, even if
     * no data sources are created by virtual data source builders in this instance. Array is
     * indexed by table IDs.
     */
    private final AtomicReferenceArray<TableMetadata> tableConfigs;

    /**
     * All currently opened data sources. When a data source is closed, it gets removed from this
     * array. Array is indexed by table IDs.
     */
    @SuppressWarnings("rawtypes")
    private final AtomicReferenceArray<MerkleDbDataSource> dataSources = new AtomicReferenceArray<>(MAX_TABLES);

    /**
     * For every table name (data source label) there may be multiple tables in a single
     * database. One of them is "primary", it's used by some virtual map in the merkle tree. All
     * others are "secondary", for example, they are used during reconnects (both on the teacher
     * and the learner sides). Secondary tables are deleted, both metadata and data, when the
     * corresponding data source is closed. When a primary data source is closed, its data is
     * preserved on disk.
     *
     * <p>Secondary tables are not included to snapshots and aren't written to DB metadata.
     */
    private final Set<Integer> primaryTables = ConcurrentHashMap.newKeySet();

    private static final FieldDefinition FIELD_DBMETADATA_TABLEMETADATA =
            new FieldDefinition("tableMetadata", FieldType.MESSAGE, true, true, false, 11);

    /**
     * Returns a virtual database instance for a given path. If the instance doesn't exist, it gets
     * created first. If the path is {@code null}, the default MerkleDb path is used instead.
     *
     * @param path Database storage dir. If {@code null}, the default MerkleDb path is used
     * @return Virtual database instance that stores its data in the specified path
     */
    public static MerkleDb getInstance(final Path path) {
        return getInstance(path, ConfigurationHolder.getConfigData(MerkleDbConfig.class));
    }

    static MerkleDb getInstance(final Path path, final MerkleDbConfig config) {
        return instances.computeIfAbsent(path != null ? path : getDefaultPath(), p -> new MerkleDb(p, config));
    }

    /**
     * A database path (storage dir) to use for new or restored data sources
     *
     * @return Default instance path
     */
    private static Path getDefaultPath() {
        return defaultInstancePath.updateAndGet(p -> {
            if (p == null) {
                try {
                    p = TemporaryFileBuilder.buildTemporaryFile("merkledb");
                } catch (IOException z) {
                    throw new UncheckedIOException(z);
                }
            }
            return p;
        });
    }

    /**
     * Sets the default database path (storage dir) to use for new or restored data sources. This
     * path can be overridden at any moment, but in this case data sources created with the old
     * default path and new data sources created with the new path will not share any database
     * resources.
     *
     * @param value The new default database path
     */
    public static void setDefaultPath(@NonNull Path value) {
        Objects.requireNonNull(value);
        // It probably makes sense to let change default instance path only before the first call
        // to getDefaultInstance(). Update: in the tests, this method may be called multiple times,
        // if a test needs to create multiple maps with the same name
        defaultInstancePath.set(value);
    }

    /**
     * This method resets the path to a default instance to force the next {@link #getDefaultInstance()} to
     * create another instance. This method is used in tests to load multiple MerkleDb instances within one process.
     * When a node is restored from a saved state, all virtual maps are restored to the default MerkleDb instance.
     * There is no way yet to provide node config to MerkleDb, it's a singleton. It leads to nodes to attempt overwriting each other's data,
     * which ultimately results in exceptions on load. To work it around, call this method.
     * It has to be done before the state is loaded from disk.
     */
    public static void resetDefaultInstancePath() {
        defaultInstancePath.set(null);
    }

    /**
     * Gets a default database instance. Used by virtual data source builder to create new data
     * sources or restore data sources from snapshots.
     *
     * @return Default database instance
     */
    public static MerkleDb getDefaultInstance() {
        return getInstance(getDefaultPath());
    }

    /**
     * Creates a new database instance with the given path as the storage dir. If database metadata
     * file exists in the specified folder, it gets loaded into the tables map.
     *
     * @param storageDir A folder to store database files in
     */
    private MerkleDb(final Path storageDir, final MerkleDbConfig config) {
        this.config = config;
        if (storageDir == null) {
            throw new IllegalArgumentException("Cannot create a MerkleDatabase instance with null storageDir");
        }
        this.storageDir = storageDir;
        this.tableConfigs = loadMetadata();
        try {
            final Path sharedDir = getSharedDir();
            if (!Files.exists(sharedDir)) {
                Files.createDirectories(sharedDir);
            }
            final Path tablesDir = getTablesDir();
            if (!Files.exists(tablesDir)) {
                Files.createDirectories(tablesDir);
            }
        } catch (IOException z) {
            throw new UncheckedIOException(z);
        }
        // If this is a new database, create the metadata file
        if (!Files.exists(storageDir.resolve(METADATA_FILENAME_OLD))
                && !Files.exists(storageDir.resolve(METADATA_FILENAME))) {
            storeMetadata();
        }
        logger.info(MERKLE_DB.getMarker(), "New MerkleDb instance is created, storageDir={}", storageDir);
    }

    /**
     * Iterates over the list of table metadata starting from index from {@link #nextTableId} until
     * it finds an ID that isn't used by a table.
     *
     * @return The next available table ID
     */
    int getNextTableId() {
        for (int tablesCount = 0; tablesCount < MAX_TABLES; tablesCount++) {
            final int id = Math.abs(nextTableId.getAndIncrement() % MAX_TABLES);
            if (tableConfigs.get(id) == null) {
                return id;
            }
        }
        throw new IllegalStateException("Tables limit is reached");
    }

    /**
     * Base database storage dir.
     *
     * @return Database storage dir
     */
    public Path getStorageDir() {
        return storageDir;
    }

    /**
     * Database storage dir to store data shared between all data sources.
     *
     * @return Database storage dir shared between data sources
     */
    public Path getSharedDir() {
        return getSharedDir(storageDir);
    }

    private static Path getSharedDir(final Path baseDir) {
        return baseDir.resolve(SHARED_DIRNAME);
    }

    /**
     * Database storage dir to store data specific to individual data sources. Each data source
     * (table) will have a sub-folder in this dir with the name equal to the table name
     *
     * @return Database storage dir for tables data
     */
    public Path getTablesDir() {
        return getTablesDir(storageDir);
    }

    private static Path getTablesDir(final Path baseDir) {
        return baseDir.resolve(TABLES_DIRNAME);
    }

    /**
     * Database storage dir to store data for a data source with the specified name and table ID.
     * This is a sub-folder in {@link #getTablesDir()}
     *
     * @param tableName Table name
     * @param tableId Table ID
     * @return Database storage dir to store data for the specified table
     */
    public Path getTableDir(final String tableName, final int tableId) {
        return getTableDir(storageDir, tableName, tableId);
    }

    private static Path getTableDir(final Path baseDir, final String tableName, final int tableId) {
        return getTablesDir(baseDir).resolve(tableName + "-" + tableId);
    }

    public MerkleDbConfig getConfig() {
        return config;
    }

    /**
     * Creates a new data source (table) in this database instance with the given name.
     *
     * @param label Table name. Used in logs and stats and also as a folder name to store table data
     *     in the tables storage dir
     * @param tableConfig Table serialization config
     * @param dbCompactionEnabled Whether background compaction process needs to be enabled for this
     *     data source
     * @return A created data source
     * @param <K> Virtual key type
     * @param <V> Virtual value type
     * @throws IOException If an I/O error happened while creating a new data source
     * @throws IllegalStateException If a data source (table) with the specified name already exists
     *     in the database instance
     */
    public <K extends VirtualKey, V extends VirtualValue> MerkleDbDataSource<K, V> createDataSource(
            final String label, final MerkleDbTableConfig<K, V> tableConfig, final boolean dbCompactionEnabled)
            throws IOException {
        // This method should be synchronized, as between tableExists() and tableConfigs.set()
        // a new data source can be created in a parallel thread. However, the current assumption
        // is no threads are creating a data source with the same name at the same time. From
        // Java memory perspective, neither of methods in this class need to be synchronized, as
        // tableConfigs and dataSources are both AtomicReferenceArrays and thread safe
        if (tableExists(label)) {
            throw new IllegalStateException("Table already exists: " + label);
        }
        final int tableId = getNextTableId();
        tableConfigs.set(tableId, new TableMetadata(tableId, label, tableConfig));
        MerkleDbDataSource<K, V> dataSource =
                new MerkleDbDataSource<>(this, label, tableId, tableConfig, dbCompactionEnabled);
        dataSources.set(tableId, dataSource);
        // New tables are always primary
        primaryTables.add(tableId);
        storeMetadata();
        return dataSource;
    }

    /**
     * Make a data source copy. The copied data source has the same metadata and label (table name),
     * but a different table ID.
     *
     * <p>Only one data source for any given label can be active at a time, that is used by a virtual
     * map in the merkle tree. If makeCopyPrimary is {@code true}, the copy is marked as active, and
     * the original data source is marked as secondary. This happens when a learner creates a copy
     * of a virtual root during reconnects. If makeCopyPrimary is {@code false}, the copy is not
     * marked as active, and the status of the original data source is not changed. This mode is used
     * during reconnects by teachers.
     *
     * @param dataSource Data source to copy
     * @param makeCopyPrimary Whether to make the copy primary
     * @return A copied data source
     * @param <K> Virtual key type
     * @param <V> Virtual value type
     * @throws IOException If an I/O error occurs
     */
    public <K extends VirtualKey, V extends VirtualValue> MerkleDbDataSource<K, V> copyDataSource(
            final MerkleDbDataSource<K, V> dataSource, final boolean makeCopyPrimary) throws IOException {
        final String label = dataSource.getTableName();
        final int tableId = getNextTableId();
        importDataSource(dataSource, tableId, !makeCopyPrimary, makeCopyPrimary); // import to itself == copy
        return getDataSource(tableId, label, makeCopyPrimary);
    }

    private <K extends VirtualKey, V extends VirtualValue> void importDataSource(
            final MerkleDbDataSource<K, V> dataSource,
            final int tableId,
            final boolean leaveSourcePrimary,
            final boolean makeCopyPrimary)
            throws IOException {
        final String label = dataSource.getTableName();
        final MerkleDbTableConfig<K, V> tableConfig =
                dataSource.getTableConfig().copy();
        if (tableConfigs.get(tableId) != null) {
            throw new IllegalStateException("Table with ID " + tableId + " already exists");
        }
        tableConfigs.set(tableId, new TableMetadata(tableId, label, tableConfig));
        try {
            dataSource.pauseCompaction();
            dataSource.snapshot(getTableDir(label, tableId));
        } finally {
            dataSource.resumeCompaction();
        }
        if (!leaveSourcePrimary) {
            dataSource.stopAndDisableBackgroundCompaction();
            primaryTables.remove(dataSource.getTableId());
        }
        if (makeCopyPrimary) {
            primaryTables.add(tableId);
        }
        storeMetadata();
    }

    /**
     * Returns a data source with the given name. If the data source isn't opened yet (e.g. on
     * restore from a snapshot), opens it first. If there is no table configuration for the given
     * table name, throws an exception.
     *
     * @param name Table name
     * @param dbCompactionEnabled Whether background compaction process needs to be enabled for this
     *     data source. If the data source was previously opened, this flag is ignored
     * @return The datasource
     * @param <K> Virtual key type
     * @param <V> Virtual value type
     */
    public <K extends VirtualKey, V extends VirtualValue> MerkleDbDataSource<K, V> getDataSource(
            final String name, final boolean dbCompactionEnabled) throws IOException {
        final TableMetadata metadata = getTableMetadata(name);
        if (metadata == null) {
            throw new IllegalStateException("Unknown table: " + name);
        }
        final int tableId = metadata.getTableId();
        return getDataSource(tableId, name, dbCompactionEnabled);
    }

    @SuppressWarnings({"unchecked"})
    private <K extends VirtualKey, V extends VirtualValue> MerkleDbDataSource<K, V> getDataSource(
            final int tableId, final String tableName, final boolean dbCompactionEnabled) throws IOException {
        final MerkleDbTableConfig<K, V> tableConfig = getTableConfig(tableId);
        final AtomicReference<IOException> rethrowIO = new AtomicReference<>(null);
        final MerkleDbDataSource<K, V> dataSource = dataSources.updateAndGet(tableId, ds -> {
            if (ds != null) {
                return ds;
            }
            try {
                return new MerkleDbDataSource<>(this, tableName, tableId, tableConfig, dbCompactionEnabled);
            } catch (final IOException z) {
                rethrowIO.set(z);
                return null;
            }
        });
        if (rethrowIO.get() != null) {
            throw rethrowIO.get();
        }
        return dataSource;
    }

    /**
     * Marks the data source as closed in this database instance. The corresponding table
     * configuration and table files are preserved, so the data source can be re-opened later using
     * {@link #getDataSource(String, boolean)} method.
     *
     * @param dataSource The closed data source
     * @param <K> Virtual key type
     * @param <V> Virtual value type
     */
    public <K extends VirtualKey, V extends VirtualValue> void closeDataSource(
            final MerkleDbDataSource<K, V> dataSource) {
        if (this != dataSource.getDatabase()) {
            throw new IllegalStateException("Can't close table in a different database");
        }
        final int tableId = dataSource.getTableId();
        assert dataSources.get(tableId) != null;
        dataSources.set(tableId, null);
        final TableMetadata metadata = tableConfigs.get(tableId);
        if (metadata == null) {
            throw new IllegalArgumentException("Unknown table ID: " + tableId);
        }
<<<<<<< HEAD
        assert dataSources.get(tableId) == null; // data source must have been already closed
        final String label = metadata.getTableName();
=======
        final String label = metadata.tableName();
>>>>>>> d7078a70
        tableConfigs.set(tableId, null);
        DataFileCommon.deleteDirectoryAndContents(getTableDir(label, tableId));
        storeMetadata();
    }

    /**
     * Returns table serialization config for the specified table ID.
     *
     * Implementation notes: this method should be very fast and lock free, as it is / will be
     * used in multi-table stores to find the right serialization config during merges, so it will
     * be called very often
     *
     * @param tableId Table ID
     * @return Table serialization config
     * @param <K> Virtual key type
     * @param <V> Virtual value type
     */
    public <K extends VirtualKey, V extends VirtualValue> MerkleDbTableConfig<K, V> getTableConfig(final int tableId) {
        if ((tableId < 0) || (tableId >= MAX_TABLES)) {
            // Throw an exception instead? Perhaps, not
            return null;
        }
        final TableMetadata metadata = tableConfigs.get(tableId);
        @SuppressWarnings("unchecked")
        final MerkleDbTableConfig<K, V> tableConfig = metadata != null ? metadata.getTableConfig() : null;
        return tableConfig;
    }

    /**
     * Takes a snapshot of the database source into the specified folder.
     *
     * @param destination Destination folder
     * @throws IOException If an I/O error occurred
     */
    @SuppressWarnings({"rawtypes", "unchecked"})
    public void snapshot(final Path destination, final MerkleDbDataSource dataSource) throws IOException {
        if (this != dataSource.getDatabase()) {
            logger.error(
                    MERKLE_DB.getMarker(),
                    "Trying to snapshot a data source from a different"
                            + " database. This storageDir={}, other storageDir={}",
                    getStorageDir(),
                    dataSource.getDatabase().getStorageDir());
            throw new IllegalArgumentException("Cannot snapshot a data source from a different database");
        }
        final String tableName = dataSource.getTableName();
        final boolean isPrimary = primaryTables.contains(dataSource.getTableId());
        if (!isPrimary) {
            logger.info(
                    MERKLE_DB.getMarker(),
                    "A snapshot is taken for a secondary table, it may happen"
                            + " during reconnect or ISS reporting. Table name={}",
                    tableName);
        }
        final MerkleDb targetDb = getInstance(destination);
        if (targetDb.tableExists(tableName)) {
            throw new IllegalStateException("Table already exists in the target database, " + tableName);
        }
        targetDb.importDataSource(dataSource, dataSource.getTableId(), true, true);
        targetDb.storeMetadata();
    }

    /**
     * Creates a database instance from a database snapshot in the specified folder. The instance is
     * created in the specified target folder, if not {@code null}, or in the default MerkleDb
     * folder otherwise.
     *
     * <p>This method must be called before the database instance is created in the target folder.
     *
     * @param source Source folder
     * @param target Target folder, optional. If {@code null}, the default MerkleDb folder is used
     * @return Default database instance
     * @throws IOException If an I/O error occurs
     * @throws IllegalStateException If the default database instance is already created
     */
    public static MerkleDb restore(final Path source, final Path target) throws IOException {
        final Path defaultInstancePath = (target != null) ? target : getDefaultPath();
        if (!Files.exists(defaultInstancePath.resolve(METADATA_FILENAME_OLD))
                && !Files.exists(defaultInstancePath.resolve(METADATA_FILENAME))) {
            Files.createDirectories(defaultInstancePath);
            // For all data files, it's enough to create hard-links from the source dir to the
            // target dir. However, hard-linking the metadata file wouldn't work. The target
            // MerkleDb instance is mutable, e.g. new tables can be created in it and stored
            // in DB metadata. With hard links, changing target metadata would also change the
            // source metadata, which is strictly prohibited as existing saved states must
            // never be changed. So just copy the metadata file
            if (Files.exists(source.resolve(METADATA_FILENAME))) {
                assert !Files.exists(source.resolve(METADATA_FILENAME_OLD));
                Files.copy(source.resolve(METADATA_FILENAME), defaultInstancePath.resolve(METADATA_FILENAME));
            } else {
                assert !Files.exists(source.resolve(METADATA_FILENAME));
                Files.copy(source.resolve(METADATA_FILENAME_OLD), defaultInstancePath.resolve(METADATA_FILENAME_OLD));
            }
            final Path sharedDirPath = source.resolve(SHARED_DIRNAME);
            // No shared data yet, so the folder may be empty or even may not exist
            if (Files.exists(sharedDirPath)) {
                hardLinkTree(sharedDirPath, defaultInstancePath.resolve(SHARED_DIRNAME));
            }
            hardLinkTree(source.resolve(TABLES_DIRNAME), defaultInstancePath.resolve(TABLES_DIRNAME));
        } else {
            // Check the target database:
            //   * if it has the same set of tables as in the source, restore is a no-op
            //   * if tables are different, throw an error: can't restore into an existing database
        }
        return getInstance(defaultInstancePath);
    }

    private void storeMetadata() {
        storeMetadata(storageDir, getPrimaryTables());
    }

    /**
     * Writes database metadata file to the specified dir. Only table configs from the given list of
     * tables are included.
     *
     * <p>Metadata file contains the following data:
     *
     * <ul>
     *   <li>number of tables
     *   <li>(for every table) table ID, table Name, and table serialization config
     * </ul>
     *
     * @param dir Folder to write metadata file to
     * @param tables List of tables to include to the metadata file
     */
    @SuppressWarnings("rawtypes")
    private void storeMetadata(final Path dir, final Collection<TableMetadata> tables) {
        if (config.usePbj()) {
            final Path dbMetadataFile = dir.resolve(METADATA_FILENAME);
            try (final OutputStream fileOut =
                    Files.newOutputStream(dbMetadataFile, StandardOpenOption.WRITE, StandardOpenOption.CREATE)) {
                final WritableSequentialData out = new WritableStreamingData(fileOut);
                for (final TableMetadata metadata : tables) {
                    final int len = metadata.pbjSizeInBytes();
                    ProtoUtils.writeBytes(out, FIELD_DBMETADATA_TABLEMETADATA, len, metadata::writeTo);
                }
            } catch (final IOException z) {
                throw new UncheckedIOException(z);
            }
        } else {
            final Path dbMetadataFile = dir.resolve(METADATA_FILENAME_OLD);
            try (final OutputStream fileOut =
                            Files.newOutputStream(dbMetadataFile, StandardOpenOption.WRITE, StandardOpenOption.CREATE);
                    SerializableDataOutputStream out = new SerializableDataOutputStream(fileOut)) {
                out.writeInt(tables.size());
                for (final TableMetadata metadata : tables) {
                    final int tableId = metadata.getTableId();
                    out.writeInt(tableId);
                    out.writeNormalisedString(metadata.getTableName());
                    out.writeSerializable(metadata.getTableConfig(), false);
                }
            } catch (final IOException z) {
                throw new UncheckedIOException(z);
            }
        }
    }

    private AtomicReferenceArray<TableMetadata> loadMetadata() {
        final AtomicReferenceArray<TableMetadata> metadata = loadMetadata(storageDir);
        // All tables loaded from disk are primary
        for (int i = 0; i < MAX_TABLES; i++) {
            if (metadata.get(i) != null) {
                primaryTables.add(i);
            }
        }
        return metadata;
    }

    /**
     * Loads metadata file from the specified folder and returns the list of loaded tables. If the
     * metadata file doesn't exist, an empty list is returned as if the database in the specified
     * folder didn't exist or didn't have any tables.
     *
     * @param dir Folder to read metadata file from
     * @return List of loaded tables
     */
    @SuppressWarnings("rawtypes")
    private static AtomicReferenceArray<TableMetadata> loadMetadata(final Path dir) {
        final AtomicReferenceArray<TableMetadata> tableConfigs = new AtomicReferenceArray<>(MAX_TABLES);
        final Path tableConfigFilePbj = dir.resolve(METADATA_FILENAME);
        final Path tableConfigFile = dir.resolve(METADATA_FILENAME_OLD);
        if (Files.exists(tableConfigFilePbj)) {
            try (InputStream fileIn = Files.newInputStream(tableConfigFilePbj, StandardOpenOption.READ)) {
                final ReadableSequentialData in = new ReadableStreamingData(fileIn);
                in.limit(Files.size(tableConfigFilePbj));
                while (in.hasRemaining()) {
                    final int tag = in.readVarInt(false);
                    final int fieldNum = tag >> TAG_FIELD_OFFSET;
                    if (fieldNum == FIELD_DBMETADATA_TABLEMETADATA.number()) {
                        final int size = in.readVarInt(false);
                        final long oldLimit = in.limit();
                        in.limit(in.position() + size);
                        final TableMetadata tableMetadata = new TableMetadata(in);
                        in.limit(oldLimit);
                        final int tableId = tableMetadata.getTableId();
                        if ((tableId < 0) || (tableId >= MAX_TABLES)) {
                            throw new IllegalStateException("Corrupted MerkleDb metadata: wrong table ID");
                        }
                        tableConfigs.set(tableId, tableMetadata);
                    } else {
                        throw new IllegalArgumentException("Unknown database metadata field: " + fieldNum);
                    }
                }

            } catch (final IOException z) {
                throw new UncheckedIOException(z);
            }
        } else if (Files.exists(tableConfigFile)) {
            try (InputStream fileIn = Files.newInputStream(tableConfigFile, StandardOpenOption.READ);
                    SerializableDataInputStream in = new SerializableDataInputStream(fileIn)) {
                final int size = in.readInt();
                for (int i = 0; i < size; i++) {
                    final int tableId = in.readInt();
                    if ((tableId < 0) || (tableId >= MAX_TABLES)) {
                        throw new IllegalStateException("Corrupted MerkleDb metadata: wrong table ID");
                    }
                    final String name = in.readNormalisedString(256);
                    final MerkleDbTableConfig config = in.readSerializable(false, MerkleDbTableConfig::new);
                    tableConfigs.set(tableId, new TableMetadata(tableId, name, config));
                }
            } catch (final IOException z) {
                throw new UncheckedIOException(z);
            }
        }
        return tableConfigs;
    }

    /**
     * Checks if a table with the specified name exists in this database.
     *
     * @param tableName Table name to check
     * @return {@code true} if the table with this name exist, {@code false} otherwise
     */
    private boolean tableExists(final String tableName) {
        // I wish there was AtomicReferenceArray.stream()
        for (int i = 0; i < tableConfigs.length(); i++) {
            final TableMetadata tableMetadata = tableConfigs.get(i);
            if ((tableMetadata != null) && tableName.equals(tableMetadata.getTableName())) {
                return true;
            }
        }
        return false;
    }

    /**
     * Returns table metadata for the primary table with the specified name. If there is no table
     * with the name, returns {@code null}.
     *
     * @param tableName Table name
     * @return Table metadata or {@code null} if the table with the specified name doesn't exist
     */
    private TableMetadata getTableMetadata(final String tableName) {
        // I wish there was AtomicReferenceArray.stream()
        for (int i = 0; i < tableConfigs.length(); i++) {
            final TableMetadata metadata = tableConfigs.get(i);
            if ((metadata != null) && tableName.equals(metadata.getTableName()) && primaryTables.contains(i)) {
                return metadata;
            }
        }
        return null;
    }

    /**
     * Returns the set of primary tables in this database. The corresponding data source may
     * or may not be opened.
     *
     * @return Set of all tables in the database
     */
    private Set<TableMetadata> getPrimaryTables() {
        // I wish there was AtomicReferenceArray.stream()
        final Set<TableMetadata> tables = new HashSet<>();
        for (int i = 0; i < tableConfigs.length(); i++) {
            final TableMetadata tableMetadata = tableConfigs.get(i);
            if ((tableMetadata != null) && primaryTables.contains(i)) {
                tables.add(tableConfigs.get(i));
            }
        }
        // If this method is ever used outside this class, change it to return an
        // unmodifiable set instead
        return tables;
    }

    /**
     * A simple class to store table metadata: ID, name, and serialization config. Table metadata
     * exist for all tables in the database regardless of whether the corresponding data sources are
     * not opened yet, opened, or already closed.
     *
     */
    @SuppressWarnings("rawtypes")
    private static class TableMetadata {

        private final int tableId;

        private final String tableName;

        private final MerkleDbTableConfig tableConfig;

        private static final FieldDefinition FIELD_TABLEMETADATA_TABLEID =
                new FieldDefinition("tableId", FieldType.UINT32, false, true, false, 1);
        private static final FieldDefinition FIELD_TABLEMETADATA_TABLENAME =
                new FieldDefinition("tableName", FieldType.BYTES, false, false, false, 2);
        private static final FieldDefinition FIELD_TABLEMETADATA_TABLECONFIG =
                new FieldDefinition("tableConfig", FieldType.MESSAGE, false, false, false, 3);

        /**
         * Creates a new table metadata object.
         *
         * @param tableId Table ID
         * @param tableName Table name
         * @param tableConfig Table serialization config
         */
        public TableMetadata(int tableId, String tableName, MerkleDbTableConfig tableConfig) {
            if (tableId < 0) {
                throw new IllegalArgumentException("Table ID < 0");
            }
            if (tableId >= MAX_TABLES) {
                throw new IllegalArgumentException("Table ID >= MAX_TABLES");
            }
            this.tableId = tableId;
            if (tableName == null) {
                throw new IllegalArgumentException("Table name is null");
            }
            this.tableName = tableName;
            if (tableConfig == null) {
                throw new IllegalArgumentException("Table config is null");
            }
            this.tableConfig = tableConfig;
        }

        /**
         * Creates a new table metadata object by reading it from an input strem.
         *
         * @param in Input stream to read table metadata from
         */
        public TableMetadata(final ReadableSequentialData in) {
            // Defaults
            int tableId = 0;
            String tableName = null;
            MerkleDbTableConfig tableConfig = null;

            while (in.hasRemaining()) {
                final int tag = in.readVarInt(false);
                final int fieldNum = tag >> TAG_FIELD_OFFSET;
                if (fieldNum == FIELD_TABLEMETADATA_TABLEID.number()) {
                    tableId = in.readVarInt(false);
                } else if (fieldNum == FIELD_TABLEMETADATA_TABLENAME.number()) {
                    final int len = in.readVarInt(false);
                    final byte[] bb = new byte[len];
                    in.readBytes(bb);
                    tableName = new String(bb, StandardCharsets.UTF_8);
                } else if (fieldNum == FIELD_TABLEMETADATA_TABLECONFIG.number()) {
                    final int len = in.readVarInt(false);
                    final long oldLimit = in.limit();
                    in.limit(in.position() + len);
                    tableConfig = new MerkleDbTableConfig(in);
                    in.limit(oldLimit);
                } else {
                    throw new IllegalArgumentException("Unknown table metadata field: " + fieldNum);
                }
            }

            Objects.requireNonNull(tableName, "Null table name");
            Objects.requireNonNull(tableConfig, "Null table config");

            this.tableId = tableId;
            this.tableName = tableName;
            this.tableConfig = tableConfig;
        }

        public int getTableId() {
            return tableId;
        }

        public String getTableName() {
            return tableName;
        }

        public MerkleDbTableConfig getTableConfig() {
            return tableConfig;
        }

        public int pbjSizeInBytes() {
            int size = 0;
            if (tableId != 0) {
                size += ProtoUtils.sizeOfTag(FIELD_TABLEMETADATA_TABLEID, ProtoUtils.WIRE_TYPE_VARINT);
                size += ProtoUtils.sizeOfVarInt32(tableId);
            }
            size += ProtoUtils.sizeOfTag(FIELD_TABLEMETADATA_TABLENAME, ProtoUtils.WIRE_TYPE_DELIMITED);
            size += tableName.getBytes(StandardCharsets.UTF_8).length;
            size += ProtoUtils.sizeOfDelimited(FIELD_TABLEMETADATA_TABLECONFIG, tableConfig.pbjSizeInBytes());
            return size;
        }

        public void writeTo(final WritableSequentialData out) {
            if (tableId != 0) {
                ProtoUtils.writeTag(out, FIELD_TABLEMETADATA_TABLEID);
                out.writeVarInt(tableId, false);
            }
            final byte[] bb = tableName.getBytes(StandardCharsets.UTF_8);
            ProtoUtils.writeBytes(out, FIELD_TABLEMETADATA_TABLENAME, bb.length, t -> t.writeBytes(bb));
            ProtoUtils.writeBytes(
                    out, FIELD_TABLEMETADATA_TABLECONFIG, tableConfig.pbjSizeInBytes(), tableConfig::writeTo);
        }
    }

    /**
     * {@inheritDoc}
     */
    @Override
    public int hashCode() {
        return storageDir.hashCode();
    }

    /**
     * {@inheritDoc}
     */
    @Override
    public boolean equals(Object o) {
        if (!(o instanceof MerkleDb other)) {
            return false;
        }
        return Objects.equals(storageDir, other.storageDir);
    }
}<|MERGE_RESOLUTION|>--- conflicted
+++ resolved
@@ -498,12 +498,7 @@
         if (metadata == null) {
             throw new IllegalArgumentException("Unknown table ID: " + tableId);
         }
-<<<<<<< HEAD
-        assert dataSources.get(tableId) == null; // data source must have been already closed
         final String label = metadata.getTableName();
-=======
-        final String label = metadata.tableName();
->>>>>>> d7078a70
         tableConfigs.set(tableId, null);
         DataFileCommon.deleteDirectoryAndContents(getTableDir(label, tableId));
         storeMetadata();

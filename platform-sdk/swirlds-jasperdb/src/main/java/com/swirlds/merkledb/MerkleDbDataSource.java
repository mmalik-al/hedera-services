--- conflicted
+++ resolved
@@ -30,6 +30,7 @@
 import com.hedera.pbj.runtime.FieldType;
 import com.hedera.pbj.runtime.io.ReadableSequentialData;
 import com.hedera.pbj.runtime.io.WritableSequentialData;
+import com.hedera.pbj.runtime.io.buffer.BufferedData;
 import com.hedera.pbj.runtime.io.stream.ReadableStreamingData;
 import com.hedera.pbj.runtime.io.stream.WritableStreamingData;
 import com.swirlds.base.utility.ToStringBuilder;
@@ -122,6 +123,9 @@
      */
     private final MerkleDbTableConfig<K, V> tableConfig;
 
+    /** data item serializer for hashStoreDisk store */
+    private final VirtualHashRecordSerializer virtualHashRecordSerializer = new VirtualHashRecordSerializer();
+
     /** We have an optimized mode when the keys can be represented by a single long */
     private final boolean isLongKeyMode;
 
@@ -262,9 +266,9 @@
         } else {
             Files.createDirectories(storageDir);
         }
-
-        // data item serializers for internal/leaf file collections
-        final VirtualHashRecordSerializer virtualHashRecordSerializer = new VirtualHashRecordSerializer();
+        saveMetadata(dbPaths);
+
+        // data item serializer for pathToKeyValue store
         final VirtualLeafRecordSerializer<K, V> leafRecordSerializer = new VirtualLeafRecordSerializer<>(tableConfig);
 
         // create path to disk location index
@@ -738,7 +742,7 @@
      * {@inheritDoc}
      */
     @Override
-    public boolean loadAndWriteHash(long path, SerializableDataOutputStream out) throws IOException {
+    public boolean loadAndWriteHash(final long path, final SerializableDataOutputStream out) throws IOException {
         if (path < 0) {
             throw new IllegalArgumentException("path is less than 0");
         }
@@ -757,25 +761,18 @@
             }
             hash.serialize(out);
         } else {
-            // hashBytes here is path (8 bytes) + hash (48 bytes)
-            final ByteBuffer hashBytes = hashStoreDisk.getBytes(path);
+            final Object hashBytes = hashStoreDisk.getBytes(path);
             if (hashBytes == null) {
                 return false;
             }
             // Hash.serialize() format is: digest ID (4 bytes) + size (4 bytes) + hash (48 bytes)
-            out.writeInt(DigestType.SHA_384.id());
-            final byte[] bytes;
-            if (hashBytes.hasArray()) {
-                bytes = hashBytes.array();
+            if (hashBytes instanceof ByteBuffer byteBufferBytes) {
+                virtualHashRecordSerializer.extractAndWriteHashBytes(byteBufferBytes, out);
+            } else if (hashBytes instanceof BufferedData bufferedDataBytes) {
+                virtualHashRecordSerializer.extractAndWriteHashBytes(bufferedDataBytes, out);
             } else {
-                bytes = new byte[hashBytes.remaining()];
-                hashBytes.get(bytes);
-            }
-            final int off = Long.BYTES; // skip the path
-            final int len = bytes.length - off;
-            // Simulate SerializableDataOutputStream.writeByteArray(), which writes size, then array
-            out.writeInt(len);
-            out.write(bytes, off, len);
+                throw new RuntimeException("Unknown data item bytes format");
+            }
         }
         return true;
     }
@@ -808,8 +805,6 @@
                         objectKeyToPath.close();
                     }
                     pathToKeyValue.close();
-                    // Store metadata
-                    saveMetadata(dbPaths.metadataFile);
                 } catch (final Exception e) {
                     logger.warn(EXCEPTION.getMarker(), "Exception while closing Data Source [{}]", tableName);
                 } catch (final Error t) {
@@ -821,16 +816,6 @@
                     // Notify the database
                     database.closeDataSource(this);
                 }
-<<<<<<< HEAD
-                pathToKeyValue.close();
-                // updated count of open databases
-                COUNT_OF_OPEN_DATABASES.decrement();
-                // Store metadata
-                saveMetadata(dbPaths);
-                // Notify the database
-                database.closeDataSource(this);
-=======
->>>>>>> d7078a70
             }
         }
     }
@@ -1068,6 +1053,7 @@
                 }
                 validLeafPathRange = new KeyRange(minValidKey, maxValidKey);
             }
+            Files.delete(sourceFile);
             return true;
         } else if (Files.exists(sourceDir.metadataFileOld)) {
             final Path sourceFile = sourceDir.metadataFileOld;
@@ -1081,6 +1067,7 @@
                 }
                 validLeafPathRange = new KeyRange(metaIn.readLong(), metaIn.readLong());
             }
+            Files.delete(sourceFile);
             return true;
         }
         return false;

/*
 * Copyright (C) 2022-2023 Hedera Hashgraph, LLC
 *
 * Licensed under the Apache License, Version 2.0 (the "License");
 * you may not use this file except in compliance with the License.
 * You may obtain a copy of the License at
 *
 *      http://www.apache.org/licenses/LICENSE-2.0
 *
 * Unless required by applicable law or agreed to in writing, software
 * distributed under the License is distributed on an "AS IS" BASIS,
 * WITHOUT WARRANTIES OR CONDITIONS OF ANY KIND, either express or implied.
 * See the License for the specific language governing permissions and
 * limitations under the License.
 */

package com.swirlds.demo.platform;

import static com.swirlds.common.io.streams.SerializableStreamConstants.NULL_CLASS_ID;
import static com.swirlds.common.metrics.FloatFormats.FORMAT_11_0;
import static com.swirlds.common.units.UnitConstants.MICROSECONDS_TO_NANOSECONDS;
import static com.swirlds.common.units.UnitConstants.NANOSECONDS_TO_MICROSECONDS;
import static com.swirlds.common.utility.CommonUtils.hex;
import static com.swirlds.demo.platform.fs.stresstest.proto.TestTransaction.BodyCase.FCMTRANSACTION;
import static com.swirlds.logging.LogMarker.*;
import static com.swirlds.merkle.map.test.lifecycle.SaveExpectedMapHandler.*;

import com.fasterxml.jackson.annotation.JsonIgnore;
import com.google.protobuf.InvalidProtocolBufferException;
import com.swirlds.common.crypto.CryptographyHolder;
import com.swirlds.common.crypto.SignatureType;
import com.swirlds.common.crypto.TransactionSignature;
import com.swirlds.common.crypto.VerificationStatus;
import com.swirlds.common.merkle.MerkleInternal;
import com.swirlds.common.merkle.MerkleNode;
import com.swirlds.common.merkle.impl.PartialNaryMerkleInternal;
import com.swirlds.common.metrics.RunningAverageMetric;
import com.swirlds.common.system.*;
import com.swirlds.common.system.address.AddressBook;
import com.swirlds.common.system.events.ConsensusEvent;
import com.swirlds.common.system.events.Event;
import com.swirlds.common.system.transaction.ConsensusTransaction;
import com.swirlds.common.system.transaction.Transaction;
import com.swirlds.common.utility.ThresholdLimitingHandler;
import com.swirlds.demo.merkle.map.FCMConfig;
import com.swirlds.demo.merkle.map.FCMFamily;
import com.swirlds.demo.merkle.map.FCMTransactionHandler;
import com.swirlds.demo.merkle.map.FCMTransactionUtils;
import com.swirlds.demo.merkle.map.internal.ExpectedFCMFamily;
import com.swirlds.demo.merkle.map.internal.ExpectedFCMFamilyImpl;
import com.swirlds.demo.platform.actions.Action;
import com.swirlds.demo.platform.actions.QuorumResult;
import com.swirlds.demo.platform.actions.QuorumTriggeredAction;
import com.swirlds.demo.platform.expiration.ExpirationRecordEntry;
import com.swirlds.demo.platform.expiration.ExpirationUtils;
import com.swirlds.demo.platform.freeze.FreezeTransactionHandler;
import com.swirlds.demo.platform.fs.stresstest.proto.*;
import com.swirlds.demo.platform.iss.IssLeaf;
import com.swirlds.demo.platform.nft.NftId;
import com.swirlds.demo.platform.nft.NftLedger;
import com.swirlds.demo.platform.nft.NftLedgerStatistics;
import com.swirlds.demo.platform.nft.ReferenceNftLedger;
import com.swirlds.demo.virtualmerkle.map.account.AccountVirtualMapKey;
import com.swirlds.demo.virtualmerkle.map.account.AccountVirtualMapValue;
import com.swirlds.demo.virtualmerkle.map.smartcontracts.bytecode.SmartContractByteCodeMapKey;
import com.swirlds.demo.virtualmerkle.map.smartcontracts.bytecode.SmartContractByteCodeMapValue;
import com.swirlds.demo.virtualmerkle.map.smartcontracts.data.SmartContractMapKey;
import com.swirlds.demo.virtualmerkle.map.smartcontracts.data.SmartContractMapValue;
import com.swirlds.demo.virtualmerkle.transaction.handler.VirtualMerkleTransactionHandler;
import com.swirlds.logging.payloads.ApplicationDualStatePayload;
import com.swirlds.logging.payloads.SoftwareVersionPayload;
import com.swirlds.merkle.map.test.lifecycle.EntityType;
import com.swirlds.merkle.map.test.lifecycle.TransactionState;
import com.swirlds.merkle.map.test.lifecycle.TransactionType;
import com.swirlds.merkle.map.test.pta.MapKey;
import com.swirlds.platform.ParameterProvider;
import com.swirlds.platform.Utilities;
import com.swirlds.virtualmap.VirtualMap;
import edu.umd.cs.findbugs.annotations.NonNull;
import java.io.File;
import java.nio.ByteBuffer;
import java.security.MessageDigest;
import java.security.NoSuchAlgorithmException;
import java.time.Instant;
import java.util.*;
import java.util.concurrent.BlockingQueue;
import java.util.concurrent.ExecutionException;
import java.util.concurrent.Future;
import java.util.concurrent.PriorityBlockingQueue;
import java.util.concurrent.atomic.AtomicBoolean;
import java.util.concurrent.atomic.AtomicLong;
import org.apache.logging.log4j.LogManager;
import org.apache.logging.log4j.Logger;
import org.apache.logging.log4j.Marker;
import org.apache.logging.log4j.MarkerManager;

/**
 * This demo tests platform features and collects statistics on the running of the network and consensus systems. It
 * writes them to the screen, and also saves them to disk in a comma separated value (.csv) file. Each transaction
 * consists of an optional sequence number and random bytes.
 */
public class PlatformTestingToolState extends PartialNaryMerkleInternal implements MerkleInternal, SwirldState {

    private static final long CLASS_ID = 0xc0900cfa7a24db76L;
    private static final Logger logger = LogManager.getLogger(PlatformTestingToolState.class);
    private static final Marker LOGM_DEMO_INFO = MarkerManager.getMarker("DEMO_INFO");
    private static final Marker LOGM_EXCEPTION = MarkerManager.getMarker("EXCEPTION");
    private static final Marker LOGM_EXPIRATION = MarkerManager.getMarker("EXPIRATION");
    private static final Marker LOGM_STARTUP = MarkerManager.getMarker("STARTUP");
    private static final long EXCEPTION_RATE_THRESHOLD = 10;

    static final String STAT_TIMER_THREAD_NAME = "stat timer PTTState";

    /**
     * The fraction (out of 1.0) of NFT tokens to track in the reference data structure.
     */
    private static final double NFT_TRACKING_FRACTION = 0.001;
    /**
     * Defined in settings. the consensus timestamp of a transaction is guaranteed to be at least this many nanoseconds
     * later than that of the transaction immediately before it in consensus order, and to be a multiple of this
     */
    private static final long minTransTimestampIncrNanos = 1_000;

    /**
     * statistics for handleTransaction
     */
    private static final String HANDLE_TRANSACTION_CATEGORY = "HandleTransaction";

    private static long htCountFCM;
    private static long htFCMSumNano;
    private static final RunningAverageMetric.Config HT_FCM_MICRO_SEC_CONFIG = new RunningAverageMetric.Config(
                    HANDLE_TRANSACTION_CATEGORY, "htFCMTimeMicroSec")
            .withDescription("average handleTransaction (FCM) Time, microseconds");
    private static RunningAverageMetric htFCMMicroSec;
    private static long htCountFCQ;
    private static long htFCQSumNano;

    private static final RunningAverageMetric.Config HT_FCQ_MICRO_SEC_CONFIG = new RunningAverageMetric.Config(
                    HANDLE_TRANSACTION_CATEGORY, "htFCQTimeMicroSec")
            .withDescription("average handleTransaction (FCQ) Time, microseconds");
    private static RunningAverageMetric htFCQMicroSec;

    /**
     * Has init() been called on this copy or an ancestor copy of this object?
     */
    private final AtomicBoolean initialized = new AtomicBoolean(false);

    private static long htCountExpiration;
    private static long htFCQExpirationSumMicro;

    private static final RunningAverageMetric.Config HT_FCQ_EXPIRATION_MICRO_SEC_CONFIG =
            new RunningAverageMetric.Config(HANDLE_TRANSACTION_CATEGORY, "htFCQExpirationMicroSec")
                    .withDescription("FCQ Expiration Time per call, microseconds");
    private static RunningAverageMetric htFCQExpirationMicroSec;

    private static final RunningAverageMetric.Config HT_FCM_SIZE_CONFIG = new RunningAverageMetric.Config(
                    HANDLE_TRANSACTION_CATEGORY, "htFCMSize")
            .withDescription("FCM Tree Size (accounts)")
            .withFormat(FORMAT_11_0);
    private static RunningAverageMetric htFCMSize;

    ///////////////////////////////////////////
    // Transaction Handlers
    private static long htFCMAccounts;

    private static final RunningAverageMetric.Config HT_FCQ_SIZE_CONFIG = new RunningAverageMetric.Config(
                    HANDLE_TRANSACTION_CATEGORY, "htFCQSize")
            .withDescription("FCQ Tree Size (accounts)")
            .withFormat(FORMAT_11_0);
    private static RunningAverageMetric htFCQSize;

    private static long htFCQAccounts;

    private static final RunningAverageMetric.Config HT_FCQ_RECORDS_CONFIG = new RunningAverageMetric.Config(
                    HANDLE_TRANSACTION_CATEGORY, "htFCQRecords")
            .withDescription("FCQ Transaction Records")
            .withFormat(FORMAT_11_0);
    private static RunningAverageMetric htFCQRecords;

    private static long htFCQRecordsCount;
    /**
     * Used for validation of part (or all) of the data in the NFT ledger.
     */
    private final ReferenceNftLedger referenceNftLedger;
    ///////////////////////////////////////////
    // Non copyable shared variables
    private Platform platform;
    ///////////////////////////////////////////
    // Copyable variables
    private long lastTranTimeStamp = 0;
    private ThresholdLimitingHandler<Throwable> exceptionRateLimiter;
    private ProgressCfg progressCfg;
    ///////////////////////////////////////////
    // Variables not used for state copyTo
    protected long roundCounter = 0;
    private long lastFileTranFinishTimeStamp = 0;
    ///////////////////////////////////////////
    // Variables used for check and validate result
    @JsonIgnore
    private ExpectedFCMFamily expectedFCMFamily;
    // is used for evicting expired records in the beginning of .handleTransaction
    private BlockingQueue<ExpirationRecordEntry> expirationQueue;
    // contains MapKeys which has an entry in ExpirationQueue
    private Set<MapKey> accountsWithExpiringRecords;
    // last timestamp purging records
    private long lastPurgeTimestamp = 0;
    /**
     * The instant of the previously handled transaction. Null if no transactions have yet been handled by this state
     * instance. Used to verify that each transaction happens at a later instant than its predecessor.
     */
    private Instant previousTimestamp;
    /**
     * Handles quorum determinations for all {@link ControlTransaction} processed by the handle method.
     */
    private QuorumTriggeredAction<ControlAction> controlQuorum;

    public PlatformTestingToolState() {
        super(ChildIndices.CHILD_COUNT);

        expectedFCMFamily = new ExpectedFCMFamilyImpl();

        referenceNftLedger = new ReferenceNftLedger(NFT_TRACKING_FRACTION);
    }

    protected PlatformTestingToolState(final PlatformTestingToolState sourceState) {
        super(sourceState);

        this.initialized.set(sourceState.initialized.get());
        this.platform = sourceState.platform;

        if (sourceState.getConfig() != null) {
            setConfig(sourceState.getConfig().copy());
        }

        if (sourceState.getNextSeqCons() != null) {
            setNextSeqCons(new NextSeqConsList(sourceState.getNextSeqCons()));
        }

        if (sourceState.getFcmFamily() != null) {
            setFcmFamily(sourceState.getFcmFamily().copy());
        } else {
            setFcmFamily(new FCMFamily(true));
        }

        if (sourceState.getVirtualMap() != null) {
            setVirtualMap(sourceState.getVirtualMap().copy());
        }

        if (sourceState.getVirtualMapForSmartContracts() != null) {
            setVirtualMapForSmartContracts(
                    sourceState.getVirtualMapForSmartContracts().copy());
        }

        if (sourceState.getVirtualMapForSmartContractsByteCode() != null) {
            setVirtualMapForSmartContractsByteCode(
                    sourceState.getVirtualMapForSmartContractsByteCode().copy());
        }

        this.lastFileTranFinishTimeStamp = sourceState.lastFileTranFinishTimeStamp;
        this.lastTranTimeStamp = sourceState.lastTranTimeStamp;

        // Only a small fraction of tokens are tracked in this reference leger, so this deep copy should be fast.
        this.referenceNftLedger = sourceState.referenceNftLedger.copy();

        // not part of copy to and from stream
        this.expectedFCMFamily = sourceState.expectedFCMFamily;
        this.expirationQueue = sourceState.expirationQueue;
        this.accountsWithExpiringRecords = sourceState.accountsWithExpiringRecords;

        // begin enhanced control structures - not part of state but required to be passed by reference
        this.controlQuorum = sourceState.controlQuorum;
        this.exceptionRateLimiter = sourceState.exceptionRateLimiter;
        // end enhanced control structures

        this.progressCfg = sourceState.progressCfg;
        this.roundCounter = sourceState.roundCounter;

        if (sourceState.getTransactionCounter() != null) {
            final int size = sourceState.getTransactionCounter().size();
            setTransactionCounter(new TransactionCounterList(size));
            for (int index = 0; index < size; index++) {
                getTransactionCounter()
                        .add(
                                index,
                                sourceState.getTransactionCounter().get(index).copy());
            }
        }

        if (sourceState.getIssLeaf() != null) {
            setIssLeaf(sourceState.getIssLeaf().copy());
        }

        if (sourceState.getNftLedger() != null) {
            setNftLedger(sourceState.getNftLedger().copy());
        }

        // set the current value of QuorumResult from source state
        if (sourceState.getQuorumResult() != null) {
            setQuorumResult(sourceState.getQuorumResult().copy());
        }
        if (controlQuorum != null) {
            controlQuorum.setQuorumResult(getQuorumResult().copy());
        }

        setImmutable(false);
        sourceState.setImmutable(true);
    }

    /**
     * startup any statistics
     *
     * @param platform Platform
     */
    public static void initStatistics(final Platform platform) {
        if (htFCMMicroSec != null) {
            return;
        }

        /* Add handleTransaction statistics */
        htFCMMicroSec = platform.getContext().getMetrics().getOrCreate(HT_FCM_MICRO_SEC_CONFIG);
        htFCQMicroSec = platform.getContext().getMetrics().getOrCreate(HT_FCQ_MICRO_SEC_CONFIG);
        htFCQExpirationMicroSec = platform.getContext().getMetrics().getOrCreate(HT_FCQ_EXPIRATION_MICRO_SEC_CONFIG);
        htFCMSize = platform.getContext().getMetrics().getOrCreate(HT_FCM_SIZE_CONFIG);
        htFCQSize = platform.getContext().getMetrics().getOrCreate(HT_FCQ_SIZE_CONFIG);
        htFCQRecords = platform.getContext().getMetrics().getOrCreate(HT_FCQ_RECORDS_CONFIG);

        NftLedgerStatistics.register(platform);

        // timer to update output stats
        final int SAMPLING_PERIOD = 5000; // millisecond
        final Timer statTimer = new Timer(STAT_TIMER_THREAD_NAME, true);
        statTimer.schedule(
                new TimerTask() {
                    @Override
                    public void run() {
                        getCurrentTransactionStat();
                    }
                },
                0,
                SAMPLING_PERIOD);
    }

    private static void getCurrentTransactionStat() {
        if (htFCMMicroSec == null) {
            return;
        }

        // fcm, nsec
        if (htCountFCM > 0) {
            htFCMMicroSec.update((double) htFCMSumNano / (double) htCountFCM * NANOSECONDS_TO_MICROSECONDS);
        } else {
            htFCMMicroSec.update(0);
        }
        htFCMSumNano = 0;
        htCountFCM = 0;
        // fcq, nsec
        if (htCountFCQ > 0) {
            htFCQMicroSec.update((double) htFCQSumNano / (double) htCountFCQ * NANOSECONDS_TO_MICROSECONDS);
        } else {
            htFCQMicroSec.update(0);
        }
        htFCQSumNano = 0;
        htCountFCQ = 0;
        // expiration, in microseconds
        if (htCountExpiration > 0) {
            htFCQExpirationMicroSec.update((double) htFCQExpirationSumMicro / (double) htCountExpiration);
        } else {
            htFCQExpirationMicroSec.update(0);
        }
        htFCQExpirationSumMicro = 0;
        htCountExpiration = 0;

        // datastructure sizes
        htFCMSize.update(htFCMAccounts);
        htFCQSize.update(htFCQAccounts);
        htFCQRecords.update(htFCQRecordsCount);
    }

    // count invalid signature ratio
    static AtomicLong totalTransactionSignatureCount = new AtomicLong(0);
    static AtomicLong expectedInvalidSignatureCount = new AtomicLong(0);

    /**
     * {@inheritDoc}
     */
    @Override
    public int getNumberOfChildren() {
        return ChildIndices.CHILD_COUNT;
    }

    /**
     * {@inheritDoc}
     */
    @Override
    public int getMinimumChildCount() {
        return ChildIndices.SDK_VERSION_21_CHILD_COUNT;
    }

    /**
     * {@inheritDoc}
     */
    @Override
    public int getMaximumChildCount() {
        return ChildIndices.CHILD_COUNT;
    }

    /**
     * {@inheritDoc}
     */
    @Override
    public boolean childHasExpectedType(final int index, final long childClassId) {
        switch (index) {
            case ChildIndices.UNUSED:
                // We used to use this for an address book, but now we don't use this index.
                // Ignore whatever is found at this index.
                return true;
            case ChildIndices.CONFIG:
                return childClassId == PayloadCfgSimple.CLASS_ID;
            case ChildIndices.NEXT_SEQUENCE_CONSENSUS:
                return childClassId == NextSeqConsList.CLASS_ID;
            case ChildIndices.FCM_FAMILY:
                return childClassId == FCMFamily.CLASS_ID || childClassId == NULL_CLASS_ID;
            case ChildIndices.TRANSACTION_COUNTER:
                return childClassId == TransactionCounterList.CLASS_ID;
            case ChildIndices.ISS_LEAF:
                return childClassId == IssLeaf.CLASS_ID;
            case ChildIndices.NFT_LEDGER:
                return childClassId == NftLedger.CLASS_ID;
            case ChildIndices.VIRTUAL_MERKLE:
                return childClassId == VirtualMap.CLASS_ID || childClassId == NULL_CLASS_ID;
            case ChildIndices.VIRTUAL_MERKLE_SMART_CONTRACTS:
                return childClassId == VirtualMap.CLASS_ID || childClassId == NULL_CLASS_ID;
            case ChildIndices.VIRTUAL_MERKLE_SMART_CONTRACTS_BYTE_CODE:
                return childClassId == VirtualMap.CLASS_ID || childClassId == NULL_CLASS_ID;
            case ChildIndices.QUORUM_RESULT:
                return childClassId == QuorumResult.CLASS_ID;
            default:
                return false;
        }
    }

    /**
     * {@inheritDoc}
     */
    @Override
    public void addDeserializedChildren(final List<MerkleNode> children, final int version) {
        if (!children.isEmpty() && children.get(0) instanceof AddressBook) {
            // We used to store an address book here, but we can ignore it now.
            children.set(0, null);
        }

        super.addDeserializedChildren(children, version);
    }

    private PayloadCfgSimple getConfig() {
        return getChild(ChildIndices.CONFIG);
    }

    private void setConfig(final PayloadCfgSimple config) {
        setChild(ChildIndices.CONFIG, config);
    }

    QuorumTriggeredAction<ControlAction> getControlQuorum() {
        return controlQuorum;
    }

    public NextSeqConsList getNextSeqCons() {
        return getChild(ChildIndices.NEXT_SEQUENCE_CONSENSUS);
    }

    private void setNextSeqCons(final NextSeqConsList nextSeqCons) {
        setChild(ChildIndices.NEXT_SEQUENCE_CONSENSUS, nextSeqCons);
    }

    public VirtualMap<AccountVirtualMapKey, AccountVirtualMapValue> getVirtualMap() {
        return getChild(ChildIndices.VIRTUAL_MERKLE);
    }

    public void setVirtualMap(final VirtualMap<AccountVirtualMapKey, AccountVirtualMapValue> virtualMap) {
        setChild(ChildIndices.VIRTUAL_MERKLE, virtualMap);
    }

    public VirtualMap<SmartContractMapKey, SmartContractMapValue> getVirtualMapForSmartContracts() {
        return getChild(ChildIndices.VIRTUAL_MERKLE_SMART_CONTRACTS);
    }

    public void setVirtualMapForSmartContracts(
            final VirtualMap<SmartContractMapKey, SmartContractMapValue> virtualMap) {
        setChild(ChildIndices.VIRTUAL_MERKLE_SMART_CONTRACTS, virtualMap);
    }

    public VirtualMap<SmartContractByteCodeMapKey, SmartContractByteCodeMapValue>
            getVirtualMapForSmartContractsByteCode() {
        return getChild(ChildIndices.VIRTUAL_MERKLE_SMART_CONTRACTS_BYTE_CODE);
    }

    public void setVirtualMapForSmartContractsByteCode(
            final VirtualMap<SmartContractByteCodeMapKey, SmartContractByteCodeMapValue> virtualMap) {
        setChild(ChildIndices.VIRTUAL_MERKLE_SMART_CONTRACTS_BYTE_CODE, virtualMap);
    }

    public FCMFamily getFcmFamily() {
        return getChild(ChildIndices.FCM_FAMILY);
    }

    public QuorumResult<ControlAction> getQuorumResult() {
        return getChild(ChildIndices.QUORUM_RESULT);
    }

    public void setFcmFamily(final FCMFamily fcmFamily) {
        setChild(ChildIndices.FCM_FAMILY, fcmFamily);
    }

    public List<TransactionCounter> getTransactionCounter() {
        return getChild(ChildIndices.TRANSACTION_COUNTER);
    }

    private void setTransactionCounter(final TransactionCounterList transactionCounter) {
        setChild(ChildIndices.TRANSACTION_COUNTER, transactionCounter);
    }

    private IssLeaf getIssLeaf() {
        return getChild(ChildIndices.ISS_LEAF);
    }

    private void setIssLeaf(final IssLeaf leaf) {
        setChild(ChildIndices.ISS_LEAF, leaf);
    }

    public void setQuorumResult(final QuorumResult<ControlAction> quorumResult) {
        setChild(ChildIndices.QUORUM_RESULT, quorumResult);
    }

    /**
     * Get the NFT ledger, a child of this node.
     */
    public NftLedger getNftLedger() {
        return getChild(ChildIndices.NFT_LEDGER);
    }

    /**
     * Set the NFT ledger, a child of this node.
     */
    public void setNftLedger(final NftLedger ledger) {
        setChild(ChildIndices.NFT_LEDGER, ledger);
    }

    /**
     * Get the reference NFT ledger.
     */
    public ReferenceNftLedger getReferenceNftLedger() {
        return referenceNftLedger;
    }

    public BlockingQueue<ExpirationRecordEntry> getExpirationQueue() {
        return expirationQueue;
    }

    // contains MapKeys which has an entry in ExpirationQueue
    public Set<MapKey> getAccountsWithExpiringRecords() {
        return accountsWithExpiringRecords;
    }

    public long getLastPurgeTimestamp() {
        return lastPurgeTimestamp;
    }

    public synchronized void setPayloadConfig(final FCMConfig fcmConfig) {
        expectedFCMFamily.setNodeId(platform.getSelfId().id());
        expectedFCMFamily.setFcmConfig(fcmConfig);
        expectedFCMFamily.setWeightedNodeNum(platform.getAddressBook().getNumberWithWeight());

        referenceNftLedger.setFractionToTrack(this.getNftLedger(), fcmConfig.getNftTrackingFraction());
    }

    public void setProgressCfg(final ProgressCfg progressCfg) {
        this.progressCfg = progressCfg;
    }

    public void initChildren() {
        if (getFcmFamily() == null) { // if not loaded from previous saved state
            setFcmFamily(new FCMFamily(true));
        }

        if (getNftLedger() == null) {
            setNftLedger(new NftLedger());
        }
    }

    void initControlStructures(final Action<Long, ControlAction> action) {
        final int nodeIndex = platform.getAddressBook().getIndexOfNodeId(platform.getSelfId());
        this.controlQuorum = new QuorumTriggeredAction<>(
                () -> nodeIndex,
                platform.getAddressBook()::getSize,
                platform.getAddressBook()::getNumberWithWeight,
                action);

        this.exceptionRateLimiter = new ThresholdLimitingHandler<>(EXCEPTION_RATE_THRESHOLD);
    }

    public void initializeExpirationQueueAndAccountsSet() {
        expirationQueue = new PriorityBlockingQueue<>();
        accountsWithExpiringRecords = new HashSet<>();
    }

    public void resetLastFileTranFinishTimeStamp() {
        lastFileTranFinishTimeStamp = System.currentTimeMillis();
    }

    public synchronized FCMFamily getStateMap() {
        return getFcmFamily();
    }

    @JsonIgnore
    public synchronized ExpectedFCMFamily getStateExpectedMap() {
        return expectedFCMFamily;
    }

    /**
     * {@inheritDoc}
     */
    @Override
    public synchronized PlatformTestingToolState copy() {
        throwIfImmutable();
        roundCounter++;

        final PlatformTestingToolState mutableCopy = new PlatformTestingToolState(this);

        if (platform != null) {
            UnsafeMutablePTTStateAccessor.getInstance().setMutableState(platform.getSelfId(), mutableCopy);
        }

        return mutableCopy;
    }

    /**
     * Make sure that the timestamp for the submitted transaction is not earlier than (the timestamp for the previous
     * transaction + minTransTimestampIncrNanos).
     */
    private void validateTimestamp(final Instant timestamp) {
        if (previousTimestamp != null) {
            final Instant previousTransTimestampPlusIncr = previousTimestamp.plusNanos(minTransTimestampIncrNanos);
            if (timestamp.isBefore(previousTransTimestampPlusIncr)) {
                logger.error(
                        LOGM_EXCEPTION,
                        "Transaction has timestamp {} which is earlier than previous timestamp {} plus {} nanos: "
                                + "{}",
                        timestamp,
                        previousTimestamp,
                        minTransTimestampIncrNanos,
                        previousTransTimestampPlusIncr);
            }
        }
        previousTimestamp = timestamp;
    }

    /**
     * Check if the signatures on the transaction are invalid.
     *
     * @return true if the signature is invalid
     */
    private boolean checkIfSignatureIsInvalid(final Transaction trans) {
        if (getConfig().isAppendSig()) {
            return validateSignatures(trans);
        }
        return false;
    }

    /**
     * If configured, delay this transaction.
     */
    private void delay() {
        if (getConfig().getDelayCfg() != null) {
            final int delay = getConfig().getDelayCfg().getRandomDelay();
            try {
                Thread.sleep(delay);
            } catch (final InterruptedException e) {
                logger.info(LOGM_DEMO_INFO, "", e);
            }
        }
        SyntheticBottleneckConfig.getActiveConfig()
                .throttleIfNeeded(platform.getSelfId().id());
    }

    /**
     * Instantiate TestTransaction object from transaction byte array.
     *
     * @return the instantiated transaction if no errors, otherwise null
     */
    private Optional<TestTransaction> unpackTransaction(final Transaction trans) {
        try {
            final byte[] payloadBytes = trans.getContents();
            if (getConfig().isAppendSig()) {
                final byte[] testTransactionRawBytes = TestTransactionWrapper.parseFrom(payloadBytes)
                        .getTestTransactionRawBytes()
                        .toByteArray();
                return Optional.of(TestTransaction.parseFrom(testTransactionRawBytes));
            } else {
                return Optional.of(TestTransaction.parseFrom(payloadBytes));
            }
        } catch (final InvalidProtocolBufferException ex) {
            exceptionRateLimiter.handle(
                    ex, (error) -> logger.error(LOGM_EXCEPTION, "InvalidProtocolBufferException", error));
            return Optional.empty();
        }
    }

    /**
     * If configured to do so, purge expired records as needed.
     */
    private void purgeExpiredRecordsIfNeeded(final TestTransaction testTransaction, final Instant timestamp) {
        if (!testTransaction.hasControlTransaction()
                || testTransaction.getControlTransaction().getType() != ControlType.EXIT_VALIDATION) {

            if (getFcmFamily().getAccountFCQMap().size() > 0) {
                // remove expired records from FCQs before handling transaction if accountFCQMap has any entities
                try {
                    purgeExpiredRecords(timestamp.getEpochSecond());
                } catch (final Throwable ex) {
                    exceptionRateLimiter.handle(
                            ex, (error) -> logger.error(LOGM_EXCEPTION, "Failed to purge expired records", error));
                }
            }
        }
    }

    /**
     * Write a special log message if this is the first transaction and total fcm and any file statistics are all
     * zeroes.
     */
    private void logIfFirstTransaction(final NodeId id) {
        final int nodeIndex = platform.getAddressBook().getIndexOfNodeId(id);
        if (progressCfg != null
                && progressCfg.getProgressMarker() > 0
                && getTransactionCounter().get(nodeIndex).getAllTransactionAmount() == 0) {
            logger.info(LOGM_DEMO_INFO, "PlatformTestingDemo HANDLE ALL START");
        }
    }

    /**
     * Handle the random bytes transaction type.
     */
    private void handleBytesTransaction(@NonNull final TestTransaction testTransaction, @NonNull final NodeId id) {
        Objects.requireNonNull(testTransaction, "testTransaction must not be null");
        Objects.requireNonNull(id, "id must not be null");
        final int nodeIndex = platform.getAddressBook().getIndexOfNodeId(id);
        final RandomBytesTransaction bytesTransaction = testTransaction.getBytesTransaction();
        if (bytesTransaction.getIsInserSeq()) {
            final long seq = Utilities.toLong(bytesTransaction.getData().toByteArray());
            if (getNextSeqCons().get(nodeIndex).getValue() != seq) {
                logger.error(
                        LOGM_EXCEPTION,
                        platform.getSelfId() + " error, new (id=" + id
                                + ") seq should be " + getNextSeqCons().get(nodeIndex)
                                + " but is " + seq);
            }
            getNextSeqCons().get(nodeIndex).getAndIncrement();
        }
    }

    /**
     * Handle the Virtual Merkle transaction type.
     */
    private void handleVirtualMerkleTransaction(
            @NonNull final VirtualMerkleTransaction virtualMerkleTransaction,
            @NonNull final NodeId id,
            @NonNull final Instant consensusTimestamp) {
        Objects.requireNonNull(virtualMerkleTransaction, "virtualMerkleTransaction must not be null");
        Objects.requireNonNull(id, "id must not be null");
        Objects.requireNonNull(consensusTimestamp, "consensusTimestamp must not be null");
        final int nodeIndex = platform.getAddressBook().getIndexOfNodeId(id);
        VirtualMerkleTransactionHandler.handle(
                consensusTimestamp,
                virtualMerkleTransaction,
                expectedFCMFamily,
                getVirtualMap(),
                getVirtualMapForSmartContracts(),
                getVirtualMapForSmartContractsByteCode());

        if (virtualMerkleTransaction.hasCreateAccount()) {
            getTransactionCounter().get(nodeIndex).vmCreateAmount++;
        } else if (virtualMerkleTransaction.hasUpdateAccount()) {
            getTransactionCounter().get(nodeIndex).vmUpdateAmount++;
        } else if (virtualMerkleTransaction.hasDeleteAccount()) {
            getTransactionCounter().get(nodeIndex).vmDeleteAmount++;
        } else if (virtualMerkleTransaction.hasSmartContract()) {
            getTransactionCounter().get(nodeIndex).vmContractCreateAmount++;
        } else if (virtualMerkleTransaction.hasMethodExecution()) {
            getTransactionCounter().get(nodeIndex).vmContractExecutionAmount++;
        }
    }

    /**
     * Handle the FCM transaction type.
     */
    private void handleFCMTransaction(
            @NonNull final TestTransaction testTransaction,
            @NonNull final NodeId id,
            @NonNull final Instant timestamp,
            final boolean invalidSig) {
        Objects.requireNonNull(testTransaction, "testTransaction must not be null");
        Objects.requireNonNull(id, "id must not be null");
        Objects.requireNonNull(timestamp, "timestamp must not be null");

        final int nodeIndex = platform.getAddressBook().getIndexOfNodeId(id);
        final FCMTransaction fcmTransaction = testTransaction.getFcmTransaction();

        // Handle Activity transaction, which doesn't effect any entity's lifecyle
        if (fcmTransaction.hasActivity()) {
            final Activity.ActivityType activityType =
                    fcmTransaction.getActivity().getType();
            if (nodeIndex == 0 && activityType == Activity.ActivityType.SAVE_EXPECTED_MAP) {
                // Serialize ExpectedMap to disk in JSON format
                TransactionSubmitter.setForcePauseCanSubmitMore(new AtomicBoolean(true));
                serialize(
                        expectedFCMFamily.getExpectedMap(),
                        new File(STORAGE_DIRECTORY),
                        createExpectedMapName(platform.getSelfId().id(), timestamp),
                        false);
                TransactionSubmitter.setForcePauseCanSubmitMore(new AtomicBoolean(false));
                logger.info(LOGM_DEMO_INFO, "handling SAVE_EXPECTED_MAP");

            } else if (activityType == Activity.ActivityType.SAVE_EXPECTED_MAP) {
                logger.info(LOGM_DEMO_INFO, "Received SAVE_EXPECTED_MAP transaction from node {}", id);
            } else {
                logger.info(LOGM_EXCEPTION, "unknown Activity type");
            }
            return;
        }

        if (fcmTransaction.hasDummyTransaction()) {
            return;
        }

        // Extract MapKeys, TransactionType, and EntityType from FCMTransaction
        // which might effect entity's lifecycle status
        final List<MapKey> keys = FCMTransactionUtils.getMapKeys(fcmTransaction);
        final TransactionType transactionType = FCMTransactionUtils.getTransactionType(fcmTransaction);
        final EntityType entityType = FCMTransactionUtils.getEntityType(fcmTransaction);
        final long epochMillis = timestamp.toEpochMilli();

        final long originId = fcmTransaction.getOriginNode();

        if ((keys.isEmpty() && entityType != EntityType.NFT) || transactionType == null || entityType == null) {
            logger.error(
                    LOGM_EXCEPTION,
                    "Invalid Transaction: keys: {}, transactionType: {}, entityType: {}",
                    keys,
                    transactionType,
                    entityType);
            return;
        }

        // if there is any error, we don't handle this transaction
        if (!expectedFCMFamily.shouldHandleForKeys(
                        keys, transactionType, getConfig(), entityType, epochMillis, originId)
                && entityType != EntityType.NFT) {
            return;
        }

        // If signature verification result doesn't match expected result
        // which is set when generating this FCMTransaction, it denotes an error
        if (getConfig().isAppendSig() && invalidSig != fcmTransaction.getInvalidSig()) {
            logger.error(
                    LOGM_EXCEPTION,
                    "Unexpected signature verification result: " + "actual: {}; expected:{}",
                    () -> (invalidSig ? "INVALID" : "VALID"),
                    () -> (fcmTransaction.getInvalidSig() ? "INVALID" : "VALID"));

            // if the entity doesn't exist, put it to expectedMap;
            // set its ExpectedValues's isErrored to be true;
            // set its latestHandledStatus to be INVALID_SIG
            expectedFCMFamily.setLatestHandledStatusForKey(
                    keys.get(0),
                    entityType,
                    null,
                    TransactionState.INVALID_SIG,
                    transactionType,
                    epochMillis,
                    originId,
                    true);
            return;
        }

        // for expected invalid sig,
        // set expectedValue's latestHandledStatus to be EXPECTED_INVALID_SIG
        // and handle this transaction
        if (invalidSig) {
            expectedFCMFamily.setLatestHandledStatusForKey(
                    keys.get(0),
                    entityType,
                    null,
                    TransactionState.EXPECTED_INVALID_SIG,
                    transactionType,
                    epochMillis,
                    originId,
                    false);
        }

        // Handle the transaction and set latestHandledStatus
        try {
            FCMTransactionHandler.performOperation(
                    fcmTransaction,
                    this,
                    this.expectedFCMFamily,
                    originId,
                    epochMillis,
                    entityType,
                    timestamp.getEpochSecond() + getConfig().getFcqTtl(),
                    expirationQueue,
                    accountsWithExpiringRecords);
        } catch (final Exception ex) {
            exceptionRateLimiter.handle(
                    ex,
                    (error) -> logger.error(
                            LOGM_EXCEPTION,
                            "Exceptions while handling transaction: {} {} for {}, originId:{}",
                            transactionType,
                            entityType,
                            keys,
                            originId,
                            error));

            // if the entity doesn't exist, put it to expectedMap;
            // set its ExpectedValues's isErrored to be true;
            // set its latestHandledStatus to be HANDLE_FAILED
            for (final MapKey key : keys) {
                expectedFCMFamily.setLatestHandledStatusForKey(
                        key,
                        entityType,
                        null,
                        TransactionState.HANDLE_FAILED,
                        transactionType,
                        timestamp.toEpochMilli(),
                        originId,
                        true);
            }
        }
        if (fcmTransaction.hasCreateAccount()) {
            getTransactionCounter().get(nodeIndex).fcmCreateAmount++;
            if (progressCfg != null) {
                logProgress(
                        id,
                        progressCfg.getProgressMarker(),
                        PAYLOAD_TYPE.TYPE_FCM_CREATE,
                        progressCfg.getExpectedFCMCreateAmount(),
                        getTransactionCounter().get(nodeIndex).fcmCreateAmount);
            }
        } else if (fcmTransaction.hasTransferBalance()) {
            getTransactionCounter().get(nodeIndex).fcmTransferAmount++;
            if (progressCfg != null) {
                logProgress(
                        id,
                        progressCfg.getProgressMarker(),
                        PAYLOAD_TYPE.TYPE_FCM_TRANSFER,
                        progressCfg.getExpectedFCMTransferAmount(),
                        getTransactionCounter().get(nodeIndex).fcmTransferAmount);
            }
        } else if (fcmTransaction.hasDeleteAccount()) {
            getTransactionCounter().get(nodeIndex).fcmDeleteAmount++;
            if (progressCfg != null) {
                logProgress(
                        id,
                        progressCfg.getProgressMarker(),
                        PAYLOAD_TYPE.TYPE_FCM_DELETE,
                        progressCfg.getExpectedFCMDeleteAmount(),
                        getTransactionCounter().get(nodeIndex).fcmDeleteAmount);
            }
        } else if (fcmTransaction.hasUpdateAccount()) {
            getTransactionCounter().get(nodeIndex).fcmUpdateAmount++;
            if (progressCfg != null) {
                logProgress(
                        id,
                        progressCfg.getProgressMarker(),
                        PAYLOAD_TYPE.TYPE_FCM_UPDATE,
                        progressCfg.getExpectedFCMUpdateAmount(),
                        getTransactionCounter().get(nodeIndex).fcmUpdateAmount);
            }
        } else if (fcmTransaction.hasAssortedAccount()) {
            getTransactionCounter().get(nodeIndex).fcmAssortedAmount++;
            if (progressCfg != null) {
                logProgress(
                        id,
                        progressCfg.getProgressMarker(),
                        PAYLOAD_TYPE.TYPE_FCM_ASSORTED,
                        progressCfg.getExpectedFCMAssortedAmount(),
                        getTransactionCounter().get(nodeIndex).fcmAssortedAmount);
            }
        } else if (fcmTransaction.hasAssortedFCQ()) {
            getTransactionCounter().get(nodeIndex).fcmFCQAssortedAmount++;
        } else if (fcmTransaction.hasCreateAccountFCQ()) {
            getTransactionCounter().get(nodeIndex).fcmFCQCreateAmount++;
        } else if (fcmTransaction.hasUpdateAccountFCQ()) {
            getTransactionCounter().get(nodeIndex).fcmFCQUpdateAmount++;
        } else if (fcmTransaction.hasTransferBalanceFCQ()) {
            getTransactionCounter().get(nodeIndex).fcmFCQTransferAmount++;
        } else if (fcmTransaction.hasDeleteFCQNode()) {
            getTransactionCounter().get(nodeIndex).fcmFCQDeleteAmount++;
        }
    }

    /**
     * Handle the control transaction type.
     */
    private void handleControlTransaction(
            @NonNull final TestTransaction testTransaction,
            @NonNull final NodeId id,
            @NonNull final Instant timestamp) {
        Objects.requireNonNull(testTransaction, "testTransaction must not be null");
        Objects.requireNonNull(id, "id must not be null");
        Objects.requireNonNull(timestamp, "timestamp must not be null");

        final long nodeIndex = platform.getAddressBook().getIndexOfNodeId(id);
        final ControlTransaction msg = testTransaction.getControlTransaction();
        logger.info(
                DEMO_INFO.getMarker(),
                "Handling Control Transaction [ originatingNodeId = {}, type = {}, consensusTimestamp = {} ]",
                () -> id,
                msg::getType,
                () -> timestamp);

        // Must use auto reset here, otherwise if reached quorum EXIT_VALIDATION then PTT restart, QuorumResult would be
        // reloaded from saved state with reaching quorum state EXIT_VALIDATION as true,
        // then TransactionSubmitter won't be able to submit transaction due to some check mechanism.
        controlQuorum.withAutoReset().check(nodeIndex, new ControlAction(timestamp, msg.getType()));
        // updating quorum result after handling control transactions
        setQuorumResult(controlQuorum.getQuorumResult().copy());
    }

    /**
     * Handle the freeze transaction type.
     */
    private void handleFreezeTransaction(final TestTransaction testTransaction, final SwirldDualState swirldDualState) {
        final FreezeTransaction freezeTx = testTransaction.getFreezeTransaction();
        FreezeTransactionHandler.freeze(freezeTx, swirldDualState);
    }

    /**
     * Handle a simple action transaction type
     */
    private void handleSimpleAction(final SimpleAction simpleAction) {
        if (simpleAction == SimpleAction.CAUSE_ISS) {
            getIssLeaf().setWriteRandom(true);
        }
    }

    protected void preHandleTransaction(final Transaction transaction) {
        expandSignatures(transaction);
        transaction.setMetadata(true);
    }

    @Override
    public synchronized void handleConsensusRound(final Round round, final SwirldDualState swirldDualState) {
        throwIfImmutable();
        if (!initialized.get()) {
            throw new IllegalStateException("handleConsensusRound() called before init()");
        }
        delay();
        updateTransactionCounters();
        round.forEachEventTransaction((event, transaction) ->
                handleConsensusTransaction(event, transaction, swirldDualState, round.getRoundNum()));
    }

    /**
     * If the size of the address book has changed, zero out the transaction counters and resize, as needed.
     */
    private void updateTransactionCounters() {
        if (getTransactionCounter() == null
                || getTransactionCounter().size() != platform.getAddressBook().getSize()) {
            setNextSeqCons(new NextSeqConsList(platform.getAddressBook().getSize()));

            logger.info(DEMO_INFO.getMarker(), "resetting transaction counters");

            setTransactionCounter(
                    new TransactionCounterList(platform.getAddressBook().getSize()));
            for (int id = 0; id < platform.getAddressBook().getSize(); id++) {
                getTransactionCounter().add(new TransactionCounter(id));
            }
        }
    }

    private void handleConsensusTransaction(
            final ConsensusEvent event,
            final ConsensusTransaction trans,
            final SwirldDualState dualState,
            final long roundNum) {
        try {
            waitForSignatureValidation(trans);
            handleTransaction(
                    event.getCreatorId(), event.getTimeCreated(), trans.getConsensusTimestamp(), trans, dualState);
        } catch (final InterruptedException e) {
            logger.info(
                    TESTING_EXCEPTIONS_ACCEPTABLE_RECONNECT.getMarker(),
                    "handleConsensusRound Interrupted [ nodeId = {}, round = {} ]. "
                            + "This should happen only during a reconnect",
                    platform.getSelfId().id(),
                    roundNum);
            Thread.currentThread().interrupt();
        } catch (final ExecutionException e) {
            logger.error(EXCEPTION.getMarker(), "Exception while handling transaction", e);
        }
    }

    private static void waitForSignatureValidation(final ConsensusTransaction transaction)
            throws InterruptedException, ExecutionException {
        for (final TransactionSignature sig : transaction.getSignatures()) {
            final Future<Void> future = sig.waitForFuture();

            // Block & Ignore the Void return
            future.get();
        }
    }

    private void handleTransaction(
            @NonNull final NodeId id,
            @NonNull final Instant timeCreated,
            @NonNull final Instant timestamp,
            @NonNull final ConsensusTransaction trans,
            @NonNull final SwirldDualState swirldDualState) {
        if (getConfig().isAppendSig()) {
            try {
                final TestTransactionWrapper testTransactionWrapper =
                        TestTransactionWrapper.parseFrom(trans.getContents());
                final byte[] testTransactionRawBytes =
                        testTransactionWrapper.getTestTransactionRawBytes().toByteArray();
                final byte[] publicKey =
                        testTransactionWrapper.getPublicKeyRawBytes().toByteArray();
                final byte[] signature =
                        testTransactionWrapper.getSignaturesRawBytes().toByteArray();

                // if this is expected manually inject invalid signature
                boolean expectingInvalidSignature = false;
                final TestTransaction testTransaction = TestTransaction.parseFrom(testTransactionRawBytes);
                if (testTransaction.getBodyCase() == FCMTRANSACTION) {
                    final FCMTransaction fcmTransaction = testTransaction.getFcmTransaction();
                    if (fcmTransaction.getInvalidSig()) {
                        expectingInvalidSignature = true;
                    }
                }
                totalTransactionSignatureCount.incrementAndGet();
                for (final TransactionSignature s : trans.getSignatures()) {
                    if (s.getSignatureStatus() != VerificationStatus.VALID && (!expectingInvalidSignature)) {
                        logger.error(
                                EXCEPTION.getMarker(),
                                "Invalid Transaction Signature [status = {}, signatureType = {}, "
<<<<<<< HEAD
                                        + "publicKey = {}, signature = {}, data = {}, type = {} ]",
=======
                                        + "publicKey = {}, signature = {}, data = {}, "
                                        + "actualPublicKey = {}, actualSignature = {}, actualData = {} ]",
>>>>>>> 608c55c7
                                s.getSignatureStatus(),
                                s.getSignatureType(),
                                hex(publicKey),
                                hex(signature),
                                hex(testTransactionRawBytes),
<<<<<<< HEAD
                                testTransaction.getBodyCase());
=======
                                hex(Arrays.copyOfRange(
                                        s.getContentsDirect(),
                                        s.getPublicKeyOffset(),
                                        s.getPublicKeyOffset() + s.getPublicKeyLength())),
                                hex(Arrays.copyOfRange(
                                        s.getContentsDirect(),
                                        s.getSignatureOffset(),
                                        s.getSignatureOffset() + s.getSignatureLength())),
                                hex(Arrays.copyOfRange(
                                        s.getContentsDirect(),
                                        s.getMessageOffset(),
                                        s.getMessageOffset() + s.getMessageLength())));
>>>>>>> 608c55c7
                    } else if (s.getSignatureStatus() != VerificationStatus.VALID && expectingInvalidSignature) {
                        expectedInvalidSignatureCount.incrementAndGet();
                    }
                }
            } catch (final InvalidProtocolBufferException ex) {
                exceptionRateLimiter.handle(
                        ex,
                        (error) -> logger.error(
                                LOGM_EXCEPTION, "" + "InvalidProtocolBufferException while chekcing signature", error));
            }
        }

        //////////// start timing/////////////
        final long startTime = System.nanoTime();
        validateTimestamp(timestamp);
        lastTranTimeStamp = System.currentTimeMillis();

        final Optional<TestTransaction> testTransaction = unpackTransaction(trans);
        if (testTransaction.isEmpty()) {
            return;
        }
        final long splitTime1 = System.nanoTime();
        // omit entityExpiration from handleTransaction timing
        purgeExpiredRecordsIfNeeded(testTransaction.get(), timestamp);
        final long splitTime2 = System.nanoTime();

        logIfFirstTransaction(id);

        // Handle based on transaction type
        switch (testTransaction.get().getBodyCase()) {
            case BYTESTRANSACTION:
                handleBytesTransaction(testTransaction.get(), id);
                break;
            case FCMTRANSACTION:
                handleFCMTransaction(testTransaction.get(), id, timestamp, checkIfSignatureIsInvalid(trans));
                break;
            case CONTROLTRANSACTION:
                handleControlTransaction(testTransaction.get(), id, timestamp);
                break;
            case FREEZETRANSACTION:
                handleFreezeTransaction(testTransaction.get(), swirldDualState);
                break;
            case SIMPLEACTION:
                handleSimpleAction(testTransaction.get().getSimpleAction());
                break;
            case VIRTUALMERKLETRANSACTION:
                handleVirtualMerkleTransaction(testTransaction.get().getVirtualMerkleTransaction(), id, timeCreated);
                break;
            default:
                logger.error(LOGM_EXCEPTION, "Unrecognized transaction!");
        }

        //////////// end timing/////////////
        final long htNetTime = System.nanoTime() - splitTime2 + (splitTime1 - startTime);
        if (testTransaction.get().hasFcmTransaction()) {
            final FCMTransaction fcmTransaction = testTransaction.get().getFcmTransaction();
            if (!fcmTransaction.hasActivity() && !fcmTransaction.hasDummyTransaction()) {
                switch (Objects.requireNonNull(FCMTransactionUtils.getEntityType(fcmTransaction))) {
                    case Crypto:
                        htFCMSumNano += htNetTime;
                        htCountFCM++;
                        htFCMAccounts = getFcmFamily().getMap().size();
                        break;
                    case FCQ:
                        htFCQSumNano += htNetTime;
                        htCountFCQ++;
                        htFCQAccounts = getFcmFamily().getAccountFCQMap().size();
                        break;
                }
            }
        }
    }

    /**
     * Do initial genesis setup.
     */
    private void genesisInit() {
        logger.info(LOGM_STARTUP, "Set QuorumResult from genesisInit()");
        setQuorumResult(new QuorumResult<>(platform.getAddressBook().getSize()));

        setIssLeaf(new IssLeaf());
    }

    /**
     * {@inheritDoc}
     */
    @Override
    public void init(
            final Platform platform,
            final SwirldDualState swirldDualState,
            final InitTrigger trigger,
            final SoftwareVersion previousSoftwareVersion) {

        this.platform = platform;
        UnsafeMutablePTTStateAccessor.getInstance().setMutableState(platform.getSelfId(), this);

        initialized.set(true);

        TransactionSubmitter.setForcePauseCanSubmitMore(new AtomicBoolean(false));

        // If parameter exists, load PayloadCfgSimple from top level json configuration file
        // Otherwise, load the default setting
        final String[] parameters = ParameterProvider.getInstance().getParameters();
        if (parameters != null && parameters.length > 0) {
            final String jsonFileName = parameters[0];
            final PayloadCfgSimple payloadCfgSimple = PlatformTestingToolMain.getPayloadCfgSimple(jsonFileName);
            setConfig(payloadCfgSimple);
        } else {
            setConfig(new PayloadCfgSimple());
        }

        expectedFCMFamily.setNodeId(platform.getSelfId().id());
        expectedFCMFamily.setWeightedNodeNum(platform.getAddressBook().getNumberWithWeight());

        // initialize data structures used for FCQueue transaction records expiration
        initializeExpirationQueueAndAccountsSet();

        logger.info(LOGM_DEMO_INFO, "Dual state received in init function {}", () -> new ApplicationDualStatePayload(
                        swirldDualState.getFreezeTime(), swirldDualState.getLastFrozenTime())
                .toString());

        logger.info(LOGM_STARTUP, () -> new SoftwareVersionPayload(
                        "Trigger and PreviousSoftwareVersion state received in init function",
                        trigger.toString(),
                        Objects.toString(previousSoftwareVersion))
                .toString());

        if (trigger == InitTrigger.GENESIS) {
            genesisInit();
        }
        this.invalidateHash();
    }

    private MessageDigest createKeccakDigest() {
        MessageDigest digest;
        try {
            digest = MessageDigest.getInstance("KECCAK-256");
        } catch (NoSuchAlgorithmException ignored) {
            try {
                digest = MessageDigest.getInstance("SHA3-256");
            } catch (NoSuchAlgorithmException e) {
                throw new IllegalStateException(e);
            }
        }

        return digest;
    }

    private byte[] keccak256(final byte[] bytes) {
        final MessageDigest keccakDigest = createKeccakDigest();
        keccakDigest.update(bytes);
        return keccakDigest.digest();
    }

    private void expandSignatures(final Transaction trans) {
        if (getConfig().isAppendSig()) {
            try {
                final byte[] payloadBytes = trans.getContents();
                final TestTransactionWrapper testTransactionWrapper = TestTransactionWrapper.parseFrom(payloadBytes);
                final byte[] testTransactionRawBytes =
                        testTransactionWrapper.getTestTransactionRawBytes().toByteArray();
                final byte[] publicKey =
                        testTransactionWrapper.getPublicKeyRawBytes().toByteArray();
                final byte[] signature =
                        testTransactionWrapper.getSignaturesRawBytes().toByteArray();
                final AppTransactionSignatureType AppSignatureType = testTransactionWrapper.getSignatureType();

                final SignatureType signatureType;
                byte[] signaturePayload = testTransactionRawBytes;

                if (AppSignatureType == AppTransactionSignatureType.ED25519) {
                    signatureType = SignatureType.ED25519;
                } else if (AppSignatureType == AppTransactionSignatureType.ECDSA_SECP256K1) {
                    signatureType = SignatureType.ECDSA_SECP256K1;
                    signaturePayload = keccak256(testTransactionRawBytes);
                } else if (AppSignatureType == AppTransactionSignatureType.RSA) {
                    signatureType = SignatureType.RSA;
                } else {
                    throw new UnsupportedOperationException("Unknown application signature type " + AppSignatureType);
                }

                final int msgLen = signaturePayload.length;
                final int sigOffset = msgLen + publicKey.length;

                // concatenate payload with public key and signature
                final byte[] contents = ByteBuffer.allocate(
                                signaturePayload.length + publicKey.length + signature.length)
                        .put(signaturePayload)
                        .put(publicKey)
                        .put(signature)
                        .array();

                trans.add(new TransactionSignature(
                        contents, sigOffset, signature.length, msgLen, publicKey.length, 0, msgLen, signatureType));

                CryptographyHolder.get().verifyAsync(trans.getSignatures());

            } catch (final InvalidProtocolBufferException ex) {
                exceptionRateLimiter.handle(
                        ex, (error) -> logger.error(LOGM_EXCEPTION, "InvalidProtocolBufferException", error));
            }
        }
    }

    /**
     * Report current progress, if currentAmount equals multiple times of markerPercentage of expectedAmount For example
     * if expectedAmount = 88, markerPercentage = 20, the progress will be reported if current progress percentage is
     * 20%, 40%, 60%, 80%, 100%. Accordingly, currentAmount equals to 17, 35, 52, 70, and 88
     * <p>
     * If markerPercentage is 15, then should report progress at 15%, 30%, 45%, 60%, 75%, 90% and 100%
     */
    private void logProgress(
            @NonNull final NodeId id,
            final int markerPercentage,
            @NonNull final PAYLOAD_TYPE type,
            final long expectedAmount,
            final long currentAmount) {
        if (markerPercentage != 0 && currentAmount != 0 && expectedAmount != 0) {
            if (currentAmount == 1) {
                logger.info(LOGM_DEMO_INFO, "PlatformTestingDemo id {} HANDLE {} START", id, type);
            } else if (currentAmount == expectedAmount) {
                logger.info(LOGM_DEMO_INFO, "PlatformTestingDemo id {} HANDLE {} END", id, type);
            } else {
                final int reportTimes = (int) Math.ceil(((double) 100) / markerPercentage);
                for (int i = 1; i <= reportTimes; i++) { // check currentAmount match which marker value
                    final int percentage = Math.min(100, i * markerPercentage);
                    final long reportNumber = expectedAmount * percentage / 100;
                    if (currentAmount == reportNumber) {
                        logger.info(
                                LOGM_DEMO_INFO,
                                "PlatformTestingDemo id {} HANDLE {} {}% currentAmount {} ",
                                id,
                                type,
                                percentage,
                                currentAmount);
                    }
                }
            }
        }
    }

    /**
     * Validate signatures when appendSig is true, if signature status is INVALID set invalidSig flag
     *
     * @param trans Transaction whose signatures needs to be validated
     * @return boolean that shows if the signature status is INVALID
     */
    private static boolean validateSignatures(final Transaction trans) {
        // Verify signatures if appendSig is true
        boolean invalidSig = false;
        final List<TransactionSignature> signatureList = trans.getSignatures();
        if (signatureList != null) {
            for (final TransactionSignature signature : signatureList) {
                if (VerificationStatus.UNKNOWN.equals(signature.getSignatureStatus())) {
                    try {
                        final Future<Void> future = signature.waitForFuture();
                        future.get();
                    } catch (final ExecutionException | InterruptedException ex) {
                        logger.info(LOGM_EXCEPTION, "Error when verifying signature", ex);
                    }
                }
                if (VerificationStatus.INVALID.equals(signature.getSignatureStatus())) {
                    invalidSig = true;
                }
            }
        }
        return invalidSig;
    }

    /**
     * after reconnect/restart, rebuild ExpectedMap from state
     *
     * @param consensusTimestamp consensusTimestamp of the state which is received during reconnect or loaded after
     *                           restart
     * @param isRestart          Whether this is part of a workflow restart
     */
    public void rebuildExpectedMapFromState(final Instant consensusTimestamp, final boolean isRestart) {
        // rebuild ExpectedMap
        logger.info(LOGM_DEMO_INFO, "Start Rebuilding ExpectedMap");
        this.expectedFCMFamily.rebuildExpectedMap(getStateMap(), isRestart, 0);
        logger.info(LOGM_DEMO_INFO, "Finish Rebuilding ExpectedMap [ size = {} ]", () -> expectedFCMFamily
                .getExpectedMap()
                .size());
    }

    /**
     * {@inheritDoc}
     */
    @Override
    public long getClassId() {
        return CLASS_ID;
    }

    /**
     * {@inheritDoc}
     */
    @Override
    public int getVersion() {
        return ClassVersion.ADD_QUORUM_RESULT;
    }

    /**
     * {@inheritDoc}
     */
    @Override
    public int getMinimumSupportedVersion() {
        // We never do migration with this state, so always fail if we are given an older version.
        return getVersion();
    }

    /**
     * {@inheritDoc}
     */
    @Override
    public synchronized void rebuild() {
        final boolean isMMapInitialized = this.getStateMap() != null;
        logger.info(LOGM_DEMO_INFO, "Finished initializing PlatformTestingDemoState with map {}", isMMapInitialized);
        if (isMMapInitialized) {
            logger.info(
                    LOGM_DEMO_INFO,
                    "The fcq MerkleMap has size {}",
                    this.getStateMap().getAccountFCQMap().size());
            logger.info(
                    LOGM_DEMO_INFO,
                    "The account MerkleMap has size {}",
                    this.getStateMap().getMap().size());
        }

        for (final NftId nftId : getNftLedger().getTokenIdToToken().keySet()) {
            expectedFCMFamily.addNftId(nftId);
        }

        getReferenceNftLedger().reload(getNftLedger());
    }

    /**
     * Remove expired records from FCQs
     *
     * @param consensusCurrentTimestamp transaction records whose expiration time is below or equal to this consensus
     *                                  time will be removed
     * @return number of removed records
     */
    public long purgeExpiredRecords(final long consensusCurrentTimestamp) {
        lastPurgeTimestamp = consensusCurrentTimestamp;

        final long startTime = System.nanoTime();
        final long removedNum = removeExpiredRecordsInExpirationQueue(consensusCurrentTimestamp);

        if (removedNum > 0) {
            final long timeTakenMicro = (System.nanoTime() - startTime) / MICROSECONDS_TO_NANOSECONDS;
            logger.info(
                    LOGM_EXPIRATION,
                    "Finish removing expired records from FCQs. Has removed: {} in {} ms",
                    removedNum,
                    timeTakenMicro);
            htCountExpiration += removedNum;
            htFCQExpirationSumMicro += timeTakenMicro;
        }
        return removedNum;
    }

    private long removeExpiredRecordsInExpirationQueue(final long consensusCurrentTimestamp) {
        long removedNumOfRecords = 0;
        while (!expirationQueue.isEmpty()
                && (expirationQueue.peek().getEarliestExpiry() <= consensusCurrentTimestamp)) {
            final ExpirationRecordEntry ere = expirationQueue.poll();
            final MapKey id = ere.getMapKey().copy();
            final FCMFamily fcmFamily = getFcmFamily();
            removedNumOfRecords += ExpirationUtils.purgeTransactionRecords(
                    consensusCurrentTimestamp,
                    expirationQueue,
                    accountsWithExpiringRecords,
                    id,
                    fcmFamily,
                    expectedFCMFamily);
        }
        htFCQRecordsCount = expirationQueue.size();
        return removedNumOfRecords;
    }

    /**
     * Rebuild Expiration Queue of transaction records with earliest expiry time after restart or reconnect
     */
    public void rebuildExpirationQueue() {
        final FCMFamily fcmFamily = getFcmFamily();
        if (fcmFamily == null || fcmFamily.getAccountFCQMap() == null) {
            logger.error(LOGM_EXCEPTION, "FCMFamily is null, so could not rebuild Expiration Queue");
            return;
        }
        if (fcmFamily.getAccountFCQMap().size() == 0) {
            return;
        }
        expirationQueue = new PriorityBlockingQueue<>();
        accountsWithExpiringRecords = new HashSet<>();
        ExpirationUtils.addRecordsDuringRebuild(fcmFamily, expirationQueue, accountsWithExpiringRecords);
    }

    /**
     * Useful for unit tests.
     */
    public void setExpectedFCMFamily(final ExpectedFCMFamily expectedFCMFamily) {
        this.expectedFCMFamily = expectedFCMFamily;
    }

    /**
     * The version history of this class. Versions that have been released must NEVER be given a different value.
     */
    private static class ClassVersion {
        /**
         * In this version, serialization was performed by copyTo/copyToExtra and deserialization was performed by
         * copyFrom/copyFromExtra. This version is not supported by later deserialization methods and must be handled
         * specially by the platform.
         */
        public static final int ORIGINAL = 1;
        /**
         * In this version, serialization was performed by serialize/deserialize.
         */
        public static final int MIGRATE_TO_SERIALIZABLE = 2;
        /**
         * In this version, removed FCMOperations class
         */
        public static final int REMOVED_FCM_OPERATIONS = 3;
        /**
         * In this version the NFT ledger was added to the state.
         */
        public static final int ADDED_NFT_LEDGER = 4;

        /**
         * In this version the quorum result was added to the state.
         */
        public static final int ADD_QUORUM_RESULT = 5;
    }

    private static class ChildIndices {
        public static final int UNUSED = 0;
        public static final int CONFIG = 1;
        /**
         * last sequence by each member for consensus events
         */
        public static final int NEXT_SEQUENCE_CONSENSUS = 2;

        public static final int FCM_FAMILY = 3;
        public static final int TRANSACTION_COUNTER = 4;
        public static final int ISS_LEAF = 5;
        /**
         * Migration test need this value to be able to load state file generated by v21 sdk
         */
        public static final int SDK_VERSION_21_CHILD_COUNT = 7;

        /**
         * The NFT ledger is very large, so adding it as an nary child is memory inefficient (due to merkle route
         * compression). But this is what Hedera is currently doing, so it is better to mimic their pattern and have
         * similar inefficiencies.
         */
        public static final int NFT_LEDGER = 6;

        public static final int VIRTUAL_MERKLE = 7;

        public static final int VIRTUAL_MERKLE_SMART_CONTRACTS = 8;

        public static final int VIRTUAL_MERKLE_SMART_CONTRACTS_BYTE_CODE = 9;

        public static final int QUORUM_RESULT = 10;

        public static final int CHILD_COUNT = 11;
    }

    @Override
    public void preHandle(final Event event) {
        event.forEachTransaction(this::preHandleTransaction);
    }
}<|MERGE_RESOLUTION|>--- conflicted
+++ resolved
@@ -1143,20 +1143,13 @@
                         logger.error(
                                 EXCEPTION.getMarker(),
                                 "Invalid Transaction Signature [status = {}, signatureType = {}, "
-<<<<<<< HEAD
-                                        + "publicKey = {}, signature = {}, data = {}, type = {} ]",
-=======
                                         + "publicKey = {}, signature = {}, data = {}, "
                                         + "actualPublicKey = {}, actualSignature = {}, actualData = {} ]",
->>>>>>> 608c55c7
                                 s.getSignatureStatus(),
                                 s.getSignatureType(),
                                 hex(publicKey),
                                 hex(signature),
                                 hex(testTransactionRawBytes),
-<<<<<<< HEAD
-                                testTransaction.getBodyCase());
-=======
                                 hex(Arrays.copyOfRange(
                                         s.getContentsDirect(),
                                         s.getPublicKeyOffset(),
@@ -1169,7 +1162,6 @@
                                         s.getContentsDirect(),
                                         s.getMessageOffset(),
                                         s.getMessageOffset() + s.getMessageLength())));
->>>>>>> 608c55c7
                     } else if (s.getSignatureStatus() != VerificationStatus.VALID && expectingInvalidSignature) {
                         expectedInvalidSignatureCount.incrementAndGet();
                     }

/*
 * Copyright (C) 2016-2023 Hedera Hashgraph, LLC
 *
 * Licensed under the Apache License, Version 2.0 (the "License");
 * you may not use this file except in compliance with the License.
 * You may obtain a copy of the License at
 *
 *      http://www.apache.org/licenses/LICENSE-2.0
 *
 * Unless required by applicable law or agreed to in writing, software
 * distributed under the License is distributed on an "AS IS" BASIS,
 * WITHOUT WARRANTIES OR CONDITIONS OF ANY KIND, either express or implied.
 * See the License for the specific language governing permissions and
 * limitations under the License.
 */

package com.swirlds.demo.virtualmerkle.map.smartcontracts.bytecode;

import com.swirlds.merkledb.serialize.AbstractFixedSizeKeySerializer;
import java.io.IOException;
import java.nio.ByteBuffer;

/**
 * This class is the serializer of {@link SmartContractByteCodeMapKey}.
 */
public final class SmartContractByteCodeMapKeySerializer
        extends AbstractFixedSizeKeySerializer<SmartContractByteCodeMapKey> {

    private static final long CLASS_ID = 0xee36c20c7ccc69daL;

    private static final class ClassVersion {
        public static final int ORIGINAL = 1;
    }

<<<<<<< HEAD
    /**
     * {@inheritDoc}
     */
    @Override
    public int getSerializedSize(long dataVersion) {
        return SmartContractByteCodeMapKey.getSizeInBytes();
    }

    /**
     * {@inheritDoc}
     */
    @Override
    public long getCurrentDataVersion() {
        return 1;
    }

    /**
     * {@inheritDoc}
     */
    @Override
    public SmartContractByteCodeMapKey deserialize(final ByteBuffer buffer, final long dataVersion) throws IOException {
        SmartContractByteCodeMapKey smartContractByteCodeMapKey = new SmartContractByteCodeMapKey();
        smartContractByteCodeMapKey.deserialize(buffer);
        return smartContractByteCodeMapKey;
    }

    /**
     * {@inheritDoc}
     */
    @Override
    public int serialize(final SmartContractByteCodeMapKey data, final SerializableDataOutputStream outputStream)
            throws IOException {
        data.serialize(outputStream);
        return SmartContractByteCodeMapKey.getSizeInBytes();
=======
    public SmartContractByteCodeMapKeySerializer() {
        super(CLASS_ID, ClassVersion.ORIGINAL, SmartContractByteCodeMapKey.getSizeInBytes(), 1);
>>>>>>> 4912a603
    }

    /**
     * {@inheritDoc}
     */
    @Override
    protected SmartContractByteCodeMapKey newKey() {
        return new SmartContractByteCodeMapKey();
    }

    /**
     * {@inheritDoc}
     */
    @Override
    public boolean equals(
            final ByteBuffer buffer, final int dataVersion, final SmartContractByteCodeMapKey keyToCompare)
            throws IOException {
        return keyToCompare.equals(buffer);
    }
}<|MERGE_RESOLUTION|>--- conflicted
+++ resolved
@@ -16,7 +16,11 @@
 
 package com.swirlds.demo.virtualmerkle.map.smartcontracts.bytecode;
 
+import com.hedera.pbj.runtime.io.ReadableSequentialData;
+import com.hedera.pbj.runtime.io.WritableSequentialData;
+import com.hedera.pbj.runtime.io.buffer.BufferedData;
 import com.swirlds.merkledb.serialize.AbstractFixedSizeKeySerializer;
+import edu.umd.cs.findbugs.annotations.NonNull;
 import java.io.IOException;
 import java.nio.ByteBuffer;
 
@@ -32,61 +36,43 @@
         public static final int ORIGINAL = 1;
     }
 
-<<<<<<< HEAD
-    /**
-     * {@inheritDoc}
-     */
-    @Override
-    public int getSerializedSize(long dataVersion) {
-        return SmartContractByteCodeMapKey.getSizeInBytes();
+    public SmartContractByteCodeMapKeySerializer() {
+        super(CLASS_ID, ClassVersion.ORIGINAL, SmartContractByteCodeMapKey.getSizeInBytes(),
+                1, SmartContractByteCodeMapKey::new);
     }
 
     /**
      * {@inheritDoc}
      */
     @Override
-    public long getCurrentDataVersion() {
-        return 1;
+    public void serialize(@NonNull final SmartContractByteCodeMapKey key, @NonNull final WritableSequentialData out) {
+        key.serialize(out);
     }
 
     /**
      * {@inheritDoc}
      */
     @Override
-    public SmartContractByteCodeMapKey deserialize(final ByteBuffer buffer, final long dataVersion) throws IOException {
-        SmartContractByteCodeMapKey smartContractByteCodeMapKey = new SmartContractByteCodeMapKey();
-        smartContractByteCodeMapKey.deserialize(buffer);
-        return smartContractByteCodeMapKey;
+    public SmartContractByteCodeMapKey deserialize(@NonNull final ReadableSequentialData in) {
+        final SmartContractByteCodeMapKey key = new SmartContractByteCodeMapKey();
+        key.deserialize(in);
+        return key;
     }
 
     /**
      * {@inheritDoc}
      */
     @Override
-    public int serialize(final SmartContractByteCodeMapKey data, final SerializableDataOutputStream outputStream)
-            throws IOException {
-        data.serialize(outputStream);
-        return SmartContractByteCodeMapKey.getSizeInBytes();
-=======
-    public SmartContractByteCodeMapKeySerializer() {
-        super(CLASS_ID, ClassVersion.ORIGINAL, SmartContractByteCodeMapKey.getSizeInBytes(), 1);
->>>>>>> 4912a603
+    public boolean equals(@NonNull final BufferedData buffer, @NonNull final SmartContractByteCodeMapKey keyToCompare) {
+        return keyToCompare.equals(buffer);
     }
 
     /**
      * {@inheritDoc}
      */
     @Override
-    protected SmartContractByteCodeMapKey newKey() {
-        return new SmartContractByteCodeMapKey();
-    }
-
-    /**
-     * {@inheritDoc}
-     */
-    @Override
-    public boolean equals(
-            final ByteBuffer buffer, final int dataVersion, final SmartContractByteCodeMapKey keyToCompare)
+    @Deprecated(forRemoval = true)
+    public boolean equals(ByteBuffer buffer, int dataVersion, SmartContractByteCodeMapKey keyToCompare)
             throws IOException {
         return keyToCompare.equals(buffer);
     }

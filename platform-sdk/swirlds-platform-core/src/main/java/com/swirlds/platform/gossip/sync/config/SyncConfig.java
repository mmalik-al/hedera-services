--- conflicted
+++ resolved
@@ -32,17 +32,7 @@
  */
 @ConfigData("sync")
 public record SyncConfig(
-<<<<<<< HEAD
-        // TODO revert back to default of false
-        @ConfigProperty(value = "syncAsProtocolEnabled", defaultValue = "true") boolean syncAsProtocolEnabled,
-        @ConfigProperty(value = "syncSleepAfterFailedNegotiation", defaultValue = "25")
-                int syncSleepAfterFailedNegotiation,
-        @ConfigProperty(value = "syncProtocolPermitCount", defaultValue = "17") int syncProtocolPermitCount,
-        @ConfigProperty(value = "syncProtocolHeartbeatPeriod", defaultValue = "1000")
-                int syncProtocolHeartbeatPeriod) {}
-=======
         @ConfigProperty(defaultValue = "false") boolean syncAsProtocolEnabled,
         @ConfigProperty(defaultValue = "25") int syncSleepAfterFailedNegotiation,
         @ConfigProperty(defaultValue = "17") int syncProtocolPermitCount,
-        @ConfigProperty(defaultValue = "1000") int syncProtocolHeartbeatPeriod) {}
->>>>>>> 8a79e31f
+        @ConfigProperty(defaultValue = "1000") int syncProtocolHeartbeatPeriod) {}
/*
 * Copyright (C) 2023 Hedera Hashgraph, LLC
 *
 * Licensed under the Apache License, Version 2.0 (the "License");
 * you may not use this file except in compliance with the License.
 * You may obtain a copy of the License at
 *
 *      http://www.apache.org/licenses/LICENSE-2.0
 *
 * Unless required by applicable law or agreed to in writing, software
 * distributed under the License is distributed on an "AS IS" BASIS,
 * WITHOUT WARRANTIES OR CONDITIONS OF ANY KIND, either express or implied.
 * See the License for the specific language governing permissions and
 * limitations under the License.
 */

package com.swirlds.platform.event.orphan;

import static com.swirlds.common.metrics.Metrics.PLATFORM_CATEGORY;

import com.swirlds.common.context.PlatformContext;
import com.swirlds.common.metrics.FunctionGauge;
import com.swirlds.common.sequence.map.SequenceMap;
import com.swirlds.common.sequence.map.StandardSequenceMap;
import com.swirlds.common.sequence.set.SequenceSet;
import com.swirlds.common.sequence.set.StandardSequenceSet;
import com.swirlds.common.system.events.EventDescriptor;
import com.swirlds.platform.event.GossipEvent;
import com.swirlds.platform.gossip.IntakeEventCounter;
import edu.umd.cs.findbugs.annotations.NonNull;
import java.util.ArrayList;
import java.util.Deque;
import java.util.Iterator;
import java.util.LinkedList;
import java.util.List;
import java.util.Objects;
import java.util.function.Function;

/**
 * Takes as input an unordered stream of {@link com.swirlds.platform.event.GossipEvent GossipEvent}s and emits a stream
 * of {@link com.swirlds.platform.event.GossipEvent GossipEvent}s in topological order.
 */
public class OrphanBuffer {
    /**
     * Initial capacity of {@link #eventsWithParents} and {@link #missingParentMap}.
     */
    private static final int INITIAL_CAPACITY = 1024;

    /**
     * Avoid the creation of lambdas for Map.computeIfAbsent() by reusing this lambda.
     */
    private static final Function<EventDescriptor, List<OrphanedEvent>> EMPTY_LIST = ignored -> new ArrayList<>();

    /**
     * The current minimum generation required for an event to be non-ancient.
     */
    private long minimumGenerationNonAncient = 0;

    /**
     * The number of orphans currently in the buffer.
     */
    private int currentOrphanCount;

    /**
     * Keeps track of the number of events in the intake pipeline from each peer
     */
    private final IntakeEventCounter intakeEventCounter;

    /**
     * A set containing descriptors of all non-ancient events that have found their parents (or whose parents have
     * become ancient).
     */
    private final SequenceSet<EventDescriptor> eventsWithParents =
            new StandardSequenceSet<>(0, INITIAL_CAPACITY, true, EventDescriptor::getGeneration);

    /**
     * A map where the key is the descriptor of a missing previousMarker, and the value is a list of orphans that are missing
     * that previousMarker.
     */
    private final SequenceMap<EventDescriptor, List<OrphanedEvent>> missingParentMap =
            new StandardSequenceMap<>(0, INITIAL_CAPACITY, true, EventDescriptor::getGeneration);

    /**
     * Constructor
     *
     * @param platformContext    the platform context
     * @param intakeEventCounter keeps track of the number of events in the intake pipeline from each peer
     */
    public OrphanBuffer(
            @NonNull final PlatformContext platformContext, @NonNull final IntakeEventCounter intakeEventCounter) {

        this.intakeEventCounter = Objects.requireNonNull(intakeEventCounter);
        this.currentOrphanCount = 0;

        platformContext
                .getMetrics()
                .getOrCreate(new FunctionGauge.Config<>(
                                PLATFORM_CATEGORY, "orphanBufferSize", Integer.class, this::getCurrentOrphanCount)
                        .withDescription("number of orphaned events currently in the orphan buffer")
                        .withUnit("events"));
    }

    /**
     * Add a new event to the buffer if it is an orphan.
     * <p>
     * Events that are ancient are ignored, and events that don't have any missing parents are
     * immediately passed along down the pipeline.
     *
     * @param event the event to handle
     * @return the list of events that are no longer orphans as a result of this event being handled
     */
    @NonNull
    public List<GossipEvent> handleEvent(@NonNull final GossipEvent event) {
        if (event.getGeneration() < minimumGenerationNonAncient) {
            // Ancient events can be safely ignored.
            intakeEventCounter.eventExitedIntakePipeline(event.getSenderId());
            return List.of();
        }

        currentOrphanCount++;

        final List<EventDescriptor> missingParents = getMissingParents(event);
        if (missingParents.isEmpty()) {
            return eventIsNotAnOrphan(event);
        } else {
            final OrphanedEvent orphanedEvent = new OrphanedEvent(event, missingParents);
            for (final EventDescriptor missingParent : missingParents) {
                this.missingParentMap.computeIfAbsent(missingParent, EMPTY_LIST).add(orphanedEvent);
            }

            return List.of();
        }
    }

    /**
     * Set the minimum generation of non-ancient events to keep in the buffer.
     *
     * @param minimumGenerationNonAncient the minimum generation of non-ancient events to keep in the buffer
     * @return the list of events that are no longer orphans as a result of this change
     */
    @NonNull
    public List<GossipEvent> setMinimumGenerationNonAncient(final long minimumGenerationNonAncient) {
        this.minimumGenerationNonAncient = minimumGenerationNonAncient;

        eventsWithParents.shiftWindow(minimumGenerationNonAncient);

        // As the map is cleared out, we need to gather the ancient parents and their orphans. We can't
        // modify the data structure as the window is being shifted, so we collect that data and act on
        // it once the window has finished shifting.
        final List<ParentAndOrphans> ancientParents = new ArrayList<>();
        missingParentMap.shiftWindow(
                minimumGenerationNonAncient,
                (parent, orphans) -> ancientParents.add(new ParentAndOrphans(parent, orphans)));

        final List<GossipEvent> unorphanedEvents = new ArrayList<>();
        ancientParents.forEach(
                parentAndOrphans -> unorphanedEvents.addAll(missingParentBecameAncient(parentAndOrphans)));

        return unorphanedEvents;
    }

    /**
     * Called when a previousMarker becomes ancient.
     * <p>
     * Accounts for events potentially becoming un-orphaned as a result of the previousMarker becoming ancient.
     *
<<<<<<< HEAD
     * @param parentAndOrphans the previousMarker that became ancient, along with its orphans
=======
     * @param parentAndOrphans the parent that became ancient, along with its orphans
     * @return the list of events that are no longer orphans as a result of this parent becoming ancient
>>>>>>> 370773a4
     */
    @NonNull
    private List<GossipEvent> missingParentBecameAncient(@NonNull final ParentAndOrphans parentAndOrphans) {
        final List<GossipEvent> unorphanedEvents = new ArrayList<>();

        final EventDescriptor parentDescriptor = parentAndOrphans.parent();

        for (final OrphanedEvent orphan : parentAndOrphans.orphans()) {
            orphan.missingParents().remove(parentDescriptor);

            if (orphan.missingParents().isEmpty()) {
                unorphanedEvents.addAll(eventIsNotAnOrphan(orphan.orphan()));
            }
        }

        return unorphanedEvents;
    }

    /**
     * Get the parents of an event that are currently missing.
     *
     * @param event the event whose missing parents to find
     * @return the list of missing parents, empty if no parents are missing
     */
    @NonNull
    private List<EventDescriptor> getMissingParents(@NonNull final GossipEvent event) {
        final List<EventDescriptor> missingParents = new ArrayList<>();

        final Iterator<EventDescriptor> parentIterator = new ParentIterator(event);
        while (parentIterator.hasNext()) {
            final EventDescriptor parent = parentIterator.next();
            if (!eventsWithParents.contains(parent) && parent.getGeneration() >= minimumGenerationNonAncient) {
                missingParents.add(parent);
            }
        }

        return missingParents;
    }

    /**
     * Signal that an event is not an orphan.
     * <p>
     * Accounts for events potentially becoming un-orphaned as a result of this event not being an orphan.
     *
     * @param event the event that is not an orphan
     * @return the list of events that are no longer orphans as a result of this event not being an orphan
     */
    @NonNull
    private List<GossipEvent> eventIsNotAnOrphan(@NonNull final GossipEvent event) {
        final List<GossipEvent> unorphanedEvents = new ArrayList<>();

        final Deque<GossipEvent> nonOrphanStack = new LinkedList<>();
        nonOrphanStack.push(event);

        // When a missing previousMarker is found, there may be many descendants of that previousMarker who end up
        // being un-orphaned. This loop frees all such orphans non-recursively (recursion yields pretty
        // code but can thrash the stack).
        while (!nonOrphanStack.isEmpty()) {
            currentOrphanCount--;

            final GossipEvent nonOrphan = nonOrphanStack.pop();
            final EventDescriptor nonOrphanDescriptor = nonOrphan.getDescriptor();

            if (nonOrphan.getGeneration() < minimumGenerationNonAncient) {
                // Although it doesn't cause harm to pass along ancient events, it is unnecessary to do so.
                intakeEventCounter.eventExitedIntakePipeline(event.getSenderId());
                continue;
            }

            unorphanedEvents.add(nonOrphan);
            eventsWithParents.add(nonOrphanDescriptor);

            // since this event is no longer an orphan, we need to recheck all of its children to see if any might
            // not be orphans anymore
            final List<OrphanedEvent> children = missingParentMap.remove(nonOrphanDescriptor);
            if (children == null) {
                continue;
            }

            for (final OrphanedEvent child : children) {
                child.missingParents().remove(nonOrphanDescriptor);
                if (child.missingParents().isEmpty()) {
                    nonOrphanStack.push(child.orphan());
                }
            }
        }

        return unorphanedEvents;
    }

    /**
     * Gets the number of orphans currently in the buffer.
     *
     * @return the number of orphans currently in the buffer
     */
    @NonNull
    public Integer getCurrentOrphanCount() {
        return currentOrphanCount;
    }
}<|MERGE_RESOLUTION|>--- conflicted
+++ resolved
@@ -164,12 +164,8 @@
      * <p>
      * Accounts for events potentially becoming un-orphaned as a result of the previousMarker becoming ancient.
      *
-<<<<<<< HEAD
      * @param parentAndOrphans the previousMarker that became ancient, along with its orphans
-=======
-     * @param parentAndOrphans the parent that became ancient, along with its orphans
      * @return the list of events that are no longer orphans as a result of this parent becoming ancient
->>>>>>> 370773a4
      */
     @NonNull
     private List<GossipEvent> missingParentBecameAncient(@NonNull final ParentAndOrphans parentAndOrphans) {

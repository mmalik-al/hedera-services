--- conflicted
+++ resolved
@@ -121,11 +121,10 @@
     private FeeManager feeManager;
 
     @Mock(strictness = LENIENT)
-<<<<<<< HEAD
+    private Authorizer authorizer;
+
+    @Mock(strictness = LENIENT)
     private HapiThrottling hapiThrottling;
-=======
-    private Authorizer authorizer;
->>>>>>> 15d08b09
 
     private DeduplicationCache deduplicationCache;
 
@@ -179,11 +178,8 @@
                 deduplicationCache,
                 dispatcher,
                 feeManager,
-<<<<<<< HEAD
+                authorizer,
                 hapiThrottling);
-=======
-                authorizer);
->>>>>>> 15d08b09
     }
 
     @Nested
@@ -231,11 +227,8 @@
                 deduplicationCache,
                 dispatcher,
                 feeManager,
-<<<<<<< HEAD
+                authorizer,
                 hapiThrottling);
-=======
-                authorizer);
->>>>>>> 15d08b09
 
         // Then the checker should throw a PreCheckException
         assertThatThrownBy(() -> subject.runAllChecks(state, tx, configuration))
@@ -325,11 +318,7 @@
         @DisplayName("When the transaction is throttled, the transaction should be rejected")
         void testThrottleFails() {
             // Given a throttle on CONSENSUS_CREATE_TOPIC transactions (i.e. it is time to throttle)
-<<<<<<< HEAD
             when(hapiThrottling.shouldThrottle(transactionInfo, state)).thenReturn(true);
-=======
-            when(throttleAccumulator.shouldThrottle(eq(txBody))).thenReturn(true);
->>>>>>> 15d08b09
 
             // When the transaction is submitted
             assertThatThrownBy(() -> subject.runAllChecks(state, tx, configuration))
@@ -340,13 +329,8 @@
         @Test
         @DisplayName("If some random exception is thrown from HapiThrottling, the exception is bubbled up")
         void randomException() {
-<<<<<<< HEAD
             // Given a HapiThrottling that will throw a RuntimeException
             when(hapiThrottling.shouldThrottle(transactionInfo, state))
-=======
-            // Given a ThrottleAccumulator that will throw a RuntimeException
-            when(throttleAccumulator.shouldThrottle(eq(txBody)))
->>>>>>> 15d08b09
                     .thenThrow(new RuntimeException("shouldThrottle exception"));
 
             // When the transaction is submitted, then the exception is bubbled up

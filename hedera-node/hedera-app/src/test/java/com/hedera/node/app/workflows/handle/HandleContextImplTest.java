/*
 * Copyright (C) 2023 Hedera Hashgraph, LLC
 *
 * Licensed under the Apache License, Version 2.0 (the "License");
 * you may not use this file except in compliance with the License.
 * You may obtain a copy of the License at
 *
 *      http://www.apache.org/licenses/LICENSE-2.0
 *
 * Unless required by applicable law or agreed to in writing, software
 * distributed under the License is distributed on an "AS IS" BASIS,
 * WITHOUT WARRANTIES OR CONDITIONS OF ANY KIND, either express or implied.
 * See the License for the specific language governing permissions and
 * limitations under the License.
 */

package com.hedera.node.app.workflows.handle;

import static com.hedera.hapi.node.base.ResponseCodeEnum.INSUFFICIENT_ACCOUNT_BALANCE;
import static com.hedera.hapi.node.base.ResponseCodeEnum.INVALID_TRANSACTION_BODY;
import static com.hedera.hapi.node.base.ResponseCodeEnum.SUCCESS;
import static com.hedera.node.app.spi.HapiUtils.functionOf;
import static com.hedera.node.app.spi.fixtures.workflows.ExceptionConditions.responseCode;
import static com.hedera.node.app.workflows.handle.HandleContextImpl.PrecedingTransactionCategory.LIMITED_CHILD_RECORDS;
import static org.assertj.core.api.Assertions.assertThat;
import static org.assertj.core.api.Assertions.assertThatNoException;
import static org.assertj.core.api.Assertions.assertThatThrownBy;
import static org.junit.jupiter.api.Assertions.assertInstanceOf;
import static org.junit.jupiter.api.Assertions.assertSame;
import static org.junit.jupiter.api.Assertions.assertThrows;
import static org.mockito.ArgumentMatchers.any;
import static org.mockito.ArgumentMatchers.anyString;
import static org.mockito.ArgumentMatchers.eq;
import static org.mockito.BDDMockito.given;
import static org.mockito.Mock.Strictness.LENIENT;
import static org.mockito.Mockito.doAnswer;
import static org.mockito.Mockito.doThrow;
import static org.mockito.Mockito.never;
import static org.mockito.Mockito.times;
import static org.mockito.Mockito.verify;
import static org.mockito.Mockito.when;

import com.hedera.hapi.node.base.AccountID;
import com.hedera.hapi.node.base.HederaFunctionality;
import com.hedera.hapi.node.base.Key;
import com.hedera.hapi.node.base.ResponseCodeEnum;
import com.hedera.hapi.node.base.TransactionID;
import com.hedera.hapi.node.consensus.ConsensusSubmitMessageTransactionBody;
import com.hedera.hapi.node.state.common.EntityNumber;
import com.hedera.hapi.node.state.token.Account;
import com.hedera.hapi.node.transaction.TransactionBody;
import com.hedera.node.app.fees.ChildFeeContextImpl;
import com.hedera.node.app.fees.ExchangeRateManager;
import com.hedera.node.app.fees.FeeManager;
import com.hedera.node.app.ids.EntityIdService;
import com.hedera.node.app.service.token.ReadableAccountStore;
import com.hedera.node.app.service.token.TokenService;
import com.hedera.node.app.service.token.impl.WritableAccountStore;
import com.hedera.node.app.service.token.records.CryptoCreateRecordBuilder;
import com.hedera.node.app.services.ServiceScopeLookup;
import com.hedera.node.app.signature.KeyVerifier;
import com.hedera.node.app.spi.UnknownHederaFunctionality;
import com.hedera.node.app.spi.authorization.Authorizer;
import com.hedera.node.app.spi.fees.ExchangeRateInfo;
import com.hedera.node.app.spi.fees.FeeContext;
import com.hedera.node.app.spi.fees.Fees;
import com.hedera.node.app.spi.fixtures.Scenarios;
import com.hedera.node.app.spi.fixtures.state.MapWritableKVState;
import com.hedera.node.app.spi.fixtures.state.MapWritableStates;
import com.hedera.node.app.spi.fixtures.state.StateTestBase;
import com.hedera.node.app.spi.info.NetworkInfo;
import com.hedera.node.app.spi.info.SelfNodeInfo;
import com.hedera.node.app.spi.records.BlockRecordInfo;
import com.hedera.node.app.spi.signatures.SignatureVerification;
import com.hedera.node.app.spi.state.ReadableStates;
import com.hedera.node.app.spi.state.WritableSingletonState;
import com.hedera.node.app.spi.state.WritableStates;
import com.hedera.node.app.spi.workflows.HandleContext;
import com.hedera.node.app.spi.workflows.HandleContext.TransactionCategory;
import com.hedera.node.app.spi.workflows.HandleException;
import com.hedera.node.app.spi.workflows.PreCheckException;
import com.hedera.node.app.spi.workflows.PreHandleContext;
import com.hedera.node.app.spi.workflows.record.SingleTransactionRecordBuilder;
import com.hedera.node.app.state.HederaRecordCache;
import com.hedera.node.app.state.HederaRecordCache.DuplicateCheckResult;
import com.hedera.node.app.state.HederaState;
import com.hedera.node.app.workflows.SolvencyPreCheck;
import com.hedera.node.app.workflows.TransactionChecker;
import com.hedera.node.app.workflows.dispatcher.TransactionDispatcher;
import com.hedera.node.app.workflows.handle.record.RecordListBuilder;
import com.hedera.node.app.workflows.handle.record.SingleTransactionRecordBuilderImpl;
import com.hedera.node.app.workflows.handle.stack.SavepointStackImpl;
import com.hedera.node.config.testfixtures.HederaTestConfigBuilder;
import com.hedera.pbj.runtime.io.buffer.Bytes;
import com.swirlds.config.api.Configuration;
import java.lang.reflect.InvocationTargetException;
import java.time.Instant;
import java.util.Arrays;
import java.util.HashMap;
import java.util.List;
import java.util.Map;
import java.util.function.Consumer;
import java.util.function.Predicate;
import java.util.stream.Stream;
import org.junit.jupiter.api.BeforeEach;
import org.junit.jupiter.api.DisplayName;
import org.junit.jupiter.api.Nested;
import org.junit.jupiter.api.Test;
import org.junit.jupiter.api.extension.ExtendWith;
import org.junit.jupiter.params.ParameterizedTest;
import org.junit.jupiter.params.provider.Arguments;
import org.junit.jupiter.params.provider.EnumSource;
import org.junit.jupiter.params.provider.MethodSource;
import org.mockito.Answers;
import org.mockito.ArgumentCaptor;
import org.mockito.Mock;
import org.mockito.Mock.Strictness;
import org.mockito.Mockito;
import org.mockito.junit.jupiter.MockitoExtension;

@ExtendWith(MockitoExtension.class)
class HandleContextImplTest extends StateTestBase implements Scenarios {

    private static final Configuration DEFAULT_CONFIGURATION = HederaTestConfigBuilder.createConfig();

    private static final Instant DEFAULT_CONSENSUS_NOW = Instant.ofEpochSecond(1_234_567L, 890);

    @Mock
    private SingleTransactionRecordBuilderImpl recordBuilder;

    @Mock(strictness = LENIENT)
    private SavepointStackImpl stack;

    @Mock
    private KeyVerifier verifier;

    @Mock(strictness = LENIENT)
    private RecordListBuilder recordListBuilder;

    @Mock
    private NetworkInfo networkInfo;

    @Mock
    private TransactionChecker checker;

    @Mock(strictness = Strictness.LENIENT)
    private TransactionDispatcher dispatcher;

    @Mock(strictness = Strictness.LENIENT)
    private ServiceScopeLookup serviceScopeLookup;

    @Mock
    private BlockRecordInfo blockRecordInfo;

    @Mock
    private HederaRecordCache recordCache;

    @Mock
    private FeeManager feeManager;

    @Mock
    private ExchangeRateManager exchangeRateManager;

    @Mock
    private Authorizer authorizer;

    @Mock
    private SignatureVerification verification;

    @Mock
    private SolvencyPreCheck solvencyPreCheck;

    @Mock
    private SelfNodeInfo selfNodeInfo;

    @BeforeEach
    void setup() {
        when(serviceScopeLookup.getServiceName(any())).thenReturn(TokenService.NAME);
    }

    private static TransactionBody defaultTransactionBody() {
        return TransactionBody.newBuilder()
                .transactionID(TransactionID.newBuilder().accountID(ALICE.accountID()))
                .consensusSubmitMessage(ConsensusSubmitMessageTransactionBody.DEFAULT)
                .build();
    }

    private HandleContextImpl createContext(final TransactionBody txBody) {
        final HederaFunctionality function;
        try {
            function = functionOf(txBody);
        } catch (final UnknownHederaFunctionality e) {
            throw new RuntimeException(e);
        }

        return new HandleContextImpl(
                txBody,
                function,
                0,
                ALICE.accountID(),
                ALICE.account().keyOrThrow(),
                networkInfo,
                TransactionCategory.USER,
                recordBuilder,
                stack,
                DEFAULT_CONFIGURATION,
                verifier,
                recordListBuilder,
                checker,
                dispatcher,
                serviceScopeLookup,
                blockRecordInfo,
                recordCache,
                feeManager,
                exchangeRateManager,
                DEFAULT_CONSENSUS_NOW,
                authorizer,
                solvencyPreCheck);
    }

    @SuppressWarnings("ConstantConditions")
    @Test
    void testConstructorWithInvalidArguments() {
        final var allArgs = new Object[] {
            defaultTransactionBody(),
            HederaFunctionality.CRYPTO_TRANSFER,
            42,
            ALICE.accountID(),
            ALICE.account().keyOrThrow(),
            networkInfo,
            TransactionCategory.USER,
            recordBuilder,
            stack,
            DEFAULT_CONFIGURATION,
            verifier,
            recordListBuilder,
            checker,
            dispatcher,
            serviceScopeLookup,
            blockRecordInfo,
            recordCache,
            feeManager,
            exchangeRateManager,
            DEFAULT_CONSENSUS_NOW,
            authorizer,
            solvencyPreCheck
        };

        final var constructor = HandleContextImpl.class.getConstructors()[0];
        for (int i = 0; i < allArgs.length; i++) {
            final var index = i;
            // Skip signatureMapSize and payerKey
            if (index == 2 || index == 4) {
                continue;
            }
            assertThatThrownBy(() -> {
                        final var argsWithNull = Arrays.copyOf(allArgs, allArgs.length);
                        argsWithNull[index] = null;
                        constructor.newInstance(argsWithNull);
                    })
                    .isInstanceOf(InvocationTargetException.class)
                    .hasCauseInstanceOf(NullPointerException.class);
        }
    }

    @Nested
    @DisplayName("Handling new EntityNumber")
    final class EntityIdNumTest {

        @Mock
        private WritableStates writableStates;

        @Mock
        private WritableSingletonState<EntityNumber> entityNumberState;

        private HandleContext handleContext;

        @BeforeEach
        void setUp() {
            final var payer = ALICE.accountID();
            final var payerKey = ALICE.account().keyOrThrow();
            when(writableStates.<EntityNumber>getSingleton(anyString())).thenReturn(entityNumberState);
            when(stack.createWritableStates(EntityIdService.NAME)).thenReturn(writableStates);
            when(stack.createWritableStates(TokenService.NAME))
                    .thenReturn(MapWritableStates.builder()
                            .state(MapWritableKVState.builder("ACCOUNTS").build())
                            .state(MapWritableKVState.builder("ALIASES").build())
                            .build());
            handleContext = new HandleContextImpl(
                    defaultTransactionBody(),
                    HederaFunctionality.CRYPTO_TRANSFER,
                    0,
                    payer,
                    payerKey,
                    networkInfo,
                    TransactionCategory.USER,
                    recordBuilder,
                    stack,
                    DEFAULT_CONFIGURATION,
                    verifier,
                    recordListBuilder,
                    checker,
                    dispatcher,
                    serviceScopeLookup,
                    blockRecordInfo,
                    recordCache,
                    feeManager,
                    exchangeRateManager,
                    DEFAULT_CONSENSUS_NOW,
                    authorizer,
                    solvencyPreCheck);
        }

        @Test
        void testNewEntityNumWithInitialState() {
            // when
            final var actual = handleContext.newEntityNum();

            // then
            assertThat(actual).isEqualTo(1L);
            verify(entityNumberState).get();
            verify(entityNumberState).put(EntityNumber.newBuilder().number(1L).build());
        }

        @Test
        void testPeekingAtNewEntityNumWithInitialState() {
            // when
            final var actual = handleContext.peekAtNewEntityNum();

            // then
            assertThat(actual).isEqualTo(1L);
            verify(entityNumberState).get();
            verify(entityNumberState, never()).put(any());
        }

        @Test
        void testNewEntityNum() {
            // given
            when(entityNumberState.get())
                    .thenReturn(EntityNumber.newBuilder().number(42L).build());

            // when
            final var actual = handleContext.newEntityNum();

            // then
            assertThat(actual).isEqualTo(43L);
            verify(entityNumberState).get();
            verify(entityNumberState).put(EntityNumber.newBuilder().number(43L).build());
        }

        @Test
        void testPeekingAtNewEntityNum() {
            // given
            when(entityNumberState.get())
                    .thenReturn(EntityNumber.newBuilder().number(42L).build());

            // when
            final var actual = handleContext.peekAtNewEntityNum();

            // then
            assertThat(actual).isEqualTo(43L);
            verify(entityNumberState).get();
            verify(entityNumberState, never()).put(any());
        }
    }

    @Nested
    @DisplayName("Handling of transaction data")
    final class TransactionDataTest {
        @BeforeEach
        void setUp() {
            when(stack.createWritableStates(TokenService.NAME))
                    .thenReturn(MapWritableStates.builder()
                            .state(MapWritableKVState.builder("ACCOUNTS").build())
                            .state(MapWritableKVState.builder("ALIASES").build())
                            .build());
        }

        @Test
        void testGetBody() {
            // given
            final var txBody = defaultTransactionBody();
            final var context = createContext(txBody);

            // when
            final var actual = context.body();

            // then
            assertThat(actual).isEqualTo(txBody);
        }
    }

    @Nested
    @DisplayName("Handling of stack data")
    final class StackDataTest {

        @BeforeEach
        void setUp() {
            when(stack.createWritableStates(TokenService.NAME))
                    .thenReturn(MapWritableStates.builder()
                            .state(MapWritableKVState.builder("ACCOUNTS").build())
                            .state(MapWritableKVState.builder("ALIASES").build())
                            .build());
        }

        @Test
        void testGetStack() {
            // given
            final var context = createContext(defaultTransactionBody());

            // when
            final var actual = context.savepointStack();

            // then
            assertThat(actual).isEqualTo(stack);
        }

        @Test
        void testCreateReadableStore(@Mock final ReadableStates readableStates) {
            // given
            when(stack.createReadableStates(TokenService.NAME)).thenReturn(readableStates);
            final var context = createContext(defaultTransactionBody());

            // when
            final var store = context.readableStore(ReadableAccountStore.class);

            // then
            assertThat(store).isNotNull();
        }

        @Test
        void testCreateWritableStore(@Mock final WritableStates writableStates) {
            // given
            when(stack.createWritableStates(TokenService.NAME)).thenReturn(writableStates);
            final var context = createContext(defaultTransactionBody());

            // when
            final var store = context.writableStore(WritableAccountStore.class);

            // then
            assertThat(store).isNotNull();
        }

        @SuppressWarnings("ConstantConditions")
        @Test
        void testCreateStoreWithInvalidParameters() {
            // given
            final var context = createContext(defaultTransactionBody());

            // then
            assertThatThrownBy(() -> context.readableStore(null)).isInstanceOf(NullPointerException.class);
            assertThatThrownBy(() -> context.readableStore(List.class)).isInstanceOf(IllegalArgumentException.class);
            assertThatThrownBy(() -> context.writableStore(null)).isInstanceOf(NullPointerException.class);
            assertThatThrownBy(() -> context.writableStore(List.class)).isInstanceOf(IllegalArgumentException.class);
        }
    }

    @Nested
    @DisplayName("Handling of verification data")
    final class VerificationDataTest {
        @BeforeEach
        void setUp() {
            when(stack.createWritableStates(TokenService.NAME))
                    .thenReturn(MapWritableStates.builder()
                            .state(MapWritableKVState.builder("ACCOUNTS").build())
                            .state(MapWritableKVState.builder("ALIASES").build())
                            .build());
        }

        @SuppressWarnings("ConstantConditions")
        @Test
        void testVerificationForWithInvalidParameters() {
            // given
            final var context = createContext(defaultTransactionBody());

            // then
            assertThatThrownBy(() -> context.verificationFor((Key) null)).isInstanceOf(NullPointerException.class);
            assertThatThrownBy(() -> context.verificationFor((Bytes) null)).isInstanceOf(NullPointerException.class);
        }

        @Test
        void testVerificationForKey() {
            // given
            when(verifier.verificationFor(Key.DEFAULT)).thenReturn(verification);
            final var context = createContext(defaultTransactionBody());

            // when
            final var actual = context.verificationFor(Key.DEFAULT);

            // then
            assertThat(actual).isEqualTo(verification);
        }

        @Test
        void testVerificationForAlias() {
            // given
            when(verifier.verificationFor(ERIN.account().alias())).thenReturn(verification);
            final var context = createContext(defaultTransactionBody());

            // when
            final var actual = context.verificationFor(ERIN.account().alias());

            // then
            assertThat(actual).isEqualTo(verification);
        }
    }

    @Nested
    @DisplayName("Requesting keys of child transactions")
    final class KeyRequestTest {

        private HandleContext context;

        @BeforeEach
        void setup() {
            when(stack.createReadableStates(TokenService.NAME)).thenReturn(defaultTokenReadableStates());
            when(stack.createWritableStates(TokenService.NAME))
                    .thenReturn(MapWritableStates.builder()
                            .state(MapWritableKVState.builder("ACCOUNTS").build())
                            .state(MapWritableKVState.builder("ALIASES").build())
                            .build());

            context = createContext(defaultTransactionBody());
        }

        @SuppressWarnings("ConstantConditions")
        @Test
        void testAllKeysForTransactionWithInvalidParameters() {
            // given
            final var bob = BOB.accountID();

            // when
            assertThatThrownBy(() -> context.allKeysForTransaction(null, bob)).isInstanceOf(NullPointerException.class);
            assertThatThrownBy(() -> context.allKeysForTransaction(defaultTransactionBody(), null))
                    .isInstanceOf(NullPointerException.class);
        }

        @Test
        void testAllKeysForTransactionSuccess() throws PreCheckException {
            // given
            doAnswer(invocation -> {
                        final var innerContext = invocation.getArgument(0, PreHandleContext.class);
                        innerContext.requireKey(BOB.account().key());
                        innerContext.optionalKey(CAROL.account().key());
                        return null;
                    })
                    .when(dispatcher)
                    .dispatchPreHandle(any());

            // when
            final var keys = context.allKeysForTransaction(defaultTransactionBody(), ERIN.accountID());
            assertThat(keys.payerKey()).isEqualTo(ERIN.account().key());
            assertThat(keys.requiredNonPayerKeys())
                    .containsExactly(BOB.account().key());
            assertThat(keys.optionalNonPayerKeys())
                    .containsExactly(CAROL.account().key());
        }

        @Test
        void testAllKeysForTransactionWithFailingPureCheck() throws PreCheckException {
            // given
            doThrow(new PreCheckException(INVALID_TRANSACTION_BODY))
                    .when(dispatcher)
                    .dispatchPureChecks(any());

            // when
            assertThatThrownBy(() -> context.allKeysForTransaction(defaultTransactionBody(), ERIN.accountID()))
                    .isInstanceOf(PreCheckException.class)
                    .has(responseCode(INVALID_TRANSACTION_BODY));
        }

        @Test
        void testAllKeysForTransactionWithFailingPreHandle() throws PreCheckException {
            // given
            doThrow(new PreCheckException(INSUFFICIENT_ACCOUNT_BALANCE))
                    .when(dispatcher)
                    .dispatchPreHandle(any());

            // when
            assertThatThrownBy(() -> context.allKeysForTransaction(defaultTransactionBody(), ERIN.accountID()))
                    .isInstanceOf(PreCheckException.class)
                    .has(responseCode(INSUFFICIENT_ACCOUNT_BALANCE));
        }
    }

    @Nested
    @DisplayName("Requesting network info")
    final class NetworkInfoTest {

        private HandleContext context;

        @BeforeEach
        void setup() {
            when(stack.createReadableStates(TokenService.NAME)).thenReturn(defaultTokenReadableStates());
            when(stack.createWritableStates(TokenService.NAME))
                    .thenReturn(MapWritableStates.builder()
                            .state(MapWritableKVState.builder("ACCOUNTS").build())
                            .state(MapWritableKVState.builder("ALIASES").build())
                            .build());

            context = createContext(defaultTransactionBody());
        }

        @SuppressWarnings("ConstantConditions")
        @Test
        void exposesGivenNetworkInfo() {
            assertSame(networkInfo, context.networkInfo());
        }
    }

    @Nested
    @DisplayName("Dispatching fee computation")
    final class FeeDispatchTest {

        private HandleContext context;

        @BeforeEach
        void setup() {
            when(stack.createReadableStates(TokenService.NAME)).thenReturn(defaultTokenReadableStates());
            when(stack.createWritableStates(TokenService.NAME))
                    .thenReturn(MapWritableStates.builder()
                            .state(MapWritableKVState.builder("ACCOUNTS").build())
                            .state(MapWritableKVState.builder("ALIASES").build())
                            .build());

            context = createContext(defaultTransactionBody());
        }

        @SuppressWarnings("ConstantConditions")
        @Test
        void invokesComputeFeesDispatchWithChildFeeContextImpl() {
            final var fees = new Fees(1L, 2L, 3L);
            given(dispatcher.dispatchComputeFees(any())).willReturn(fees);
            final var captor = ArgumentCaptor.forClass(FeeContext.class);
            final var result = context.dispatchComputeFees(defaultTransactionBody(), account1002);
            verify(dispatcher).dispatchComputeFees(captor.capture());
            final var feeContext = captor.getValue();
            assertInstanceOf(ChildFeeContextImpl.class, feeContext);
            assertSame(fees, result);
        }
    }

    @Nested
    @DisplayName("Creating Service APIs")
    final class ServiceApiTest {

        private HandleContext context;

        @BeforeEach
        void setup() {
            when(stack.createReadableStates(TokenService.NAME)).thenReturn(defaultTokenReadableStates());
            when(stack.createWritableStates(TokenService.NAME))
                    .thenReturn(MapWritableStates.builder()
                            .state(MapWritableKVState.builder("ACCOUNTS").build())
                            .state(MapWritableKVState.builder("ALIASES").build())
                            .build());

            context = createContext(defaultTransactionBody());
        }

        @SuppressWarnings("ConstantConditions")
        @Test
        void failsAsExpectedWithoutAvailableApi() {
            assertThrows(IllegalArgumentException.class, () -> context.serviceApi(Object.class));
        }
    }

    @Nested
    @DisplayName("Handling of record builder")
    final class RecordBuilderTest {

        @BeforeEach
        void setup() {
            when(stack.createWritableStates(TokenService.NAME))
                    .thenReturn(MapWritableStates.builder()
                            .state(MapWritableKVState.builder("ACCOUNTS").build())
                            .state(MapWritableKVState.builder("ALIASES").build())
                            .build());
        }

        @SuppressWarnings("ConstantConditions")
        @Test
        void testMethodsWithInvalidParameters() {
            // given
            final var context = createContext(defaultTransactionBody());

            // then
            assertThatThrownBy(() -> context.recordBuilder(null)).isInstanceOf(NullPointerException.class);
            assertThatThrownBy(() -> context.recordBuilder(List.class)).isInstanceOf(IllegalArgumentException.class);
            assertThatThrownBy(() -> context.addChildRecordBuilder(null)).isInstanceOf(NullPointerException.class);
            assertThatThrownBy(() -> context.addChildRecordBuilder(List.class))
                    .isInstanceOf(IllegalArgumentException.class);
            assertThatThrownBy(() -> context.addRemovableChildRecordBuilder(null))
                    .isInstanceOf(NullPointerException.class);
            assertThatThrownBy(() -> context.addRemovableChildRecordBuilder(List.class))
                    .isInstanceOf(IllegalArgumentException.class);
        }

        @Test
        void testGetRecordBuilder() {
            // given
            final var context = createContext(defaultTransactionBody());

            // when
            final var actual = context.recordBuilder(CryptoCreateRecordBuilder.class);

            // then
            assertThat(actual).isEqualTo(recordBuilder);
        }

        @Test
        void testAddChildRecordBuilder(@Mock final SingleTransactionRecordBuilderImpl childRecordBuilder) {
            // given
            when(recordListBuilder.addChild(any())).thenReturn(childRecordBuilder);
            final var context = createContext(defaultTransactionBody());

            // when
            final var actual = context.addChildRecordBuilder(CryptoCreateRecordBuilder.class);

            // then
            assertThat(actual).isEqualTo(childRecordBuilder);
        }

        @Test
        void testAddRemovableChildRecordBuilder(@Mock final SingleTransactionRecordBuilderImpl childRecordBuilder) {
            // given
            when(recordListBuilder.addRemovableChild(any())).thenReturn(childRecordBuilder);
            final var context = createContext(defaultTransactionBody());

            // when
            final var actual = context.addRemovableChildRecordBuilder(CryptoCreateRecordBuilder.class);

            // then
            assertThat(actual).isEqualTo(childRecordBuilder);
        }
    }

    @Nested
    @DisplayName("Handling of dispatcher")
    final class DispatcherTest {

        private static final Predicate<Key> VERIFIER_CALLBACK = key -> true;
        private static final String FOOD_SERVICE = "FOOD_SERVICE";
        private static final Map<String, String> BASE_DATA = Map.of(
                A_KEY, APPLE,
                B_KEY, BANANA,
                C_KEY, CHERRY,
                D_KEY, DATE,
                E_KEY, EGGPLANT,
                F_KEY, FIG,
                G_KEY, GRAPE);

        @Mock(strictness = LENIENT)
        private HederaState baseState;

        @Mock(strictness = LENIENT, answer = Answers.RETURNS_SELF)
        private SingleTransactionRecordBuilderImpl childRecordBuilder;

        private SavepointStackImpl stack;

        @BeforeEach
        void setup() {
            final var baseKVState = new MapWritableKVState<>(FRUIT_STATE_KEY, new HashMap<>(BASE_DATA));
            final var writableStates =
                    MapWritableStates.builder().state(baseKVState).build();
            when(baseState.createReadableStates(FOOD_SERVICE)).thenReturn(writableStates);
            when(baseState.createWritableStates(FOOD_SERVICE)).thenReturn(writableStates);
            final var accountsState = new MapWritableKVState<AccountID, Account>("ACCOUNTS");
            accountsState.put(ALICE.accountID(), ALICE.account());
            when(baseState.createWritableStates(TokenService.NAME))
                    .thenReturn(MapWritableStates.builder().state(accountsState).build());

            doAnswer(invocation -> {
                        final var childContext = invocation.getArgument(0, HandleContext.class);
                        final var childStack = (SavepointStackImpl) childContext.savepointStack();
                        childStack
                                .peek()
                                .createWritableStates(FOOD_SERVICE)
                                .get(FRUIT_STATE_KEY)
                                .put(A_KEY, ACAI);
                        return null;
                    })
                    .when(dispatcher)
                    .dispatchHandle(any());

            when(childRecordBuilder.status()).thenReturn(ResponseCodeEnum.OK);
            when(recordListBuilder.addPreceding(any(), eq(LIMITED_CHILD_RECORDS)))
                    .thenReturn(childRecordBuilder);
            when(recordListBuilder.addReversiblePreceding(any())).thenReturn(childRecordBuilder);
            when(recordListBuilder.addChild(any())).thenReturn(childRecordBuilder);
            when(recordListBuilder.addRemovableChild(any())).thenReturn(childRecordBuilder);

            stack = new SavepointStackImpl(baseState);
        }

        private HandleContextImpl createContext(final TransactionBody txBody, final TransactionCategory category) {
            final HederaFunctionality function;
            try {
                function = functionOf(txBody);
            } catch (final UnknownHederaFunctionality e) {
                throw new RuntimeException(e);
            }

            return new HandleContextImpl(
                    txBody,
                    function,
                    0,
                    ALICE.accountID(),
                    ALICE.account().keyOrThrow(),
                    networkInfo,
                    category,
                    recordBuilder,
                    stack,
                    DEFAULT_CONFIGURATION,
                    verifier,
                    recordListBuilder,
                    checker,
                    dispatcher,
                    serviceScopeLookup,
                    blockRecordInfo,
                    recordCache,
                    feeManager,
                    exchangeRateManager,
                    DEFAULT_CONSENSUS_NOW,
                    authorizer,
                    solvencyPreCheck);
        }

        @SuppressWarnings("ConstantConditions")
        @Test
        void testDispatchWithInvalidArguments() {
            // given
            final var txBody = defaultTransactionBody();
            final var context = createContext(txBody, TransactionCategory.USER);

            // then
            assertThatThrownBy(() -> context.dispatchPrecedingTransaction(
                            null, SingleTransactionRecordBuilder.class, VERIFIER_CALLBACK, AccountID.DEFAULT))
                    .isInstanceOf(NullPointerException.class);
            assertThatThrownBy(() ->
                            context.dispatchPrecedingTransaction(txBody, null, VERIFIER_CALLBACK, AccountID.DEFAULT))
                    .isInstanceOf(NullPointerException.class);
            assertThatThrownBy(() -> context.dispatchPrecedingTransaction(
                            txBody, SingleTransactionRecordBuilder.class, null, AccountID.DEFAULT))
                    .isInstanceOf(NullPointerException.class);
            assertThatThrownBy(() -> context.dispatchChildTransaction(
                            null, SingleTransactionRecordBuilder.class, VERIFIER_CALLBACK, AccountID.DEFAULT))
                    .isInstanceOf(NullPointerException.class);
            assertThatThrownBy(
                            () -> context.dispatchChildTransaction(txBody, null, VERIFIER_CALLBACK, AccountID.DEFAULT))
                    .isInstanceOf(NullPointerException.class);
            assertThatThrownBy(() -> context.dispatchChildTransaction(
                            txBody, SingleTransactionRecordBuilder.class, (Predicate<Key>) null, AccountID.DEFAULT))
                    .isInstanceOf(NullPointerException.class);
            assertThatThrownBy(() -> context.dispatchRemovableChildTransaction(
                            null, SingleTransactionRecordBuilder.class, VERIFIER_CALLBACK, AccountID.DEFAULT))
                    .isInstanceOf(NullPointerException.class);
            assertThatThrownBy(() -> context.dispatchRemovableChildTransaction(
                            txBody, null, VERIFIER_CALLBACK, AccountID.DEFAULT))
                    .isInstanceOf(NullPointerException.class);
            assertThatThrownBy(() -> context.dispatchRemovableChildTransaction(
                            txBody, SingleTransactionRecordBuilder.class, (Predicate<Key>) null, AccountID.DEFAULT))
                    .isInstanceOf(NullPointerException.class);
        }

        private static Stream<Arguments> createContextDispatchers() {
            return Stream.of(
                    Arguments.of((Consumer<HandleContext>) context -> context.dispatchPrecedingTransaction(
                            defaultTransactionBody(),
                            SingleTransactionRecordBuilder.class,
                            VERIFIER_CALLBACK,
                            AccountID.DEFAULT)),
                    Arguments.of((Consumer<HandleContext>) context -> context.dispatchReversiblePrecedingTransaction(
                            defaultTransactionBody(),
                            SingleTransactionRecordBuilder.class,
                            VERIFIER_CALLBACK,
                            AccountID.DEFAULT)),
                    Arguments.of((Consumer<HandleContext>) context -> context.dispatchChildTransaction(
                            defaultTransactionBody(),
                            SingleTransactionRecordBuilder.class,
                            VERIFIER_CALLBACK,
                            AccountID.DEFAULT)),
                    Arguments.of((Consumer<HandleContext>) context -> context.dispatchRemovableChildTransaction(
                            defaultTransactionBody(),
                            SingleTransactionRecordBuilder.class,
                            VERIFIER_CALLBACK,
                            AccountID.DEFAULT)));
        }

        @ParameterizedTest
        @MethodSource("createContextDispatchers")
        void testDispatchSucceeds(final Consumer<HandleContext> contextDispatcher) throws PreCheckException {
            // given
            when(authorizer.isAuthorized(eq(ALICE.accountID()), any())).thenReturn(true);
            when(networkInfo.selfNodeInfo()).thenReturn(selfNodeInfo);
            when(selfNodeInfo.nodeId()).thenReturn(0L);
            when(recordCache.hasDuplicate(any(), any(Long.class))).thenReturn(DuplicateCheckResult.NO_DUPLICATE);
            Mockito.lenient().when(verifier.verificationFor((Key) any())).thenReturn(verification);
            final var txBody = TransactionBody.newBuilder()
                    .transactionID(TransactionID.newBuilder().accountID(ALICE.accountID()))
                    .consensusSubmitMessage(ConsensusSubmitMessageTransactionBody.DEFAULT)
                    .build();
            final var context = createContext(txBody, TransactionCategory.USER);

            // when
            contextDispatcher.accept(context);

            // then
            verify(dispatcher).dispatchPureChecks(txBody);
            assertThat(stack.createReadableStates(FOOD_SERVICE)
                            .get(FRUIT_STATE_KEY)
                            .get(A_KEY))
                    .isEqualTo(ACAI);
            verify(childRecordBuilder).status(SUCCESS);
            // TODO: Check that record was added to recordListBuilder
        }

        @ParameterizedTest
        @MethodSource("createContextDispatchers")
        void testDispatchPreHandleFails(final Consumer<HandleContext> contextDispatcher) throws PreCheckException {
            // given
            final var txBody = TransactionBody.newBuilder()
                    .transactionID(TransactionID.newBuilder().accountID(ALICE.accountID()))
                    .consensusSubmitMessage(ConsensusSubmitMessageTransactionBody.DEFAULT)
                    .build();
            doThrow(new PreCheckException(ResponseCodeEnum.INVALID_TOPIC_ID))
                    .when(dispatcher)
                    .dispatchPureChecks(txBody);
            final var context = createContext(txBody, TransactionCategory.USER);

            // when
            contextDispatcher.accept(context);

            // then
            verify(childRecordBuilder).status(ResponseCodeEnum.INVALID_TOPIC_ID);
            verify(dispatcher, never()).dispatchHandle(any());
            assertThat(stack.createReadableStates(FOOD_SERVICE)
                            .get(FRUIT_STATE_KEY)
                            .get(A_KEY))
                    .isEqualTo(APPLE);
            // TODO: Check that record was added to recordListBuilder
        }

        @ParameterizedTest
        @MethodSource("createContextDispatchers")
        void testDispatchHandleFails(final Consumer<HandleContext> contextDispatcher) {
            // given
            when(authorizer.isAuthorized(eq(ALICE.accountID()), any())).thenReturn(true);
            when(networkInfo.selfNodeInfo()).thenReturn(selfNodeInfo);
            when(selfNodeInfo.nodeId()).thenReturn(0L);
            when(recordCache.hasDuplicate(any(), any(Long.class))).thenReturn(DuplicateCheckResult.NO_DUPLICATE);
            Mockito.lenient().when(verifier.verificationFor((Key) any())).thenReturn(verification);
            final var txBody = TransactionBody.newBuilder()
                    .transactionID(TransactionID.newBuilder().accountID(ALICE.accountID()))
                    .consensusSubmitMessage(ConsensusSubmitMessageTransactionBody.DEFAULT)
                    .build();
            doThrow(new HandleException(ResponseCodeEnum.ACCOUNT_DOES_NOT_OWN_WIPED_NFT))
                    .when(dispatcher)
                    .dispatchHandle(any());
            final var context = createContext(txBody, TransactionCategory.USER);

            // when
            contextDispatcher.accept(context);

            // then
            verify(childRecordBuilder).status(ResponseCodeEnum.ACCOUNT_DOES_NOT_OWN_WIPED_NFT);
            assertThat(stack.createReadableStates(FOOD_SERVICE)
                            .get(FRUIT_STATE_KEY)
                            .get(A_KEY))
                    .isEqualTo(APPLE);
            // TODO: Check that record was added to recordListBuilder
        }

        @ParameterizedTest
        @EnumSource(TransactionCategory.class)
<<<<<<< HEAD
        void testDispatchPrecedingWithNonUserTxnFails(TransactionCategory category) {
            if (category != TransactionCategory.USER && category != TransactionCategory.CHILD) {
=======
        void testDispatchPrecedingWithNonUserTxnFails(final TransactionCategory category) {
            if (category != TransactionCategory.USER) {
>>>>>>> c615bdaf
                // given
                final var context = createContext(defaultTransactionBody(), category);

                // then
                assertThatThrownBy(() -> context.dispatchPrecedingTransaction(
                                defaultTransactionBody(),
                                SingleTransactionRecordBuilder.class,
                                VERIFIER_CALLBACK,
                                AccountID.DEFAULT))
                        .isInstanceOf(IllegalArgumentException.class);
                assertThatThrownBy(() -> context.dispatchReversiblePrecedingTransaction(
                                defaultTransactionBody(),
                                SingleTransactionRecordBuilder.class,
                                VERIFIER_CALLBACK,
                                AccountID.DEFAULT))
                        .isInstanceOf(IllegalArgumentException.class);
                verify(recordListBuilder, never()).addPreceding(any(), eq(LIMITED_CHILD_RECORDS));
                verify(dispatcher, never()).dispatchHandle(any());
                assertThat(stack.createReadableStates(FOOD_SERVICE)
                                .get(FRUIT_STATE_KEY)
                                .get(A_KEY))
                        .isEqualTo(APPLE);
            }
        }

        @Test
        void testDispatchPrecedingWithNonEmptyStackDoesntFail() {
            // given
            final var context = createContext(defaultTransactionBody(), TransactionCategory.USER);
            stack.createSavepoint();

            // then
            assertThatThrownBy(() -> context.dispatchPrecedingTransaction(
                            defaultTransactionBody(),
                            SingleTransactionRecordBuilder.class,
                            VERIFIER_CALLBACK,
                            AccountID.DEFAULT))
                    .isInstanceOf(IllegalStateException.class);
            assertThatThrownBy(() -> context.dispatchReversiblePrecedingTransaction(
                            defaultTransactionBody(),
                            SingleTransactionRecordBuilder.class,
                            VERIFIER_CALLBACK,
                            AccountID.DEFAULT))
                    .isInstanceOf(IllegalStateException.class);
            verify(recordListBuilder, never()).addPreceding(any(), eq(LIMITED_CHILD_RECORDS));
            verify(dispatcher, never()).dispatchHandle(any());
            assertThat(stack.createReadableStates(FOOD_SERVICE)
                            .get(FRUIT_STATE_KEY)
                            .get(A_KEY))
                    .isEqualTo(APPLE);
        }

        @Test
        void testDispatchPrecedingWithChangedDataDoesntFail() {
            // given
            final var context = createContext(defaultTransactionBody(), TransactionCategory.USER);
            stack.peek().createWritableStates(FOOD_SERVICE).get(FRUIT_STATE_KEY).put(B_KEY, BLUEBERRY);
            when(networkInfo.selfNodeInfo()).thenReturn(selfNodeInfo);
            when(selfNodeInfo.nodeId()).thenReturn(0L);
            when(recordCache.hasDuplicate(any(), any(Long.class))).thenReturn(DuplicateCheckResult.NO_DUPLICATE);
            Mockito.lenient().when(verifier.verificationFor((Key) any())).thenReturn(verification);
            when(authorizer.isAuthorized(eq(ALICE.accountID()), any())).thenReturn(true);
            // then
            assertThatNoException()
                    .isThrownBy(() -> context.dispatchPrecedingTransaction(
                            defaultTransactionBody(),
                            SingleTransactionRecordBuilder.class,
                            VERIFIER_CALLBACK,
                            AccountID.DEFAULT));
            assertThatNoException()
                    .isThrownBy((() -> context.dispatchPrecedingTransaction(
                            defaultTransactionBody(),
                            SingleTransactionRecordBuilder.class,
                            VERIFIER_CALLBACK,
                            AccountID.DEFAULT)));
            verify(recordListBuilder, times(2)).addPreceding(any(), eq(LIMITED_CHILD_RECORDS));
            verify(dispatcher, times(2)).dispatchHandle(any());
            assertThat(stack.createReadableStates(FOOD_SERVICE)
                            .get(FRUIT_STATE_KEY)
                            .get(A_KEY))
                    .isEqualTo(ACAI);
        }

        @Test
        void testDispatchChildFromPrecedingFails() {
            // given
            final var context = createContext(defaultTransactionBody(), TransactionCategory.PRECEDING);

            // then
            assertThatThrownBy(() -> context.dispatchChildTransaction(
                            defaultTransactionBody(),
                            SingleTransactionRecordBuilder.class,
                            VERIFIER_CALLBACK,
                            AccountID.DEFAULT))
                    .isInstanceOf(IllegalArgumentException.class);
            verify(recordListBuilder, never()).addPreceding(any(), eq(LIMITED_CHILD_RECORDS));
            verify(dispatcher, never()).dispatchHandle(any());
            assertThat(stack.createReadableStates(FOOD_SERVICE)
                            .get(FRUIT_STATE_KEY)
                            .get(A_KEY))
                    .isEqualTo(APPLE);
        }

        @Test
        void testDispatchRemovableChildFromPrecedingFails() {
            // given
            final var context = createContext(defaultTransactionBody(), TransactionCategory.PRECEDING);

            // then
            assertThatThrownBy(() -> context.dispatchRemovableChildTransaction(
                            defaultTransactionBody(),
                            SingleTransactionRecordBuilder.class,
                            VERIFIER_CALLBACK,
                            AccountID.DEFAULT))
                    .isInstanceOf(IllegalArgumentException.class);
            verify(recordListBuilder, never()).addPreceding(any(), eq(LIMITED_CHILD_RECORDS));
            verify(dispatcher, never()).dispatchHandle(any());
            assertThat(stack.createReadableStates(FOOD_SERVICE)
                            .get(FRUIT_STATE_KEY)
                            .get(A_KEY))
                    .isEqualTo(APPLE);
        }

        @Test
        void testDispatchPrecedingIsCommitted() {
            // given
            final var context = createContext(defaultTransactionBody(), TransactionCategory.USER);
            doAnswer(answer -> {
                        stack.createWritableStates(FOOD_SERVICE)
                                .get(FRUIT_STATE_KEY)
                                .put(A_KEY, ACAI);
                        return null;
                    })
                    .when(dispatcher)
                    .dispatchHandle(any());
            given(networkInfo.selfNodeInfo()).willReturn(selfNodeInfo);
            given(selfNodeInfo.nodeId()).willReturn(0L);
            when(recordCache.hasDuplicate(any(), any(Long.class))).thenReturn(DuplicateCheckResult.NO_DUPLICATE);
            when(authorizer.isAuthorized(eq(ALICE.accountID()), any())).thenReturn(true);
            Mockito.lenient().when(verifier.verificationFor((Key) any())).thenReturn(verification);

            // when
            context.dispatchReversiblePrecedingTransaction(
                    defaultTransactionBody(),
                    SingleTransactionRecordBuilder.class,
                    VERIFIER_CALLBACK,
                    ALICE.accountID());

            // then
            assertThat(stack.depth()).isEqualTo(1);
            assertThat(stack.createReadableStates(FOOD_SERVICE)
                            .get(FRUIT_STATE_KEY)
                            .get(A_KEY))
                    .isEqualTo(ACAI);
            verify(childRecordBuilder).status(SUCCESS);
        }
    }

    @Nested
    @DisplayName("Requesting exchange rate info")
    final class ExchangeRateInfoTest {

        @Mock
        private ExchangeRateInfo exchangeRateInfo;

        private HandleContext context;

        @BeforeEach
        void setup() {
            when(stack.createWritableStates(TokenService.NAME))
                    .thenReturn(MapWritableStates.builder()
                            .state(MapWritableKVState.builder("ACCOUNTS").build())
                            .state(MapWritableKVState.builder("ALIASES").build())
                            .build());
            when(exchangeRateManager.exchangeRateInfo(any())).thenReturn(exchangeRateInfo);

            context = createContext(defaultTransactionBody());
        }

        @SuppressWarnings("ConstantConditions")
        @Test
        void testExchangeRateInfo() {
            assertSame(exchangeRateInfo, context.exchangeRateInfo());
        }
    }
}<|MERGE_RESOLUTION|>--- conflicted
+++ resolved
@@ -973,13 +973,8 @@
 
         @ParameterizedTest
         @EnumSource(TransactionCategory.class)
-<<<<<<< HEAD
-        void testDispatchPrecedingWithNonUserTxnFails(TransactionCategory category) {
+        void testDispatchPrecedingWithNonUserTxnFails(final TransactionCategory category) {
             if (category != TransactionCategory.USER && category != TransactionCategory.CHILD) {
-=======
-        void testDispatchPrecedingWithNonUserTxnFails(final TransactionCategory category) {
-            if (category != TransactionCategory.USER) {
->>>>>>> c615bdaf
                 // given
                 final var context = createContext(defaultTransactionBody(), category);
 

/*
 * Copyright (C) 2023 Hedera Hashgraph, LLC
 *
 * Licensed under the Apache License, Version 2.0 (the "License");
 * you may not use this file except in compliance with the License.
 * You may obtain a copy of the License at
 *
 *      http://www.apache.org/licenses/LICENSE-2.0
 *
 * Unless required by applicable law or agreed to in writing, software
 * distributed under the License is distributed on an "AS IS" BASIS,
 * WITHOUT WARRANTIES OR CONDITIONS OF ANY KIND, either express or implied.
 * See the License for the specific language governing permissions and
 * limitations under the License.
 */

package com.hedera.node.app.workflows.handle.record;

import static com.hedera.node.app.spi.workflows.record.ExternalizedRecordCustomizer.NOOP_EXTERNALIZED_RECORD_CUSTOMIZER;
import static com.hedera.node.app.workflows.handle.HandleContextImpl.PrecedingTransactionCategory.LIMITED_CHILD_RECORDS;
import static com.hedera.node.app.workflows.handle.HandleContextImpl.PrecedingTransactionCategory.UNLIMITED_CHILD_RECORDS;
import static java.util.Collections.unmodifiableList;
import static java.util.Objects.requireNonNull;

import com.hedera.hapi.node.base.ResponseCodeEnum;
import com.hedera.hapi.node.base.Transaction;
import com.hedera.node.app.spi.workflows.HandleException;
import com.hedera.node.app.spi.workflows.record.ExternalizedRecordCustomizer;
import com.hedera.node.app.state.SingleTransactionRecord;
import com.hedera.node.app.workflows.handle.HandleContextImpl;
import com.hedera.node.app.workflows.handle.record.SingleTransactionRecordBuilderImpl.ReversingBehavior;
import com.hedera.node.config.data.ConsensusConfig;
import com.swirlds.config.api.Configuration;
import edu.umd.cs.findbugs.annotations.NonNull;
import edu.umd.cs.findbugs.annotations.Nullable;
import java.time.Instant;
import java.util.ArrayList;
import java.util.EnumSet;
import java.util.List;
import java.util.Objects;
import java.util.function.UnaryOperator;

/**
 * This class manages all record builders that are used while a single user transaction is running.
 *
 * <p>As a transaction is handled, it will create a record and receipt tracking what happened when the transaction was
 * handled. During handling, it may be that more than one additional "synthetic" record must be created. For example,
 * a "crypto transfer" may need to auto-create a destination account that does not already exist. This must be done
 * <strong>before</strong> the crypto transfer so that someone reading the resulting record stream will see the creation
 * before the transfer. This is known as a "preceding" record. Preceding records are unrelated to the main user
 * transaction, other than having been triggered by it.
 *
 * <p>Likewise, some transactions cause "child" transactions to be created. For example, a "schedule sign" transaction
 * may complete all required signatures and "trigger" a child transaction for actually executing the transaction that
 * was signed. Or a smart contract may invoke the token service, causing one or more child transactions to be created.
 * These child transactions <strong>are</strong> related to the user transaction, and are linked by the "parent
 * consensus timestamp".
 *
 * <p>Some kinds of child transactions are "removable". This is only needed in a very few special cases. Normally
 * preceding and child transactions are used like a stack -- added to the end and removed from the end. But some
 * "removable" child transactions can be plucked out of the middle.
 *
 * <p>After transaction handling, this class will produce the list of all created records. They will be assigned
 * transaction IDs and consensus timestamps and parent consensus timestamps as appropriate.
 *
 * <p>As with all classes intended to be used within the handle-workflow, this class is <em>not</em> thread-safe.
 */
public final class RecordListBuilder {
    private static final String CONFIGURATION_MUST_NOT_BE_NULL = "configuration must not be null";
    private static final EnumSet<ResponseCodeEnum> SUCCESSES = EnumSet.of(
            ResponseCodeEnum.OK,
            ResponseCodeEnum.SUCCESS,
            ResponseCodeEnum.FEE_SCHEDULE_FILE_PART_UPLOADED,
            ResponseCodeEnum.SUCCESS_BUT_MISSING_EXPECTED_OPERATION);
    /**
     * The record builder for the user transaction.
     */
    private final SingleTransactionRecordBuilderImpl userTxnRecordBuilder;
    /**
     * The list of record builders for preceding transactions. If the user transaction is at consensus time T, then
     * the first preceding transaction is at consensus time T-1, the second at T-2, etc.
     */
    private List<SingleTransactionRecordBuilderImpl> precedingTxnRecordBuilders;
    /**
     * The list of record builders for child transactions. If the user transaction is at consensus time T, then
     * the first child transaction is at consensus time T+1, the second at T+2, etc.
     */
    private List<SingleTransactionRecordBuilderImpl> childRecordBuilders;

    /**
     * Creates a new instance with the given user transaction consensus timestamp.
     *
     * @param consensusTimestamp The consensus timestamp of the user transaction
     * @throws NullPointerException if {@code recordBuilder} is {@code null}
     */
    public RecordListBuilder(@NonNull final Instant consensusTimestamp) {
        this.userTxnRecordBuilder = new SingleTransactionRecordBuilderImpl(
                requireNonNull(consensusTimestamp, "recordBuilder must not be null"));
    }

    /**
     * Gets the record builder for the user transaction.
     *
     * @return the main record builder
     */
    @NonNull
    public SingleTransactionRecordBuilderImpl userTransactionRecordBuilder() {
        return userTxnRecordBuilder;
    }

    /**
     * Returns an unmodifiable {@link List} of all preceding record builders. The first item in the list is the
     * record builder for the transaction immediately preceding the user transaction.
     *
     * @return all preceding record builders
     */
    @NonNull
    public List<SingleTransactionRecordBuilderImpl> precedingRecordBuilders() {
        return precedingTxnRecordBuilders != null ? unmodifiableList(precedingTxnRecordBuilders) : List.of();
    }

    /**
     * Returns an unmodifiable {@link List} of all child record builders. The first item in the list is the
     * record builder for the transaction immediately following the user transaction, and so forth.
     *
     * @return all child record builders
     */
    @NonNull
    public List<SingleTransactionRecordBuilderImpl> childRecordBuilders() {
        return childRecordBuilders != null ? unmodifiableList(childRecordBuilders) : List.of();
    }

    /**
     * Adds a record builder for a preceding transaction.
     *
     * @param configuration the current configuration
     * @return the record builder for the preceding transaction
     * @throws NullPointerException if {@code consensusConfig} is {@code null}
     * @throws HandleException if no more preceding slots are available
     */
    public SingleTransactionRecordBuilderImpl addPreceding(
            @NonNull final Configuration configuration,
            final HandleContextImpl.PrecedingTransactionCategory precedingTxnCategory) {
        requireNonNull(configuration, CONFIGURATION_MUST_NOT_BE_NULL);
        return doAddPreceding(configuration, ReversingBehavior.IRREVERSIBLE, precedingTxnCategory);
    }

    public SingleTransactionRecordBuilderImpl addReversiblePreceding(@NonNull final Configuration configuration) {
        requireNonNull(configuration, CONFIGURATION_MUST_NOT_BE_NULL);
        return doAddPreceding(configuration, ReversingBehavior.REVERSIBLE, LIMITED_CHILD_RECORDS);
    }

    public SingleTransactionRecordBuilderImpl addRemovablePreceding(@NonNull final Configuration configuration) {
        requireNonNull(configuration, CONFIGURATION_MUST_NOT_BE_NULL);
        return doAddPreceding(configuration, ReversingBehavior.REMOVABLE, LIMITED_CHILD_RECORDS);
    }

    public SingleTransactionRecordBuilderImpl doAddPreceding(
            @NonNull final Configuration configuration,
            @NonNull final ReversingBehavior reversingBehavior,
            @NonNull final HandleContextImpl.PrecedingTransactionCategory precedingTxnCategory) {
        // Lazily create. FUTURE: We should reuse the RecordListBuilder between handle calls, and we should
        // reuse these lists. Then we can omit this lazy create entirely and produce less garbage overall.
        if (precedingTxnRecordBuilders == null) {
            precedingTxnRecordBuilders = new ArrayList<>();
        }

        // Check whether the number of preceding records has been exceeded. FUTURE we could store in state the last
        // nanosecond of the last record from the previous handle transaction operation, and if there is room for more
        // preceding records, we grant them, even if we have passed `handleMaxPrecedingRecords`.
        final var consensusConfig = configuration.getConfigData(ConsensusConfig.class);
        final var precedingCount = precedingTxnRecordBuilders.size();
        final var maxRecords = consensusConfig.handleMaxPrecedingRecords();
        // On genesis start we create almost 700 preceding child records for creating system accounts.
        // Also, we should not be failing for stake update transaction records that happen every midnight.
        // In these two cases need to allow for this, but we don't want to allow for this on every handle call.
        if (precedingTxnRecordBuilders.size() >= maxRecords && (precedingTxnCategory != UNLIMITED_CHILD_RECORDS)) {
            // We do not have a MAX_PRECEDING_RECORDS_EXCEEDED error, so use this.
            throw new HandleException(ResponseCodeEnum.MAX_CHILD_RECORDS_EXCEEDED);
        }

        // The consensus timestamp of the first item in the preceding list is T-1, where T is the time of the
        // user transaction. The second item is T-2, and so on.
        final var parentConsensusTimestamp = userTxnRecordBuilder.consensusNow();
        final var consensusNow = parentConsensusTimestamp.minusNanos(precedingCount + 1L);
        final var recordBuilder = new SingleTransactionRecordBuilderImpl(consensusNow, reversingBehavior);
        //                .exchangeRate(userTxnRecordBuilder.exchangeRate());
        precedingTxnRecordBuilders.add(recordBuilder);
        return recordBuilder;
    }

    /**
     * Adds a record builder for a child transaction.
     *
     * <p>If a parent transaction of this child transaction is rolled back and the child transaction was successful, the
     * status is set to {@link ResponseCodeEnum#REVERTED_SUCCESS}.
     *
     * @param configuration the current configuration
     * @return the record builder for the child transaction
     * @throws NullPointerException if {@code consensusConfig} is {@code null}
     * @throws HandleException if no more child slots are available
     */
    public SingleTransactionRecordBuilderImpl addChild(@NonNull final Configuration configuration) {
        requireNonNull(configuration, CONFIGURATION_MUST_NOT_BE_NULL);
<<<<<<< HEAD
        return doAddChild(configuration, ReversingBehavior.REVERSIBLE, null);
=======
        return doAddChild(configuration, ReversingBehavior.REVERSIBLE, NOOP_EXTERNALIZED_RECORD_CUSTOMIZER);
>>>>>>> 27c8a835
    }

    /**
     * Adds a record builder for a child transaction that is removed when reverted.
     * <p>
     * If a parent transaction of this child transaction is rolled back, the record builder is removed entirely. This is
     * only needed in a very few special cases. Under normal circumstances,
     * {@link #addChild(Configuration)} should be used.
     *
     * @param configuration the current configuration
     * @return the record builder for the child transaction
     * @throws NullPointerException if {@code consensusConfig} is {@code null}
     * @throws HandleException if no more child slots are available
     */
    public SingleTransactionRecordBuilderImpl addRemovableChild(@NonNull final Configuration configuration) {
        requireNonNull(configuration, CONFIGURATION_MUST_NOT_BE_NULL);
<<<<<<< HEAD
        return doAddChild(configuration, ReversingBehavior.REMOVABLE, null);
=======
        return doAddChild(configuration, ReversingBehavior.REMOVABLE, NOOP_EXTERNALIZED_RECORD_CUSTOMIZER);
>>>>>>> 27c8a835
    }

    /**
     * Adds a record builder for a child transaction that is removed when reverted, and performs a custom
     * "finishing" operation on the transaction before externalizing it to the record stream.
     *
     * <p>We need this variant to let the contract service externalize some of its dispatched
     * {@code CryptoCreate} transactions as {@code ContractCreate} transactions.
     *
     * @param configuration the current configuration
<<<<<<< HEAD
     * @param transactionFinisher the custom finishing operation
=======
     * @param customizer the custom finishing operation
>>>>>>> 27c8a835
     * @return the record builder for the child transaction
     * @throws NullPointerException if {@code consensusConfig} is {@code null}
     * @throws HandleException if no more child slots are available
     */
<<<<<<< HEAD
    public SingleTransactionRecordBuilderImpl addRemovableChildWithTransactionFinisher(
            @NonNull final Configuration configuration, @NonNull final UnaryOperator<Transaction> transactionFinisher) {
        requireNonNull(configuration, CONFIGURATION_MUST_NOT_BE_NULL);
        requireNonNull(transactionFinisher, "transactionFinisher must not be null");
        return doAddChild(configuration, ReversingBehavior.REMOVABLE, transactionFinisher);
=======
    public SingleTransactionRecordBuilderImpl addRemovableChildWithExternalizationCustomizer(
            @NonNull final Configuration configuration, @NonNull final ExternalizedRecordCustomizer customizer) {
        requireNonNull(configuration, CONFIGURATION_MUST_NOT_BE_NULL);
        requireNonNull(customizer, "customizer must not be null");
        return doAddChild(configuration, ReversingBehavior.REMOVABLE, customizer);
>>>>>>> 27c8a835
    }

    private SingleTransactionRecordBuilderImpl doAddChild(
            @NonNull final Configuration configuration,
            final ReversingBehavior reversingBehavior,
<<<<<<< HEAD
            @Nullable final UnaryOperator<Transaction> transactionFinisher) {
=======
            @NonNull final ExternalizedRecordCustomizer customizer) {
>>>>>>> 27c8a835
        // FUTURE: We should reuse the RecordListBuilder between handle calls, and we should reuse these lists, in
        // which case we will no longer have to create them lazily.
        if (childRecordBuilders == null) {
            childRecordBuilders = new ArrayList<>();
        }

        // Make sure we have not created so many that we have run out of slots.
        final var childCount = childRecordBuilders.size();
        final var consensusConfig = configuration.getConfigData(ConsensusConfig.class);
        if (childCount >= consensusConfig.handleMaxFollowingRecords()) {
            throw new HandleException(ResponseCodeEnum.MAX_CHILD_RECORDS_EXCEEDED);
        }

        // The consensus timestamp of the first item in the child list is T+1, where T is the time of the user tx
        final var parentConsensusTimestamp = userTxnRecordBuilder.consensusNow();
        final var prevConsensusNow = childRecordBuilders.isEmpty()
                ? userTxnRecordBuilder.consensusNow()
                : childRecordBuilders.get(childRecordBuilders.size() - 1).consensusNow();
        final var consensusNow = prevConsensusNow.plusNanos(1L);
<<<<<<< HEAD
        final var recordBuilder = new SingleTransactionRecordBuilderImpl(
                        consensusNow, reversingBehavior, transactionFinisher)
=======
        final var recordBuilder = new SingleTransactionRecordBuilderImpl(consensusNow, reversingBehavior, customizer)
>>>>>>> 27c8a835
                .parentConsensus(parentConsensusTimestamp)
                .exchangeRate(userTxnRecordBuilder.exchangeRate());
        if (!customizer.shouldSuppressRecord()) {
            childRecordBuilders.add(recordBuilder);
        }
        return recordBuilder;
    }

    /**
     * Reverts or removes all child transactions after the given one.
     *
     * <p>Suppose I have a list of 10 child record builders. If the given builder is the last of these 10, then nothing
     * happens, because there are no children after the last one.
     *
     * <p>If the given builder is the next to last of these 10, then if the last one was added by
     * {@link #addChild(Configuration)} it will still be in the list, but will have a status of
     * {@link ResponseCodeEnum#REVERTED_SUCCESS} (unless it had another failure mode already), otherwise it will
     * actually be removed from the list.
     *
     * <p>If the given builder is the 5th of these 10, then each builder from the 6th to the 10th will be removed from
     * the list if they were added by {@link #addRemovableChild(Configuration)} or
<<<<<<< HEAD
     * {@link #addRemovableChildWithTransactionFinisher(Configuration, UnaryOperator)}, otherwise they will have their
=======
     * {@link #addRemovableChildWithExternalizationCustomizer(Configuration, ExternalizedRecordCustomizer)}, otherwise they will have their
>>>>>>> 27c8a835
     * status set to {@link ResponseCodeEnum#REVERTED_SUCCESS} (unless it had another failure mode already).
     *
     * @param recordBuilder the record builder which children need to be reverted
     */
    public void revertChildrenOf(@NonNull final SingleTransactionRecordBuilderImpl recordBuilder) {
        requireNonNull(recordBuilder, "recordBuilder must not be null");
        if (childRecordBuilders == null) {
            childRecordBuilders = new ArrayList<>();
        }
        if (precedingTxnRecordBuilders == null) {
            precedingTxnRecordBuilders = new ArrayList<>();
        }

        // Find the index into the list of records from which to revert. If the record builder is the user transaction,
        // then we start at index 0, which is the first child transaction after the user transaction. If the record
        // builder is not the user transaction AND cannot be found in the list of children, then we have an illegal
        // state -- this should never happen. Otherwise, we start from the index of this builder + 1.
        final int index;
        if (recordBuilder == userTxnRecordBuilder) {
            index = 0;

            // The user transaction fails and therefore we also have to revert preceding transactions
            if (!precedingTxnRecordBuilders.isEmpty()) {
                for (int i = 0; i < precedingTxnRecordBuilders.size(); i++) {
                    final var preceding = precedingTxnRecordBuilders.get(i);
                    if (preceding.reversingBehavior() == ReversingBehavior.REVERSIBLE
                            && SUCCESSES.contains(preceding.status())) {
                        preceding.status(ResponseCodeEnum.REVERTED_SUCCESS);
                    } else if (preceding.reversingBehavior() == ReversingBehavior.REMOVABLE) {
                        precedingTxnRecordBuilders.set(i, null);
                    }
                }
                precedingTxnRecordBuilders.removeIf(Objects::isNull);
            }
        } else {
            // Traverse from end to start, since we are most likely going to be reverting the most recent child,
            // or close to it.
            index = childRecordBuilders.lastIndexOf(recordBuilder) + 1;
            if (index == 0) {
                throw new IllegalArgumentException("recordBuilder not found");
            }
        }

        // Now that we know from where to begin reverting, walk over all the children and revert or remove them.
        // If we do a remove, we need to shift elements around. This can be quite expensive since we use an array
        // list for our data structure. So we will shift elements as necessary as we walk through the list.
        final var count = childRecordBuilders.size();
        int into = index; // The position in the array into which we should put the next remaining child
        for (int i = index; i < count; i++) {
            final var child = childRecordBuilders.get(i);
            if (child.reversingBehavior() == ReversingBehavior.REMOVABLE) {
                // Remove it from the list by setting its location to null. Then, any subsequent children that are
                // kept will be moved into this position.
                childRecordBuilders.set(i, null);
            } else {
                if (child.reversingBehavior() == ReversingBehavior.REVERSIBLE && SUCCESSES.contains(child.status())) {
                    child.status(ResponseCodeEnum.REVERTED_SUCCESS);
                }

                if (into != i) {
                    childRecordBuilders.set(into, child);
                    childRecordBuilders.set(i, null);
                }
                into++;
            }
        }

        // I wish ArrayList had some kind of shortcut for this!
        //noinspection ListRemoveInLoop
        for (int i = count - 1; i >= into; i--) {
            childRecordBuilders.remove(i);
        }
    }

    /**
     * Builds a list of all records. Assigns transactions IDs as needed.
     *
     * @return A {@link Result} containing the user transaction record and the list of all records in proper order.
     */
    public Result build() {
        final var userTxnRecord = userTxnRecordBuilder.build();
        final var idBuilder = userTxnRecordBuilder.transactionID().copyBuilder();
        final var records = new ArrayList<SingleTransactionRecord>();

        // Add all preceding transactions. The last item in the list has the earliest consensus time, so it needs to
        // be added to "records" first. However, the first item should have a nonce of 1, and the last item should have
        // a nonce of N, where N is the number of preceding transactions.
        int count = precedingTxnRecordBuilders == null ? 0 : precedingTxnRecordBuilders.size();
        for (int i = count - 1; i >= 0; i--) {
            final var recordBuilder = precedingTxnRecordBuilders.get(i);
            records.add(recordBuilder
                    .transactionID(idBuilder.nonce(i + 1).build())
                    .syncBodyIdFromRecordId()
                    .build());
        }

        records.add(userTxnRecord);

        int nextNonce = count + 1; // Initialize to be 1 more than the number of preceding items
        count = childRecordBuilders == null ? 0 : childRecordBuilders.size();
        for (int i = 0; i < count; i++) {
            final var recordBuilder = childRecordBuilders.get(i);
            final var maybeRecord = recordBuilder
                    .transactionID(idBuilder.nonce(nextNonce++).build())
                    .syncBodyIdFromRecordId()
                    .build();
            if (maybeRecord == null) {
                // Reclaim this nonce, as the child wasn't actually meant to be externalized
                nextNonce--;
            } else {
                records.add(maybeRecord);
            }
        }

        return new Result(userTxnRecord, unmodifiableList(records));
    }

    /**
     * The built result of records produced by a single user transaction.
     *
     * @param userTransactionRecord The record for the user transaction.
     * @param records An ordered list of all records, ordered by consensus timestamp. Preceding records come before
     * the user transaction record, which comes before child records.
     */
    public record Result(
            @NonNull SingleTransactionRecord userTransactionRecord, @NonNull List<SingleTransactionRecord> records) {}
}<|MERGE_RESOLUTION|>--- conflicted
+++ resolved
@@ -23,7 +23,6 @@
 import static java.util.Objects.requireNonNull;
 
 import com.hedera.hapi.node.base.ResponseCodeEnum;
-import com.hedera.hapi.node.base.Transaction;
 import com.hedera.node.app.spi.workflows.HandleException;
 import com.hedera.node.app.spi.workflows.record.ExternalizedRecordCustomizer;
 import com.hedera.node.app.state.SingleTransactionRecord;
@@ -32,13 +31,11 @@
 import com.hedera.node.config.data.ConsensusConfig;
 import com.swirlds.config.api.Configuration;
 import edu.umd.cs.findbugs.annotations.NonNull;
-import edu.umd.cs.findbugs.annotations.Nullable;
 import java.time.Instant;
 import java.util.ArrayList;
 import java.util.EnumSet;
 import java.util.List;
 import java.util.Objects;
-import java.util.function.UnaryOperator;
 
 /**
  * This class manages all record builders that are used while a single user transaction is running.
@@ -202,11 +199,7 @@
      */
     public SingleTransactionRecordBuilderImpl addChild(@NonNull final Configuration configuration) {
         requireNonNull(configuration, CONFIGURATION_MUST_NOT_BE_NULL);
-<<<<<<< HEAD
-        return doAddChild(configuration, ReversingBehavior.REVERSIBLE, null);
-=======
         return doAddChild(configuration, ReversingBehavior.REVERSIBLE, NOOP_EXTERNALIZED_RECORD_CUSTOMIZER);
->>>>>>> 27c8a835
     }
 
     /**
@@ -223,11 +216,7 @@
      */
     public SingleTransactionRecordBuilderImpl addRemovableChild(@NonNull final Configuration configuration) {
         requireNonNull(configuration, CONFIGURATION_MUST_NOT_BE_NULL);
-<<<<<<< HEAD
-        return doAddChild(configuration, ReversingBehavior.REMOVABLE, null);
-=======
         return doAddChild(configuration, ReversingBehavior.REMOVABLE, NOOP_EXTERNALIZED_RECORD_CUSTOMIZER);
->>>>>>> 27c8a835
     }
 
     /**
@@ -238,38 +227,22 @@
      * {@code CryptoCreate} transactions as {@code ContractCreate} transactions.
      *
      * @param configuration the current configuration
-<<<<<<< HEAD
-     * @param transactionFinisher the custom finishing operation
-=======
      * @param customizer the custom finishing operation
->>>>>>> 27c8a835
      * @return the record builder for the child transaction
      * @throws NullPointerException if {@code consensusConfig} is {@code null}
      * @throws HandleException if no more child slots are available
      */
-<<<<<<< HEAD
-    public SingleTransactionRecordBuilderImpl addRemovableChildWithTransactionFinisher(
-            @NonNull final Configuration configuration, @NonNull final UnaryOperator<Transaction> transactionFinisher) {
-        requireNonNull(configuration, CONFIGURATION_MUST_NOT_BE_NULL);
-        requireNonNull(transactionFinisher, "transactionFinisher must not be null");
-        return doAddChild(configuration, ReversingBehavior.REMOVABLE, transactionFinisher);
-=======
     public SingleTransactionRecordBuilderImpl addRemovableChildWithExternalizationCustomizer(
             @NonNull final Configuration configuration, @NonNull final ExternalizedRecordCustomizer customizer) {
         requireNonNull(configuration, CONFIGURATION_MUST_NOT_BE_NULL);
         requireNonNull(customizer, "customizer must not be null");
         return doAddChild(configuration, ReversingBehavior.REMOVABLE, customizer);
->>>>>>> 27c8a835
     }
 
     private SingleTransactionRecordBuilderImpl doAddChild(
             @NonNull final Configuration configuration,
             final ReversingBehavior reversingBehavior,
-<<<<<<< HEAD
-            @Nullable final UnaryOperator<Transaction> transactionFinisher) {
-=======
             @NonNull final ExternalizedRecordCustomizer customizer) {
->>>>>>> 27c8a835
         // FUTURE: We should reuse the RecordListBuilder between handle calls, and we should reuse these lists, in
         // which case we will no longer have to create them lazily.
         if (childRecordBuilders == null) {
@@ -289,12 +262,7 @@
                 ? userTxnRecordBuilder.consensusNow()
                 : childRecordBuilders.get(childRecordBuilders.size() - 1).consensusNow();
         final var consensusNow = prevConsensusNow.plusNanos(1L);
-<<<<<<< HEAD
-        final var recordBuilder = new SingleTransactionRecordBuilderImpl(
-                        consensusNow, reversingBehavior, transactionFinisher)
-=======
         final var recordBuilder = new SingleTransactionRecordBuilderImpl(consensusNow, reversingBehavior, customizer)
->>>>>>> 27c8a835
                 .parentConsensus(parentConsensusTimestamp)
                 .exchangeRate(userTxnRecordBuilder.exchangeRate());
         if (!customizer.shouldSuppressRecord()) {
@@ -316,11 +284,7 @@
      *
      * <p>If the given builder is the 5th of these 10, then each builder from the 6th to the 10th will be removed from
      * the list if they were added by {@link #addRemovableChild(Configuration)} or
-<<<<<<< HEAD
-     * {@link #addRemovableChildWithTransactionFinisher(Configuration, UnaryOperator)}, otherwise they will have their
-=======
      * {@link #addRemovableChildWithExternalizationCustomizer(Configuration, ExternalizedRecordCustomizer)}, otherwise they will have their
->>>>>>> 27c8a835
      * status set to {@link ResponseCodeEnum#REVERTED_SUCCESS} (unless it had another failure mode already).
      *
      * @param recordBuilder the record builder which children need to be reverted

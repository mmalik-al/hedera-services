/*
 * Copyright (C) 2023 Hedera Hashgraph, LLC
 *
 * Licensed under the Apache License, Version 2.0 (the "License");
 * you may not use this file except in compliance with the License.
 * You may obtain a copy of the License at
 *
 *      http://www.apache.org/licenses/LICENSE-2.0
 *
 * Unless required by applicable law or agreed to in writing, software
 * distributed under the License is distributed on an "AS IS" BASIS,
 * WITHOUT WARRANTIES OR CONDITIONS OF ANY KIND, either express or implied.
 * See the License for the specific language governing permissions and
 * limitations under the License.
 */

package com.hedera.node.app.workflows.handle.record;

import static com.hedera.node.app.workflows.handle.HandleContextImpl.PrecedingTransactionCategory.LIMITED_CHILD_RECORDS;
import static com.hedera.node.app.workflows.handle.HandleContextImpl.PrecedingTransactionCategory.UNLIMITED_CHILD_RECORDS;
import static java.util.Collections.unmodifiableList;
import static java.util.Objects.requireNonNull;

import com.hedera.hapi.node.base.ResponseCodeEnum;
import com.hedera.hapi.node.base.Transaction;
import com.hedera.node.app.spi.workflows.HandleException;
import com.hedera.node.app.state.SingleTransactionRecord;
import com.hedera.node.app.workflows.handle.HandleContextImpl;
import com.hedera.node.app.workflows.handle.record.SingleTransactionRecordBuilderImpl.ReversingBehavior;
import com.hedera.node.config.data.ConsensusConfig;
import com.swirlds.config.api.Configuration;
import edu.umd.cs.findbugs.annotations.NonNull;
import edu.umd.cs.findbugs.annotations.Nullable;
import java.time.Instant;
import java.util.ArrayList;
import java.util.EnumSet;
import java.util.List;
import java.util.Objects;
import java.util.function.UnaryOperator;

/**
 * This class manages all record builders that are used while a single user transaction is running.
 *
 * <p>As a transaction is handled, it will create a record and receipt tracking what happened when the transaction was
 * handled. During handling, it may be that more than one additional "synthetic" record must be created. For example,
 * a "crypto transfer" may need to auto-create a destination account that does not already exist. This must be done
 * <strong>before</strong> the crypto transfer so that someone reading the resulting record stream will see the creation
 * before the transfer. This is known as a "preceding" record. Preceding records are unrelated to the main user
 * transaction, other than having been triggered by it.
 *
 * <p>Likewise, some transactions cause "child" transactions to be created. For example, a "schedule sign" transaction
 * may complete all required signatures and "trigger" a child transaction for actually executing the transaction that
 * was signed. Or a smart contract may invoke the token service, causing one or more child transactions to be created.
 * These child transactions <strong>are</strong> related to the user transaction, and are linked by the "parent
 * consensus timestamp".
 *
 * <p>Some kinds of child transactions are "removable". This is only needed in a very few special cases. Normally
 * preceding and child transactions are used like a stack -- added to the end and removed from the end. But some
 * "removable" child transactions can be plucked out of the middle.
 *
 * <p>After transaction handling, this class will produce the list of all created records. They will be assigned
 * transaction IDs and consensus timestamps and parent consensus timestamps as appropriate.
 *
 * <p>As with all classes intended to be used within the handle-workflow, this class is <em>not</em> thread-safe.
 */
public final class RecordListBuilder {
    private static final String CONFIGURATION_MUST_NOT_BE_NULL = "configuration must not be null";
    private static final EnumSet<ResponseCodeEnum> SUCCESSES = EnumSet.of(
            ResponseCodeEnum.OK,
            ResponseCodeEnum.SUCCESS,
            ResponseCodeEnum.FEE_SCHEDULE_FILE_PART_UPLOADED,
            ResponseCodeEnum.SUCCESS_BUT_MISSING_EXPECTED_OPERATION);
    /** The record builder for the user transaction. */
    private final SingleTransactionRecordBuilderImpl userTxnRecordBuilder;
    /**
     * The list of record builders for preceding transactions. If the user transaction is at consensus time T, then
     * the first preceding transaction is at consensus time T-1, the second at T-2, etc.
     */
    private List<SingleTransactionRecordBuilderImpl> precedingTxnRecordBuilders;
    /**
     * The list of record builders for child transactions. If the user transaction is at consensus time T, then
     * the first child transaction is at consensus time T+1, the second at T+2, etc.
     */
    private List<SingleTransactionRecordBuilderImpl> childRecordBuilders;

    /**
     * Creates a new instance with the given user transaction consensus timestamp.
     *
     * @param consensusTimestamp The consensus timestamp of the user transaction
     * @throws NullPointerException if {@code recordBuilder} is {@code null}
     */
    public RecordListBuilder(@NonNull final Instant consensusTimestamp) {
        this.userTxnRecordBuilder = new SingleTransactionRecordBuilderImpl(
                requireNonNull(consensusTimestamp, "recordBuilder must not be null"));
    }

    /**
     * Gets the record builder for the user transaction.
     *
     * @return the main record builder
     */
    @NonNull
    public SingleTransactionRecordBuilderImpl userTransactionRecordBuilder() {
        return userTxnRecordBuilder;
    }

    /**
     * Returns an unmodifiable {@link List} of all preceding record builders. The first item in the list is the
     * record builder for the transaction immediately preceding the user transaction.
     *
     * @return all preceding record builders
     */
    @NonNull
    public List<SingleTransactionRecordBuilderImpl> precedingRecordBuilders() {
        return precedingTxnRecordBuilders != null ? unmodifiableList(precedingTxnRecordBuilders) : List.of();
    }

    /**
     * Returns an unmodifiable {@link List} of all child record builders. The first item in the list is the
     * record builder for the transaction immediately following the user transaction, and so forth.
     *
     * @return all child record builders
     */
    @NonNull
    public List<SingleTransactionRecordBuilderImpl> childRecordBuilders() {
        return childRecordBuilders != null ? unmodifiableList(childRecordBuilders) : List.of();
    }

    /**
     * Adds a record builder for a preceding transaction.
     *
     * @param configuration the current configuration
     * @return the record builder for the preceding transaction
     * @throws NullPointerException      if {@code consensusConfig} is {@code null}
     * @throws HandleException if no more preceding slots are available
     */
    public SingleTransactionRecordBuilderImpl addPreceding(
            @NonNull final Configuration configuration,
            final HandleContextImpl.PrecedingTransactionCategory precedingTxnCategory) {
        requireNonNull(configuration, CONFIGURATION_MUST_NOT_BE_NULL);
        return doAddPreceding(configuration, ReversingBehavior.IRREVERSIBLE, precedingTxnCategory);
    }

    public SingleTransactionRecordBuilderImpl addReversiblePreceding(@NonNull final Configuration configuration) {
        requireNonNull(configuration, CONFIGURATION_MUST_NOT_BE_NULL);
        return doAddPreceding(configuration, ReversingBehavior.REVERSIBLE, LIMITED_CHILD_RECORDS);
    }

    public SingleTransactionRecordBuilderImpl addRemovablePreceding(@NonNull final Configuration configuration) {
        requireNonNull(configuration, CONFIGURATION_MUST_NOT_BE_NULL);
        return doAddPreceding(configuration, ReversingBehavior.REMOVABLE, LIMITED_CHILD_RECORDS);
    }

    public SingleTransactionRecordBuilderImpl doAddPreceding(
            @NonNull final Configuration configuration,
            @NonNull final ReversingBehavior reversingBehavior,
            @NonNull final HandleContextImpl.PrecedingTransactionCategory precedingTxnCategory) {
        // Lazily create. FUTURE: We should reuse the RecordListBuilder between handle calls, and we should
        // reuse these lists. Then we can omit this lazy create entirely and produce less garbage overall.
        if (precedingTxnRecordBuilders == null) {
            precedingTxnRecordBuilders = new ArrayList<>();
        }

        // Check whether the number of preceding records has been exceeded. FUTURE we could store in state the last
        // nanosecond of the last record from the previous handle transaction operation, and if there is room for more
        // preceding records, we grant them, even if we have passed `handleMaxPrecedingRecords`.
        final var consensusConfig = configuration.getConfigData(ConsensusConfig.class);
        final var precedingCount = precedingTxnRecordBuilders.size();
        final var maxRecords = consensusConfig.handleMaxPrecedingRecords();
        // On genesis start we create almost 700 preceding child records for creating system accounts.
        // Also, we should not be failing for stake update transaction records that happen every midnight.
        // In these two cases need to allow for this, but we don't want to allow for this on every handle call.
        if (precedingTxnRecordBuilders.size() >= maxRecords && (precedingTxnCategory != UNLIMITED_CHILD_RECORDS)) {
            // We do not have a MAX_PRECEDING_RECORDS_EXCEEDED error, so use this.
            throw new HandleException(ResponseCodeEnum.MAX_CHILD_RECORDS_EXCEEDED);
        }

        // The consensus timestamp of the first item in the preceding list is T-1, where T is the time of the
        // user transaction. The second item is T-2, and so on.
        final var parentConsensusTimestamp = userTxnRecordBuilder.consensusNow();
        final var consensusNow = parentConsensusTimestamp.minusNanos(precedingCount + 1L);
        final var recordBuilder = new SingleTransactionRecordBuilderImpl(consensusNow, reversingBehavior);
        //                .exchangeRate(userTxnRecordBuilder.exchangeRate());
        precedingTxnRecordBuilders.add(recordBuilder);
        return recordBuilder;
    }

    /**
     * Adds a record builder for a child transaction.
     *
     * <p>If a parent transaction of this child transaction is rolled back and the child transaction was successful, the
     * status is set to {@link ResponseCodeEnum#REVERTED_SUCCESS}.
     *
     * @param configuration the current configuration
     * @return the record builder for the child transaction
     * @throws NullPointerException if {@code consensusConfig} is {@code null}
     * @throws HandleException      if no more child slots are available
     */
    public SingleTransactionRecordBuilderImpl addChild(@NonNull final Configuration configuration) {
        requireNonNull(configuration, CONFIGURATION_MUST_NOT_BE_NULL);
        return doAddChild(configuration, ReversingBehavior.REVERSIBLE, null);
    }

    /**
     * Adds a record builder for a child transaction that is removed when reverted.
     * <p>
     * If a parent transaction of this child transaction is rolled back, the record builder is removed entirely. This is
     * only needed in a very few special cases. Under normal circumstances,
     * {@link #addChild(Configuration)} should be used.
     *
     * @param configuration the current configuration
     * @return the record builder for the child transaction
     * @throws NullPointerException if {@code consensusConfig} is {@code null}
     * @throws HandleException if no more child slots are available
     */
    public SingleTransactionRecordBuilderImpl addRemovableChild(@NonNull final Configuration configuration) {
        requireNonNull(configuration, CONFIGURATION_MUST_NOT_BE_NULL);
        return doAddChild(configuration, ReversingBehavior.REMOVABLE, null);
    }

    /**
     * Adds a record builder for a child transaction that is removed when reverted, and performs a custom
     * "finishing" operation on the transaction before externalizing it to the record stream.
     *
     * <p>We need this variant to let the contract service externalize some of its dispatched
     * {@code CryptoCreate} transactions as {@code ContractCreate} transactions.
     *
     * @param configuration the current configuration
     * @param transactionFinisher the custom finishing operation
     * @return the record builder for the child transaction
     * @throws NullPointerException if {@code consensusConfig} is {@code null}
     * @throws HandleException if no more child slots are available
     */
    public SingleTransactionRecordBuilderImpl addRemovableChildWithTransactionFinisher(
            @NonNull final Configuration configuration, @NonNull final UnaryOperator<Transaction> transactionFinisher) {
        requireNonNull(configuration, CONFIGURATION_MUST_NOT_BE_NULL);
        requireNonNull(transactionFinisher, "transactionFinisher must not be null");
        return doAddChild(configuration, ReversingBehavior.REMOVABLE, transactionFinisher);
    }

    private SingleTransactionRecordBuilderImpl doAddChild(
            @NonNull final Configuration configuration,
            final ReversingBehavior reversingBehavior,
            @Nullable final UnaryOperator<Transaction> transactionFinisher) {
        // FUTURE: We should reuse the RecordListBuilder between handle calls, and we should reuse these lists, in
        // which case we will no longer have to create them lazily.
        if (childRecordBuilders == null) {
            childRecordBuilders = new ArrayList<>();
        }

        // Make sure we have not created so many that we have run out of slots.
        final var childCount = childRecordBuilders.size();
        final var consensusConfig = configuration.getConfigData(ConsensusConfig.class);
        if (childCount >= consensusConfig.handleMaxFollowingRecords()) {
            throw new HandleException(ResponseCodeEnum.MAX_CHILD_RECORDS_EXCEEDED);
        }

        // The consensus timestamp of the first item in the child list is T+1, where T is the time of the user tx
        final var parentConsensusTimestamp = userTxnRecordBuilder.consensusNow();
        final var prevConsensusNow = childRecordBuilders.isEmpty()
                ? userTxnRecordBuilder.consensusNow()
                : childRecordBuilders.get(childRecordBuilders.size() - 1).consensusNow();
        final var consensusNow = prevConsensusNow.plusNanos(1L);
        final var recordBuilder = new SingleTransactionRecordBuilderImpl(
                        consensusNow, reversingBehavior, transactionFinisher)
                .parentConsensus(parentConsensusTimestamp)
                .exchangeRate(userTxnRecordBuilder.exchangeRate());
        childRecordBuilders.add(recordBuilder);
        return recordBuilder;
    }

    /**
     * Reverts or removes all child transactions after the given one.
     *
     * <p>Suppose I have a list of 10 child record builders. If the given builder is the last of these 10, then nothing
     * happens, because there are no children after the last one.
     *
     * <p>If the given builder is the next to last of these 10, then if the last one was added by
     * {@link #addChild(Configuration)} it will still be in the list, but will have a status of
     * {@link ResponseCodeEnum#REVERTED_SUCCESS} (unless it had another failure mode already), otherwise it will
     * actually be removed from the list.
     *
     * <p>If the given builder is the 5th of these 10, then each builder from the 6th to the 10th will be removed from
     * the list if they were added by {@link #addRemovableChild(Configuration)} or
     * {@link #addRemovableChildWithTransactionFinisher(Configuration, UnaryOperator)}, otherwise they will have their
     * status set to {@link ResponseCodeEnum#REVERTED_SUCCESS} (unless it had another failure mode already).
     *
     * @param recordBuilder the record builder which children need to be reverted
     */
    public void revertChildrenOf(@NonNull final SingleTransactionRecordBuilderImpl recordBuilder) {
        requireNonNull(recordBuilder, "recordBuilder must not be null");
        if (childRecordBuilders == null) {
            childRecordBuilders = new ArrayList<>();
        }
        if (precedingTxnRecordBuilders == null) {
            precedingTxnRecordBuilders = new ArrayList<>();
        }

        // Find the index into the list of records from which to revert. If the record builder is the user transaction,
        // then we start at index 0, which is the first child transaction after the user transaction. If the record
        // builder is not the user transaction AND cannot be found in the list of children, then we have an illegal
        // state -- this should never happen. Otherwise, we start from the index of this builder + 1.
        final int index;
        if (recordBuilder == userTxnRecordBuilder) {
            index = 0;

            // The user transaction fails and therefore we also have to revert preceding transactions
            if (!precedingTxnRecordBuilders.isEmpty()) {
                for (int i = 0; i < precedingTxnRecordBuilders.size(); i++) {
                    final var preceding = precedingTxnRecordBuilders.get(i);
                    if (preceding.reversingBehavior() == ReversingBehavior.REVERSIBLE
                            && SUCCESSES.contains(preceding.status())) {
                        preceding.status(ResponseCodeEnum.REVERTED_SUCCESS);
                    } else if (preceding.reversingBehavior() == ReversingBehavior.REMOVABLE) {
                        precedingTxnRecordBuilders.set(i, null);
                    }
                }
                precedingTxnRecordBuilders.removeIf(Objects::isNull);
            }
        } else {
            // Traverse from end to start, since we are most likely going to be reverting the most recent child,
            // or close to it.
            index = childRecordBuilders.lastIndexOf(recordBuilder) + 1;
            if (index == 0) {
                throw new IllegalArgumentException("recordBuilder not found");
            }
        }

        // Now that we know from where to begin reverting, walk over all the children and revert or remove them.
        // If we do a remove, we need to shift elements around. This can be quite expensive since we use an array
        // list for our data structure. So we will shift elements as necessary as we walk through the list.
        final var count = childRecordBuilders.size();
        int into = index; // The position in the array into which we should put the next remaining child
        for (int i = index; i < count; i++) {
            final var child = childRecordBuilders.get(i);
            if (child.reversingBehavior() == ReversingBehavior.REMOVABLE) {
                // Remove it from the list by setting its location to null. Then, any subsequent children that are
                // kept will be moved into this position.
                childRecordBuilders.set(i, null);
            } else {
                if (child.reversingBehavior() == ReversingBehavior.REVERSIBLE && SUCCESSES.contains(child.status())) {
                    child.status(ResponseCodeEnum.REVERTED_SUCCESS);
                }

                if (into != i) {
                    childRecordBuilders.set(into, child);
                    childRecordBuilders.set(i, null);
                }
                into++;
            }
        }

        // I wish ArrayList had some kind of shortcut for this!
        //noinspection ListRemoveInLoop
        for (int i = count - 1; i >= into; i--) {
            childRecordBuilders.remove(i);
        }
    }

    /**
     * Builds a list of all records. Assigns transactions IDs as needed.
     *
     * @return A {@link Result} containing the user transaction record and the list of all records in proper order.
     */
    public Result build() {
        final var userTxnRecord = userTxnRecordBuilder.build();
        final var idBuilder = userTxnRecordBuilder.transactionID().copyBuilder();
        final var records = new ArrayList<SingleTransactionRecord>();

        // Add all preceding transactions. The last item in the list has the earliest consensus time, so it needs to
        // be added to "records" first. However, the first item should have a nonce of 1, and the last item should have
        // a nonce of N, where N is the number of preceding transactions.
        int count = precedingTxnRecordBuilders == null ? 0 : precedingTxnRecordBuilders.size();
        for (int i = count - 1; i >= 0; i--) {
            final var recordBuilder = precedingTxnRecordBuilders.get(i);
            records.add(recordBuilder
                    .transactionID(idBuilder.nonce(i + 1).build())
                    .syncBodyIdFromRecordId()
                    .build());
        }

        records.add(userTxnRecord);

        int nextNonce = count + 1; // Initialize to be 1 more than the number of preceding items
        count = childRecordBuilders == null ? 0 : childRecordBuilders.size();
        for (int i = 0; i < count; i++) {
            final var recordBuilder = childRecordBuilders.get(i);
            final var maybeRecord = recordBuilder
                    .transactionID(idBuilder.nonce(nextNonce++).build())
<<<<<<< HEAD
                    .syncBodyIdFromRecordId()
                    .build());
=======
                    .build();
            if (maybeRecord == null) {
                // Reclaim this nonce, as the child wasn't actually meant to be externalized
                nextNonce--;
            } else {
                records.add(maybeRecord);
            }
>>>>>>> a14d6186
        }

        return new Result(userTxnRecord, unmodifiableList(records));
    }

    /**
     * The built result of records produced by a single user transaction.
     *
     * @param userTransactionRecord The record for the user transaction.
     * @param records An ordered list of all records, ordered by consensus timestamp. Preceding records come before
     *                the user transaction record, which comes before child records.
     */
    public record Result(
            @NonNull SingleTransactionRecord userTransactionRecord, @NonNull List<SingleTransactionRecord> records) {}
}<|MERGE_RESOLUTION|>--- conflicted
+++ resolved
@@ -387,10 +387,7 @@
             final var recordBuilder = childRecordBuilders.get(i);
             final var maybeRecord = recordBuilder
                     .transactionID(idBuilder.nonce(nextNonce++).build())
-<<<<<<< HEAD
                     .syncBodyIdFromRecordId()
-                    .build());
-=======
                     .build();
             if (maybeRecord == null) {
                 // Reclaim this nonce, as the child wasn't actually meant to be externalized
@@ -398,7 +395,6 @@
             } else {
                 records.add(maybeRecord);
             }
->>>>>>> a14d6186
         }
 
         return new Result(userTxnRecord, unmodifiableList(records));

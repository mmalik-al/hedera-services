--- conflicted
+++ resolved
@@ -99,12 +99,9 @@
                 TokenCreateRecordBuilder,
                 ContractCreateRecordBuilder,
                 ContractCallRecordBuilder,
-<<<<<<< HEAD
-                EthereumTransactionRecordBuilder {
-=======
+                EthereumTransactionRecordBuilder,
                 CryptoDeleteRecordBuilder,
                 TokenUpdateRecordBuilder {
->>>>>>> e256404d
     // base transaction data
     private Transaction transaction;
     private Bytes transactionBytes = Bytes.EMPTY;
@@ -593,14 +590,9 @@
      * @return the builder
      */
     @Override
-<<<<<<< HEAD
-    public @NonNull SingleTransactionRecordBuilderImpl contractID(@Nullable ContractID contractID) {
-        this.transactionReceiptBuilder.contractID(contractID);
-=======
     @NonNull
     public SingleTransactionRecordBuilderImpl contractID(@Nullable final ContractID contractID) {
         transactionReceiptBuilder.contractID(contractID);
->>>>>>> e256404d
         return this;
     }
 

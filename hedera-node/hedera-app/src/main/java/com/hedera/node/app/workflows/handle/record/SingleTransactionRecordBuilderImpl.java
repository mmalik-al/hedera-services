--- conflicted
+++ resolved
@@ -235,7 +235,6 @@
      * @return the transaction record
      */
     public SingleTransactionRecord build() {
-<<<<<<< HEAD
         if (customizer != null) {
             transaction = customizer.apply(transaction);
         }
@@ -246,13 +245,6 @@
             builder.exchangeRate(exchangeRate);
         }
         final var transactionReceipt = builder.build();
-=======
-        transaction = customizer.apply(transaction);
-        final var transactionReceipt = transactionReceiptBuilder
-                .exchangeRate(exchangeRate)
-                .serialNumbers(serialNumbers)
-                .build();
->>>>>>> 9f795733
 
         final Bytes transactionHash;
         try {

<?xml version="1.0" encoding="UTF-8"?>
<project xmlns="http://maven.apache.org/POM/4.0.0" xmlns:xsi="http://www.w3.org/2001/XMLSchema-instance"
		 xsi:schemaLocation="http://maven.apache.org/POM/4.0.0 http://maven.apache.org/xsd/maven-4.0.0.xsd">
	<modelVersion>4.0.0</modelVersion>

	<groupId>com.hedera.hashgraph</groupId>
	<artifactId>hedera-node</artifactId>
	<description>Hedera Services node built on the Platform</description>
	<name>Hedera Services Node</name>

	<parent>
		<groupId>com.hedera.hashgraph</groupId>
		<artifactId>hedera-services</artifactId>
<<<<<<< HEAD
		<version>0.22.0-alpha.2-SNAPSHOT</version>
=======
		<version>0.22.0-SNAPSHOT</version>
>>>>>>> 99f369ea
	</parent>

	<properties>
		<timestamp>${maven.build.timestamp}</timestamp>
		<maven.build.timestamp.format>yyyy-MM-dd HH:mm</maven.build.timestamp.format>

		<sdk.dir>${project.basedir}/</sdk.dir>
		<app.name>HederaNode</app.name>
		<mainClass.name>ServicesMain</mainClass.name>

		<asm.version>9.2</asm.version>
                <caffeine.version>3.0.5</caffeine.version>
		<git-commit-id.version>4.9.10</git-commit-id.version>
		<ant-contrib.version>1.0b3</ant-contrib.version>
		<ant-nodeps.version>1.8.1</ant-nodeps.version>
		<jackson.version>2.11.2</jackson.version>
		<besu.version>21.10.5</besu.version>
		<tuweni.version>2.0.0</tuweni.version>
		<besu-native.version>0.4.2</besu-native.version>
	</properties>

	<build>
		<sourceDirectory>src/main/java</sourceDirectory>
		<plugins>
			<plugin>
				<groupId>org.codehaus.mojo</groupId>
				<artifactId>exec-maven-plugin</artifactId>
				<executions>
					<execution>
						<id>stage-changes</id>
						<configuration>
							<executable>/bin/sh</executable>
							<commandlineArgs>
								-c 'git add src/test/java src/main/java'
							</commandlineArgs>
						</configuration>
					</execution>
				</executions>
			</plugin>
			<plugin>
				<groupId>org.apache.maven.plugins</groupId>
				<artifactId>maven-compiler-plugin</artifactId>
				<dependencies>
					<dependency>
						<groupId>org.ow2.asm</groupId>
						<artifactId>asm</artifactId>
						<version>${asm.version}</version>
					</dependency>
				</dependencies>
			</plugin>
			<plugin>
				<groupId>org.apache.maven.plugins</groupId>
				<artifactId>maven-resources-plugin</artifactId>
				<executions>
					<execution>
						<id>with-filtering</id>
						<phase>process-resources</phase>
						<goals>
							<goal>resources</goal>
						</goals>
						<configuration>
							<propertiesEncoding>ISO-8859-1</propertiesEncoding>
							<resources>
								<resource>
									<directory>src/main/resources</directory>
									<excludes>
										<!-- VIM swap files -->
										<exclude>**/*.sw*</exclude>
									</excludes>
									<filtering>true</filtering>
								</resource>
							</resources>
						</configuration>
					</execution>
				</executions>
			</plugin>
			<plugin>
				<groupId>org.apache.maven.plugins</groupId>
				<artifactId>maven-dependency-plugin</artifactId>
				<executions>
					<execution>
						<id>copy</id>
						<phase>install</phase>
						<goals>
							<goal>copy</goal>
						</goals>
						<configuration>
							<stripVersion>true</stripVersion>
						</configuration>
					</execution>
					<execution>
						<id>copy-dependencies</id>
						<phase>install</phase>
						<goals>
							<goal>copy-dependencies</goal>
						</goals>
					</execution>
				</executions>
				<configuration>
					<artifactItems>
						<artifactItem>
							<groupId>${project.groupId}</groupId>
							<artifactId>${project.artifactId}</artifactId>
							<version>${project.version}</version>
							<type>${project.packaging}</type>
							<destFileName>${app.name}.${project.packaging}</destFileName>
							<outputDirectory>${sdk.dir}/data/apps/</outputDirectory>
						</artifactItem>
					</artifactItems>
					<outputDirectory>${sdk.dir}/data/lib</outputDirectory>
				</configuration>
			</plugin>
			<plugin>
				<groupId>org.apache.maven.plugins</groupId>
				<artifactId>maven-jar-plugin</artifactId>
				<configuration>
					<archive>
						<manifest>
							<mainClass>com.hedera.services.${mainClass.name}</mainClass>
							<addClasspath>true</addClasspath>
							<classpathPrefix>../lib/</classpathPrefix>
							<useUniqueVersions>false</useUniqueVersions>
						</manifest>
					</archive>
				</configuration>
			</plugin>
			<plugin>
				<groupId>org.apache.maven.plugins</groupId>
				<artifactId>maven-source-plugin</artifactId>
				<executions>
					<execution>
						<id>attach-sources</id>
						<goals>
							<goal>jar</goal>
						</goals>
					</execution>
				</executions>
			</plugin>
			<plugin>
				<groupId>pl.project13.maven</groupId>
				<artifactId>git-commit-id-plugin</artifactId>
				<version>${git-commit-id.version}</version>
				<executions>
					<execution>
						<id>get-the-git-infos</id>
						<goals>
							<goal>revision</goal>
						</goals>
					</execution>
				</executions>
				<configuration>
					<dotGitDirectory>${project.basedir}/.git</dotGitDirectory>
					<prefix>git</prefix>
					<verbose>false</verbose>
					<generateGitPropertiesFile>true</generateGitPropertiesFile>
					<generateGitPropertiesFilename>
						${project.build.outputDirectory}/build.properties
					</generateGitPropertiesFilename>
					<format>properties</format>
					<gitDescribe>
						<skip>false</skip>
						<always>false</always>
						<dirty>-dirty</dirty>
					</gitDescribe>
				</configuration>
			</plugin>
			<plugin>
				<groupId>org.apache.maven.plugins</groupId>
				<artifactId>maven-antrun-plugin</artifactId>
				<version>3.0.0</version>
				<executions>
					<execution>
						<id>app-clean</id>
						<configuration>
							<target>
								<delete includeemptydirs="true" quiet="false">
									<fileset dir="${project.basedir}">
										<include name="*.csv"/>
										<include name="settingsUsed.txt"/>
										<include name="data/accountBalances/**/*"/>
										<include name="data/config/*.bin"/>
										<include name="data/onboard/*.csv"/>
										<include name="data/onboard/exchangeRate.txt"/>
										<include name="data/onboard/exportedAccount.txt"/>
										<include name="data/onboard/feeSchedule.txt"/>
										<include name="data/recordstreams/**/*"/>
										<include name="data/saved/**/*"/>
										<include name="output/**/*"/>
									</fileset>
								</delete>
							</target>
						</configuration>
					</execution>
					<execution>
						<phase>generate-resources</phase>
						<id>empty-swirlds-jar-for-old-build-scripts</id>
						<configuration>
							<target>
								<touch file="swirlds.jar"/>
							</target>
						</configuration>
						<goals>
							<goal>run</goal>
						</goals>
					</execution>
				</executions>
				<dependencies>
					<dependency>
						<groupId>ant-contrib</groupId>
						<artifactId>ant-contrib</artifactId>
						<version>${ant-contrib.version}</version>
						<exclusions>
							<exclusion>
								<groupId>ant</groupId>
								<artifactId>ant</artifactId>
							</exclusion>
						</exclusions>
					</dependency>
					<dependency>
						<groupId>org.apache.ant</groupId>
						<artifactId>ant-nodeps</artifactId>
						<version>${ant-nodeps.version}</version>
					</dependency>
				</dependencies>
			</plugin>
		</plugins>
	</build>

	<dependencies>
                <dependency>
                  <groupId>com.github.ben-manes.caffeine</groupId>
                  <artifactId>caffeine</artifactId>
                  <version>${caffeine.version}</version>
                </dependency>
                <dependency>
	          <groupId>com.esaulpaugh</groupId>
		  <artifactId>headlong</artifactId>
	        </dependency>
		<dependency>
			<groupId>com.hedera.hashgraph</groupId>
			<artifactId>hapi-fees</artifactId>
<<<<<<< HEAD
			<version>0.22.0-alpha.2-SNAPSHOT</version>
=======
			<version>0.22.0-SNAPSHOT</version>
>>>>>>> 99f369ea
		</dependency>
		<dependency>
			<groupId>com.hedera.hashgraph</groupId>
			<artifactId>hapi-utils</artifactId>
<<<<<<< HEAD
			<version>0.22.0-alpha.2-SNAPSHOT</version>
=======
			<version>0.22.0-SNAPSHOT</version>
>>>>>>> 99f369ea
		</dependency>
		<dependency>
			<groupId>com.swirlds</groupId>
			<artifactId>swirlds-platform-core</artifactId>
		</dependency>
		<dependency>
			<groupId>com.swirlds</groupId>
			<artifactId>swirlds-fchashmap</artifactId>
		</dependency>
		<dependency>
			<groupId>com.swirlds</groupId>
			<artifactId>swirlds-merkle</artifactId>
		</dependency>
		<dependency>
			<groupId>com.swirlds</groupId>
			<artifactId>swirlds-fcqueue</artifactId>
		</dependency>
		<dependency>
			<groupId>com.swirlds</groupId>
			<artifactId>swirlds-jasperdb</artifactId>
		</dependency>
		<dependency>
			<groupId>com.swirlds</groupId>
			<artifactId>swirlds-virtualmap</artifactId>
		</dependency>
		<dependency>
			<groupId>com.hedera.hashgraph</groupId>
			<artifactId>ethereumj-core</artifactId>
		</dependency>
		<dependency>
			<groupId>com.fasterxml.jackson.core</groupId>
			<artifactId>jackson-databind</artifactId>
			<version>${jackson.version}</version>
		</dependency>
		<dependency>
			<groupId>io.grpc</groupId>
			<artifactId>grpc-netty</artifactId>
		</dependency>
		<dependency>
			<groupId>io.grpc</groupId>
			<artifactId>grpc-protobuf</artifactId>
		</dependency>
		<dependency>
			<groupId>io.grpc</groupId>
			<artifactId>grpc-stub</artifactId>
		</dependency>
		<dependency>
			<groupId>io.netty</groupId>
			<artifactId>netty-transport-native-epoll</artifactId>
			<classifier>linux-x86_64</classifier>
		</dependency>
		<dependency>
			<groupId>io.netty</groupId>
			<artifactId>netty-handler</artifactId>
		</dependency>
		<dependency>
			<groupId>org.apache.tuweni</groupId>
			<artifactId>tuweni-units</artifactId>
			<version>${tuweni.version}</version>
		</dependency>
		<dependency>
			<groupId>org.hyperledger.besu</groupId>
			<artifactId>bls12-381</artifactId>
			<version>${besu-native.version}</version>
		</dependency>
		<dependency>
			<groupId>org.hyperledger.besu</groupId>
			<artifactId>evm</artifactId>
			<version>${besu.version}</version>
		</dependency>
		<dependency>
			<groupId>org.hyperledger.besu</groupId>
			<artifactId>besu-datatypes</artifactId>
			<version>${besu.version}</version>
		</dependency>
	</dependencies>

	<repositories>
		<repository>
			<snapshots>
				<enabled>false</enabled>
			</snapshots>
			<id>local-repo-for-swirlds-sdk</id>
			<url>file:${project.basedir}/localSwirldsSDK</url>
		</repository>
		<repository>
			<snapshots>
				<enabled>false</enabled>
			</snapshots>
			<id>besu</id>
			<name>Hyperledger Besu</name>
			<url>https://hyperledger.jfrog.io/artifactory/besu-maven</url>
		</repository>
		<repository>
			<snapshots>
				<enabled>false</enabled>
			</snapshots>
			<id>central</id>
			<name>Central Repository</name>
			<url>https://repo.maven.apache.org/maven2</url>
		</repository>
	</repositories>
	<profiles>
		<profile>
			<id>release</id>
			<build>
				<plugins>
					<plugin>
						<groupId>org.apache.maven.plugins</groupId>
						<artifactId>maven-deploy-plugin</artifactId>
						<configuration>
							<skip>true</skip>
						</configuration>
					</plugin>
				</plugins>
			</build>
		</profile>
		<profile>
			<id>devSetup</id>
			<build>
				<plugins>
					<plugin>
						<groupId>org.apache.maven.plugins</groupId>
						<artifactId>maven-antrun-plugin</artifactId>
						<version>3.0.0</version>
						<executions>
							<execution>
								<phase>generate-resources</phase>
								<id>ensure-node-properties</id>
								<configuration>
									<target>
										<taskdef resource="net/sf/antcontrib/antlib.xml"
												 classpathref="maven.dependency.classpath"/>
										<if>
											<not>
												<available file="data/config/node.properties"/>
											</not>
											<then>
												<copy file="configuration/dev/node.properties"
													  tofile="data/config/node.properties"/>
											</then>
										</if>
									</target>
								</configuration>
								<goals>
									<goal>run</goal>
								</goals>
							</execution>
							<execution>
								<phase>generate-resources</phase>
								<id>ensure-application-properties</id>
								<configuration>
									<target>
										<taskdef resource="net/sf/antcontrib/antlib.xml"
												 classpathref="maven.dependency.classpath"/>
										<if>
											<not>
												<available file="data/config/api-permission.properties"/>
											</not>
											<then>
												<copy file="configuration/dev/api-permission.properties"
													  tofile="data/config/api-permission.properties"/>
											</then>
										</if>
									</target>
								</configuration>
								<goals>
									<goal>run</goal>
								</goals>
							</execution>
							<execution>
								<phase>generate-resources</phase>
								<id>ensure-api-permission-properties</id>
								<configuration>
									<target>
										<taskdef resource="net/sf/antcontrib/antlib.xml"
												 classpathref="maven.dependency.classpath"/>
										<if>
											<not>
												<available file="data/config/application.properties"/>
											</not>
											<then>
												<copy file="configuration/dev/application.properties"
													  tofile="data/config/application.properties"/>
											</then>
										</if>
									</target>
								</configuration>
								<goals>
									<goal>run</goal>
								</goals>
							</execution>
						</executions>
						<dependencies>
							<dependency>
								<groupId>ant-contrib</groupId>
								<artifactId>ant-contrib</artifactId>
								<version>${ant-contrib.version}</version>
								<exclusions>
									<exclusion>
										<groupId>ant</groupId>
										<artifactId>ant</artifactId>
									</exclusion>
								</exclusions>
							</dependency>
							<dependency>
								<groupId>org.apache.ant</groupId>
								<artifactId>ant-nodeps</artifactId>
								<version>${ant-nodeps.version}</version>
							</dependency>
						</dependencies>
					</plugin>
				</plugins>
			</build>
		</profile>
	</profiles>
</project><|MERGE_RESOLUTION|>--- conflicted
+++ resolved
@@ -11,11 +11,7 @@
 	<parent>
 		<groupId>com.hedera.hashgraph</groupId>
 		<artifactId>hedera-services</artifactId>
-<<<<<<< HEAD
 		<version>0.22.0-alpha.2-SNAPSHOT</version>
-=======
-		<version>0.22.0-SNAPSHOT</version>
->>>>>>> 99f369ea
 	</parent>
 
 	<properties>
@@ -257,20 +253,12 @@
 		<dependency>
 			<groupId>com.hedera.hashgraph</groupId>
 			<artifactId>hapi-fees</artifactId>
-<<<<<<< HEAD
 			<version>0.22.0-alpha.2-SNAPSHOT</version>
-=======
-			<version>0.22.0-SNAPSHOT</version>
->>>>>>> 99f369ea
 		</dependency>
 		<dependency>
 			<groupId>com.hedera.hashgraph</groupId>
 			<artifactId>hapi-utils</artifactId>
-<<<<<<< HEAD
 			<version>0.22.0-alpha.2-SNAPSHOT</version>
-=======
-			<version>0.22.0-SNAPSHOT</version>
->>>>>>> 99f369ea
 		</dependency>
 		<dependency>
 			<groupId>com.swirlds</groupId>

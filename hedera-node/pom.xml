--- conflicted
+++ resolved
@@ -25,11 +25,7 @@
     <git-commit-id.version>4.9.10</git-commit-id.version>
     <ant-contrib.version>1.0b3</ant-contrib.version>
     <ant-nodeps.version>1.8.1</ant-nodeps.version>
-<<<<<<< HEAD
     <jackson.version>2.12.4</jackson.version>
-=======
-    <jmh.version>1.32</jmh.version>
->>>>>>> 3001462c
   </properties>
 
   <build>
@@ -285,17 +281,6 @@
       <artifactId>swirlds-fcqueue</artifactId>
     </dependency>
     <dependency>
-<<<<<<< HEAD
-=======
-      <groupId>com.swirlds</groupId>
-      <artifactId>swirlds-common</artifactId>
-    </dependency>
-    <dependency>
-      <groupId>com.swirlds</groupId>
-      <artifactId>swirlds-virtualmap</artifactId>
-    </dependency>
-    <dependency>
->>>>>>> 3001462c
       <groupId>com.hedera.hashgraph</groupId>
       <artifactId>ethereumj-core</artifactId>
     </dependency>
@@ -329,25 +314,6 @@
       <groupId>io.netty</groupId>
       <artifactId>netty-handler</artifactId>
     </dependency>
-<<<<<<< HEAD
-=======
-      <dependency>
-          <groupId>com.intellij</groupId>
-          <artifactId>annotations</artifactId>
-          <version>12.0</version>
-      </dependency>
-    <dependency>
-      <groupId>org.openjdk.jmh</groupId>
-      <artifactId>jmh-core</artifactId>
-      <version>${jmh.version}</version>
-    </dependency>
-    <dependency>
-      <groupId>org.openjdk.jmh</groupId>
-      <artifactId>jmh-generator-annprocess</artifactId>
-      <version>${jmh.version}</version>
-      <scope>provided</scope>
-    </dependency>
->>>>>>> 3001462c
   </dependencies>
 
   <repositories>

--- conflicted
+++ resolved
@@ -338,20 +338,12 @@
     <repository>
       <id>ossrh-swirlds-staging</id>
       <name>Staging repo</name>
-<<<<<<< HEAD
-      <url>https://oss.sonatype.org/content/repositories/comhederahashgraph-1145</url>
-=======
       <url>https://oss.sonatype.org/content/repositories/comhederahashgraph-1146</url>
->>>>>>> 8a29816d
     </repository>
     <repository>
       <id>ossrh-ethereumj-staging</id>
       <name>Staging repo</name>
-<<<<<<< HEAD
-      <url>https://oss.sonatype.org/content/repositories/comhederahashgraph-1144</url>
-=======
       <url>https://oss.sonatype.org/content/repositories/comhederahashgraph-1146</url>
->>>>>>> 8a29816d
     </repository>
     <repository>
       <snapshots>

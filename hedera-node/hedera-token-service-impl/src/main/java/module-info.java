--- conflicted
+++ resolved
@@ -1,9 +1,5 @@
-<<<<<<< HEAD
-import com.hedera.node.app.service.token.impl.CryptoServiceFactory;
 import com.hedera.node.app.spi.service.ServiceFactory;
 
-=======
->>>>>>> 9d4a3f54
 module com.hedera.node.app.service.token.impl {
     requires com.hedera.node.app.service.token;
     requires org.apache.commons.lang3;
@@ -13,19 +9,9 @@
     requires com.google.protobuf;
     requires com.hedera.node.app.service.evm;
     requires com.hedera.node.app.spi;
-<<<<<<< HEAD
     requires static com.google.auto.service;
     requires javax.inject;
     requires dagger;
-=======
-    requires com.swirlds.virtualmap;
-    requires com.swirlds.jasperdb;
-    requires dagger;
-    requires javax.inject;
-
-    provides com.hedera.node.app.service.token.TokenService with
-            com.hedera.node.app.service.token.impl.TokenServiceImpl;
->>>>>>> 9d4a3f54
 
     exports com.hedera.node.app.service.token.impl to
             com.hedera.node.app;
@@ -38,12 +24,6 @@
     opens com.hedera.node.app.service.token.impl.util to
             com.hedera.node.app.service.token.impl.test;
 
-<<<<<<< HEAD
     provides ServiceFactory with
-            CryptoServiceFactory,
             com.hedera.node.app.service.token.impl.TokenServiceFactory;
-=======
-    exports com.hedera.node.app.service.token.impl.components;
-    exports com.hedera.node.app.service.token.impl.serdes;
->>>>>>> 9d4a3f54
 }
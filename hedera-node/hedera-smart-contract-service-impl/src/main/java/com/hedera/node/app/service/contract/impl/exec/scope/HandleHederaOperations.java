/*
 * Copyright (C) 2023 Hedera Hashgraph, LLC
 *
 * Licensed under the Apache License, Version 2.0 (the "License");
 * you may not use this file except in compliance with the License.
 * You may obtain a copy of the License at
 *
 *      http://www.apache.org/licenses/LICENSE-2.0
 *
 * Unless required by applicable law or agreed to in writing, software
 * distributed under the License is distributed on an "AS IS" BASIS,
 * WITHOUT WARRANTIES OR CONDITIONS OF ANY KIND, either express or implied.
 * See the License for the specific language governing permissions and
 * limitations under the License.
 */

package com.hedera.node.app.service.contract.impl.exec.scope;

import static com.hedera.hapi.node.base.ResponseCodeEnum.OK;
import static com.hedera.hapi.node.base.ResponseCodeEnum.SUCCESS;
import static com.hedera.node.app.service.contract.impl.utils.ConversionUtils.tuweniToPbjBytes;
import static com.hedera.node.app.service.contract.impl.utils.SynthTxnUtils.*;
import static com.hedera.node.app.spi.workflows.record.ExternalizedRecordCustomizer.SUPPRESSING_EXTERNALIZED_RECORD_CUSTOMIZER;
import static java.util.Objects.requireNonNull;

import com.hedera.hapi.node.base.*;
import com.hedera.hapi.node.contract.ContractCreateTransactionBody;
import com.hedera.hapi.node.contract.ContractFunctionResult;
import com.hedera.hapi.node.contract.EthereumTransactionBody;
import com.hedera.hapi.node.token.CryptoCreateTransactionBody;
import com.hedera.hapi.node.transaction.SignedTransaction;
import com.hedera.hapi.node.transaction.TransactionBody;
import com.hedera.hapi.streams.*;
import com.hedera.node.app.service.contract.impl.annotations.TransactionScope;
import com.hedera.node.app.service.contract.impl.exec.EvmActionTracer;
import com.hedera.node.app.service.contract.impl.exec.gas.TinybarValues;
import com.hedera.node.app.service.contract.impl.exec.utils.ActionWrapper;
import com.hedera.node.app.service.contract.impl.hevm.ActionSidecarContentTracer;
import com.hedera.node.app.service.contract.impl.records.ContractCallRecordBuilder;
import com.hedera.node.app.service.contract.impl.records.ContractCreateRecordBuilder;
import com.hedera.node.app.service.contract.impl.state.ContractStateStore;
import com.hedera.node.app.service.contract.impl.state.WritableContractStateStore;
import com.hedera.node.app.service.token.ReadableAccountStore;
import com.hedera.node.app.service.token.api.ContractChangeSummary;
import com.hedera.node.app.service.token.api.TokenServiceApi;
import com.hedera.node.app.spi.workflows.HandleContext;
import com.hedera.node.app.spi.workflows.record.ExternalizedRecordCustomizer;
import com.hedera.node.config.data.ContractsConfig;
import com.hedera.node.config.data.LedgerConfig;
import com.hedera.pbj.runtime.io.buffer.Bytes;
import edu.umd.cs.findbugs.annotations.NonNull;
import edu.umd.cs.findbugs.annotations.Nullable;
<<<<<<< HEAD
import java.util.AbstractMap;
=======
import java.io.IOException;
import java.io.UncheckedIOException;
>>>>>>> c764110f
import java.util.Collections;
import java.util.List;
import java.util.Optional;
import javax.inject.Inject;
import org.hyperledger.besu.evm.account.MutableAccount;
import org.hyperledger.besu.evm.frame.MessageFrame;

/**
 * A fully mutable {@link HederaOperations} implementation based on a {@link HandleContext}.
 */
@TransactionScope
public class HandleHederaOperations implements HederaOperations {
    public static final Bytes ZERO_ENTROPY = Bytes.fromHex(
            "000000000000000000000000000000000000000000000000000000000000000000000000000000000000000000000000");

    private final TinybarValues tinybarValues;
    private final LedgerConfig ledgerConfig;
    private final ContractsConfig contractsConfig;
    private final HandleContext context;

    @Inject
    public HandleHederaOperations(
            @NonNull final LedgerConfig ledgerConfig,
            @NonNull final ContractsConfig contractsConfig,
            @NonNull final HandleContext context,
            @NonNull final TinybarValues tinybarValues) {
        this.ledgerConfig = requireNonNull(ledgerConfig);
        this.contractsConfig = requireNonNull(contractsConfig);
        this.context = requireNonNull(context);
        this.tinybarValues = requireNonNull(tinybarValues);
    }

    /**
     * {@inheritDoc}
     */
    @Override
    public @NonNull HandleHederaOperations begin() {
        context.savepointStack().createSavepoint();
        return this;
    }

    /**
     * {@inheritDoc}
     */
    @Override
    public void commit() {
        context.savepointStack().commit();
    }

    /**
     * {@inheritDoc}
     */
    @Override
    public void revert() {
        context.savepointStack().rollback();
    }

    /**
     * {@inheritDoc}
     */
    @Override
    public void revertChildRecords() {
        context.revertChildRecords();
    }

    /**
     * {@inheritDoc}
     */
    @Override
    public ContractStateStore getStore() {
        return context.writableStore(WritableContractStateStore.class);
    }

    /**
     * {@inheritDoc}
     */
    @Override
    public long peekNextEntityNumber() {
        return context.peekAtNewEntityNum();
    }

    /**
     * {@inheritDoc}
     */
    @Override
    public long useNextEntityNumber() {
        return context.newEntityNum();
    }

    @Override
    public long contractCreationLimit() {
        return contractsConfig.maxNumber();
    }

    /**
     * {@inheritDoc}
     */
    @Override
    public @NonNull Bytes entropy() {
        return Optional.ofNullable(context.blockRecordInfo().getNMinus3RunningHash())
                .orElse(ZERO_ENTROPY);
    }

    /**
     * {@inheritDoc}
     */
    @Override
    public long lazyCreationCostInGas() {
        // TODO - implement correctly
        return 1L;
    }

    /**
     * {@inheritDoc}
     */
    @Override
    public long gasPriceInTinybars() {
        return tinybarValues.topLevelTinybarGasPrice();
    }

    /**
     * {@inheritDoc}
     */
    @Override
    public long valueInTinybars(final long tinycents) {
        return tinybarValues.asTinybars(tinycents);
    }

    /**
     * {@inheritDoc}
     */
    @Override
    public void collectFee(@NonNull final AccountID payerId, final long amount) {
        requireNonNull(payerId);
        final var tokenServiceApi = context.serviceApi(TokenServiceApi.class);
        final var coinbaseId =
                AccountID.newBuilder().accountNum(ledgerConfig.fundingAccount()).build();
        tokenServiceApi.transferFromTo(payerId, coinbaseId, amount);
    }

    /**
     * {@inheritDoc}
     */
    @Override
    public void refundFee(@NonNull final AccountID payerId, final long amount) {
        requireNonNull(payerId);
        final var tokenServiceApi = context.serviceApi(TokenServiceApi.class);
        final var coinbaseId =
                AccountID.newBuilder().accountNum(ledgerConfig.fundingAccount()).build();
        tokenServiceApi.transferFromTo(coinbaseId, payerId, amount);
    }

    /**
     * {@inheritDoc}
     */
    @Override
    public void chargeStorageRent(final long contractNumber, final long amount, final boolean itemizeStoragePayments) {
        // TODO - implement before enabling contract expiry
    }

    /**
     * {@inheritDoc}
     */
    @Override
    public void updateStorageMetadata(
            final long contractNumber, @NonNull final Bytes firstKey, final int netChangeInSlotsUsed) {
        requireNonNull(firstKey);
        final var tokenServiceApi = context.serviceApi(TokenServiceApi.class);
        final var accountId = AccountID.newBuilder().accountNum(contractNumber).build();
        tokenServiceApi.updateStorageMetadata(accountId, firstKey, netChangeInSlotsUsed);
    }

    /**
     * {@inheritDoc}
     */
    @Override
    public void createContract(final long number, final long parentNumber, @Nullable final Bytes evmAddress) {
        final var accountStore = context.readableStore(ReadableAccountStore.class);
        final var parent = accountStore.getAccountById(
                AccountID.newBuilder().accountNum(parentNumber).build());
        final var impliedContractCreation = synthContractCreationFromParent(
                ContractID.newBuilder().contractNum(number).build(), requireNonNull(parent));
        dispatchAndMarkCreation(
                number,
                synthAccountCreationFromHapi(
                        ContractID.newBuilder().contractNum(number).build(), evmAddress, impliedContractCreation),
                impliedContractCreation,
                parent.autoRenewAccountId(),
                evmAddress);
    }

    /**
     * {@inheritDoc}
     */
    @Override
    public void createContract(
            final long number, @NonNull final ContractCreateTransactionBody body, @Nullable final Bytes evmAddress) {
        requireNonNull(body);
        dispatchAndMarkCreation(
                number,
                synthAccountCreationFromHapi(
                        ContractID.newBuilder().contractNum(number).build(), evmAddress, body),
                null,
                body.autoRenewAccountId(),
                evmAddress);
    }

    /**
     * {@inheritDoc}
     */
    @Override
    public void deleteAliasedContract(@NonNull final Bytes evmAddress) {
        requireNonNull(evmAddress);
        final var tokenServiceApi = context.serviceApi(TokenServiceApi.class);
        tokenServiceApi.deleteContract(
                ContractID.newBuilder().evmAddress(evmAddress).build());
    }

    /**
     * {@inheritDoc}
     */
    @Override
    public void deleteUnaliasedContract(final long number) {
        final var tokenServiceApi = context.serviceApi(TokenServiceApi.class);
        tokenServiceApi.deleteContract(
                ContractID.newBuilder().contractNum(number).build());
    }

    /**
     * {@inheritDoc}
     */
    @Override
    public List<Long> getModifiedAccountNumbers() {
        // TODO - remove this method, isn't needed
        return Collections.emptyList();
    }

    @Override
    public ContractChangeSummary summarizeContractChanges() {
        final var tokenServiceApi = context.serviceApi(TokenServiceApi.class);
        return tokenServiceApi.summarizeContractChanges();
    }

    @Override
    public long getOriginalSlotsUsed(final long contractNumber) {
        final var tokenServiceApi = context.serviceApi(TokenServiceApi.class);
        return tokenServiceApi.originalKvUsageFor(
                AccountID.newBuilder().accountNum(contractNumber).build());
    }

    @Override
    public void externalizeHollowAccountMerge(@NonNull ContractID contractId, @Nullable Bytes evmAddress) {
        var recordBuilder = context.addRemovableChildRecordBuilder(ContractCreateRecordBuilder.class);
        recordBuilder
                .contractID(contractId)
                // add dummy transaction, because SingleTransactionRecord require NonNull on build
                .transaction(Transaction.newBuilder()
                        .signedTransactionBytes(Bytes.EMPTY)
                        .build())
                .contractCreateResult(ContractFunctionResult.newBuilder()
                        .contractID(contractId)
                        .evmAddress(evmAddress)
                        .build());
    }

    private void dispatchAndMarkCreation(
            final long number,
            @NonNull final CryptoCreateTransactionBody bodyToDispatch,
            @Nullable final ContractCreateTransactionBody bodyToExternalize,
            @Nullable final AccountID autoRenewAccountId,
            @Nullable final Bytes evmAddress) {
        // Create should have conditional child record, but we only externalize this child if it's not already
        // externalized by the top-level HAPI transaction; and we "finish" the synthetic transaction by swapping
        // in the contract creation body for the dispatched crypto create body
        final var recordBuilder = context.dispatchRemovableChildTransaction(
                TransactionBody.newBuilder().cryptoCreateAccount(bodyToDispatch).build(),
                ContractCreateRecordBuilder.class,
                key -> true,
                context.payer(),
                (bodyToExternalize == null)
                        ? SUPPRESSING_EXTERNALIZED_RECORD_CUSTOMIZER
                        : contractBodyCustomizerFor(bodyToExternalize));

        final var contractId = ContractID.newBuilder().contractNum(number).build();
        //save a reference to a child record builder, in order to add bytecode sidecar after frame is executed
        context.registerCreationChildRecordBuilder(contractId.contractNum());
        // add additional create record fields
        recordBuilder
                .contractID(contractId)
                .contractCreateResult(ContractFunctionResult.newBuilder()
                        .contractID(contractId)
                        .evmAddress(evmAddress)
                        .build());
        // TODO - switch OK to SUCCESS once some status-setting responsibilities are clarified
        if (recordBuilder.status() != OK && recordBuilder.status() != SUCCESS) {
            throw new AssertionError("Not implemented");
        }
        // Then use the TokenService API to mark the created account as a contract
        final var tokenServiceApi = context.serviceApi(TokenServiceApi.class);
        final var accountId = AccountID.newBuilder().accountNum(number).build();

        tokenServiceApi.markAsContract(accountId, autoRenewAccountId);
    }

<<<<<<< HEAD
    public void externalizeHollowAccountMerge(
            @NonNull ContractID contractId, @Nullable Bytes evmAddress, @Nullable ContractBytecode bytecode) {
        var recordBuilder = context.addRemovableChildRecordBuilder(ContractCreateRecordBuilder.class);
        recordBuilder
                .contractID(contractId)
                .transaction(Transaction.DEFAULT)
                // todo add null check or make it nonNull
                .addContractBytecode(bytecode, false)
                .contractCreateResult(ContractFunctionResult.newBuilder()
                        .contractID(contractId)
                        .evmAddress(evmAddress)
                        .build());
        context.registerCreationChildRecordBuilder(contractId.contractNum());
    }

    public void addActionAndStateChangesSidecars(ActionSidecarContentTracer tracer, ContractStateChanges stateChanges) {
        var enabledSidecars =
                context.configuration().getConfigData(ContractsConfig.class).sidecars();
        if (enabledSidecars.contains(SidecarType.CONTRACT_ACTION)) {
            context.recordBuilder(ContractCallRecordBuilder.class)
                    .contractActions(List.of(new AbstractMap.SimpleEntry<>(
                            ContractActions.newBuilder()
                                    .contractActions(((EvmActionTracer) tracer)
                                            .actionStack().allActions().stream()
                                                    .map(ActionWrapper::get)
                                                    .toList())
                                    .build(),
                            false)));
        }

        if (enabledSidecars.contains(SidecarType.CONTRACT_STATE_CHANGE)) {
            if (stateChanges.contractStateChanges().size() > 0) {
                context.recordBuilder(ContractCallRecordBuilder.class).addContractStateChanges(stateChanges, false);
            }
        }
    }

    public void addBytecodeSidecar(MessageFrame frame, ContractID recipientId,
                                   MutableAccount recipientAccount) {
        var enabledSidecars =
                context.configuration().getConfigData(ContractsConfig.class).sidecars();

        if (enabledSidecars.contains(SidecarType.CONTRACT_BYTECODE)) {
            var body = context.body().data().value();
            //toplevel sidecars
            if(frame.getType().equals(MessageFrame.Type.CONTRACT_CREATION)) {
                var bytecodeBuilder = ContractBytecode.newBuilder();
                //add contract id and runtime if frame is not reverted
                if (recipientAccount != null && !frame.getState().equals(MessageFrame.State.REVERT)) {
                    bytecodeBuilder.contractId(recipientId);
                    bytecodeBuilder.runtimeBytecode(tuweniToPbjBytes(recipientAccount.getCode()));
                }

                var recordBuilder = context.recordBuilder(ContractCreateRecordBuilder.class);
                if(body instanceof ContractCreateTransactionBody) {
                    if(!((ContractCreateTransactionBody) body).hasInitcode()) {
                        bytecodeBuilder.initcode(tuweniToPbjBytes(frame.getCode().getBytes()));
                    }
                } else if (body instanceof EthereumTransactionBody) {
                    // try to find creation child record builder by contract number
                    var childRecordBuilder = (ContractCreateRecordBuilder) context.getCreationChildRecordBuilder(recipientId.contractNum());
                    recordBuilder = childRecordBuilder == null ? recordBuilder : childRecordBuilder;
                } else {
                    //contract call create
                    var childRecordBuilder = (ContractCreateRecordBuilder) context.getCreationChildRecordBuilder(recipientId.contractNum());
                    recordBuilder = childRecordBuilder == null ? recordBuilder : childRecordBuilder;
                    bytecodeBuilder.initcode(tuweniToPbjBytes(frame.getCode().getBytes()));
                }
                recordBuilder.addContractBytecode(bytecodeBuilder.build(), false);
            }
        }
=======
    private ExternalizedRecordCustomizer contractBodyCustomizerFor(@NonNull final ContractCreateTransactionBody op) {
        return transaction -> {
            try {
                final var signedTransaction = SignedTransaction.PROTOBUF.parseStrict(
                        transaction.signedTransactionBytes().toReadableSequentialData());
                final var body = TransactionBody.PROTOBUF.parseStrict(
                        signedTransaction.bodyBytes().toReadableSequentialData());
                if (!body.hasCryptoCreateAccount()) {
                    throw new IllegalArgumentException("Dispatched transaction body was not a crypto create");
                }
                final var finishedBody =
                        body.copyBuilder().contractCreateInstance(op).build();
                final var finishedSignedTransaction = signedTransaction
                        .copyBuilder()
                        .bodyBytes(TransactionBody.PROTOBUF.toBytes(finishedBody))
                        .build();
                return transaction
                        .copyBuilder()
                        .signedTransactionBytes(SignedTransaction.PROTOBUF.toBytes(finishedSignedTransaction))
                        .build();
            } catch (IOException internal) {
                // This should never happen
                throw new UncheckedIOException(internal);
            }
        };
>>>>>>> c764110f
    }
}<|MERGE_RESOLUTION|>--- conflicted
+++ resolved
@@ -50,12 +50,9 @@
 import com.hedera.pbj.runtime.io.buffer.Bytes;
 import edu.umd.cs.findbugs.annotations.NonNull;
 import edu.umd.cs.findbugs.annotations.Nullable;
-<<<<<<< HEAD
 import java.util.AbstractMap;
-=======
 import java.io.IOException;
 import java.io.UncheckedIOException;
->>>>>>> c764110f
 import java.util.Collections;
 import java.util.List;
 import java.util.Optional;
@@ -360,79 +357,6 @@
         tokenServiceApi.markAsContract(accountId, autoRenewAccountId);
     }
 
-<<<<<<< HEAD
-    public void externalizeHollowAccountMerge(
-            @NonNull ContractID contractId, @Nullable Bytes evmAddress, @Nullable ContractBytecode bytecode) {
-        var recordBuilder = context.addRemovableChildRecordBuilder(ContractCreateRecordBuilder.class);
-        recordBuilder
-                .contractID(contractId)
-                .transaction(Transaction.DEFAULT)
-                // todo add null check or make it nonNull
-                .addContractBytecode(bytecode, false)
-                .contractCreateResult(ContractFunctionResult.newBuilder()
-                        .contractID(contractId)
-                        .evmAddress(evmAddress)
-                        .build());
-        context.registerCreationChildRecordBuilder(contractId.contractNum());
-    }
-
-    public void addActionAndStateChangesSidecars(ActionSidecarContentTracer tracer, ContractStateChanges stateChanges) {
-        var enabledSidecars =
-                context.configuration().getConfigData(ContractsConfig.class).sidecars();
-        if (enabledSidecars.contains(SidecarType.CONTRACT_ACTION)) {
-            context.recordBuilder(ContractCallRecordBuilder.class)
-                    .contractActions(List.of(new AbstractMap.SimpleEntry<>(
-                            ContractActions.newBuilder()
-                                    .contractActions(((EvmActionTracer) tracer)
-                                            .actionStack().allActions().stream()
-                                                    .map(ActionWrapper::get)
-                                                    .toList())
-                                    .build(),
-                            false)));
-        }
-
-        if (enabledSidecars.contains(SidecarType.CONTRACT_STATE_CHANGE)) {
-            if (stateChanges.contractStateChanges().size() > 0) {
-                context.recordBuilder(ContractCallRecordBuilder.class).addContractStateChanges(stateChanges, false);
-            }
-        }
-    }
-
-    public void addBytecodeSidecar(MessageFrame frame, ContractID recipientId,
-                                   MutableAccount recipientAccount) {
-        var enabledSidecars =
-                context.configuration().getConfigData(ContractsConfig.class).sidecars();
-
-        if (enabledSidecars.contains(SidecarType.CONTRACT_BYTECODE)) {
-            var body = context.body().data().value();
-            //toplevel sidecars
-            if(frame.getType().equals(MessageFrame.Type.CONTRACT_CREATION)) {
-                var bytecodeBuilder = ContractBytecode.newBuilder();
-                //add contract id and runtime if frame is not reverted
-                if (recipientAccount != null && !frame.getState().equals(MessageFrame.State.REVERT)) {
-                    bytecodeBuilder.contractId(recipientId);
-                    bytecodeBuilder.runtimeBytecode(tuweniToPbjBytes(recipientAccount.getCode()));
-                }
-
-                var recordBuilder = context.recordBuilder(ContractCreateRecordBuilder.class);
-                if(body instanceof ContractCreateTransactionBody) {
-                    if(!((ContractCreateTransactionBody) body).hasInitcode()) {
-                        bytecodeBuilder.initcode(tuweniToPbjBytes(frame.getCode().getBytes()));
-                    }
-                } else if (body instanceof EthereumTransactionBody) {
-                    // try to find creation child record builder by contract number
-                    var childRecordBuilder = (ContractCreateRecordBuilder) context.getCreationChildRecordBuilder(recipientId.contractNum());
-                    recordBuilder = childRecordBuilder == null ? recordBuilder : childRecordBuilder;
-                } else {
-                    //contract call create
-                    var childRecordBuilder = (ContractCreateRecordBuilder) context.getCreationChildRecordBuilder(recipientId.contractNum());
-                    recordBuilder = childRecordBuilder == null ? recordBuilder : childRecordBuilder;
-                    bytecodeBuilder.initcode(tuweniToPbjBytes(frame.getCode().getBytes()));
-                }
-                recordBuilder.addContractBytecode(bytecodeBuilder.build(), false);
-            }
-        }
-=======
     private ExternalizedRecordCustomizer contractBodyCustomizerFor(@NonNull final ContractCreateTransactionBody op) {
         return transaction -> {
             try {
@@ -458,6 +382,76 @@
                 throw new UncheckedIOException(internal);
             }
         };
->>>>>>> c764110f
+    public void externalizeHollowAccountMerge(
+            @NonNull ContractID contractId, @Nullable Bytes evmAddress, @Nullable ContractBytecode bytecode) {
+        var recordBuilder = context.addRemovableChildRecordBuilder(ContractCreateRecordBuilder.class);
+        recordBuilder
+                .contractID(contractId)
+                .transaction(Transaction.DEFAULT)
+                // todo add null check or make it nonNull
+                .addContractBytecode(bytecode, false)
+                .contractCreateResult(ContractFunctionResult.newBuilder()
+                        .contractID(contractId)
+                        .evmAddress(evmAddress)
+                        .build());
+        context.registerCreationChildRecordBuilder(contractId.contractNum());
+    }
+
+    public void addActionAndStateChangesSidecars(ActionSidecarContentTracer tracer, ContractStateChanges stateChanges) {
+        var enabledSidecars =
+                context.configuration().getConfigData(ContractsConfig.class).sidecars();
+        if (enabledSidecars.contains(SidecarType.CONTRACT_ACTION)) {
+            context.recordBuilder(ContractCallRecordBuilder.class)
+                    .contractActions(List.of(new AbstractMap.SimpleEntry<>(
+                            ContractActions.newBuilder()
+                                    .contractActions(((EvmActionTracer) tracer)
+                                            .actionStack().allActions().stream()
+                                                    .map(ActionWrapper::get)
+                                                    .toList())
+                                    .build(),
+                            false)));
+        }
+
+        if (enabledSidecars.contains(SidecarType.CONTRACT_STATE_CHANGE)) {
+            if (stateChanges.contractStateChanges().size() > 0) {
+                context.recordBuilder(ContractCallRecordBuilder.class).addContractStateChanges(stateChanges, false);
+            }
+        }
+    }
+
+    public void addBytecodeSidecar(MessageFrame frame, ContractID recipientId,
+                                   MutableAccount recipientAccount) {
+        var enabledSidecars =
+                context.configuration().getConfigData(ContractsConfig.class).sidecars();
+
+        if (enabledSidecars.contains(SidecarType.CONTRACT_BYTECODE)) {
+            var body = context.body().data().value();
+            //toplevel sidecars
+            if(frame.getType().equals(MessageFrame.Type.CONTRACT_CREATION)) {
+                var bytecodeBuilder = ContractBytecode.newBuilder();
+                //add contract id and runtime if frame is not reverted
+                if (recipientAccount != null && !frame.getState().equals(MessageFrame.State.REVERT)) {
+                    bytecodeBuilder.contractId(recipientId);
+                    bytecodeBuilder.runtimeBytecode(tuweniToPbjBytes(recipientAccount.getCode()));
+                }
+
+                var recordBuilder = context.recordBuilder(ContractCreateRecordBuilder.class);
+                if(body instanceof ContractCreateTransactionBody) {
+                    if(!((ContractCreateTransactionBody) body).hasInitcode()) {
+                        bytecodeBuilder.initcode(tuweniToPbjBytes(frame.getCode().getBytes()));
+                    }
+                } else if (body instanceof EthereumTransactionBody) {
+                    // try to find creation child record builder by contract number
+                    var childRecordBuilder = (ContractCreateRecordBuilder) context.getCreationChildRecordBuilder(recipientId.contractNum());
+                    recordBuilder = childRecordBuilder == null ? recordBuilder : childRecordBuilder;
+                } else {
+                    //contract call create
+                    var childRecordBuilder = (ContractCreateRecordBuilder) context.getCreationChildRecordBuilder(recipientId.contractNum());
+                    recordBuilder = childRecordBuilder == null ? recordBuilder : childRecordBuilder;
+                    bytecodeBuilder.initcode(tuweniToPbjBytes(frame.getCode().getBytes()));
+                }
+                recordBuilder.addContractBytecode(bytecodeBuilder.build(), false);
+            }
+        }
     }
 }
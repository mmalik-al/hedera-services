--- conflicted
+++ resolved
@@ -32,6 +32,7 @@
 import com.hedera.node.app.service.contract.impl.exec.processors.CustomMessageCallProcessor;
 import com.hedera.node.app.service.contract.impl.hevm.ActionSidecarContentTracer;
 import com.hedera.node.app.service.contract.impl.hevm.HederaEvmTransactionResult;
+import com.hedera.node.app.service.contract.impl.state.ProxyWorldUpdater;
 import edu.umd.cs.findbugs.annotations.NonNull;
 import edu.umd.cs.findbugs.annotations.Nullable;
 import javax.inject.Inject;
@@ -95,20 +96,14 @@
         final var gasUsed = effectiveGasUsed(gasLimit, frame);
         var updater = ((ProxyWorldUpdater)frame.getWorldUpdater());
         if (frame.getState() == COMPLETED_SUCCESS) {
-<<<<<<< HEAD
-            var result = successFrom(gasUsed, senderId, recipientId, asEvmContractId(recipientAddress), frame);
+            var result = successFrom(
+                    gasUsed, senderId, recipientMetadata.hederaId(), asEvmContractId(recipientAddress), frame);
             updater.addActionAndStateChangesSidecars(tracer, result.stateChanges());
             return result;
         } else {
-            var result = failureFrom(gasUsed, senderId, frame);
+            var result = failureFrom(gasUsed, senderId, frame, recipientMetadata.postFailureHederaId());
             updater.addActionAndStateChangesSidecars(tracer, result.stateChanges());
             return result;
-=======
-            return successFrom(
-                    gasUsed, senderId, recipientMetadata.hederaId(), asEvmContractId(recipientAddress), frame);
-        } else {
-            return failureFrom(gasUsed, senderId, frame, recipientMetadata.postFailureHederaId());
->>>>>>> d68df707
         }
     }
 

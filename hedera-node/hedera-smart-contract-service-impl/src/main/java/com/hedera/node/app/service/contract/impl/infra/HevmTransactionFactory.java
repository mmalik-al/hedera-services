/*
 * Copyright (C) 2023 Hedera Hashgraph, LLC
 *
 * Licensed under the Apache License, Version 2.0 (the "License");
 * you may not use this file except in compliance with the License.
 * You may obtain a copy of the License at
 *
 *      http://www.apache.org/licenses/LICENSE-2.0
 *
 * Unless required by applicable law or agreed to in writing, software
 * distributed under the License is distributed on an "AS IS" BASIS,
 * WITHOUT WARRANTIES OR CONDITIONS OF ANY KIND, either express or implied.
 * See the License for the specific language governing permissions and
 * limitations under the License.
 */

package com.hedera.node.app.service.contract.impl.infra;

import static com.hedera.hapi.node.base.ResponseCodeEnum.CONTRACT_FILE_EMPTY;
import static com.hedera.hapi.node.base.ResponseCodeEnum.CONTRACT_NEGATIVE_GAS;
import static com.hedera.hapi.node.base.ResponseCodeEnum.CONTRACT_NEGATIVE_VALUE;
import static com.hedera.hapi.node.base.ResponseCodeEnum.ERROR_DECODING_BYTESTRING;
import static com.hedera.hapi.node.base.ResponseCodeEnum.FILE_DELETED;
import static com.hedera.hapi.node.base.ResponseCodeEnum.INSUFFICIENT_GAS;
import static com.hedera.hapi.node.base.ResponseCodeEnum.INVALID_FILE_ID;
import static com.hedera.hapi.node.base.ResponseCodeEnum.INVALID_RENEWAL_PERIOD;
import static com.hedera.hapi.node.base.ResponseCodeEnum.MAX_GAS_LIMIT_EXCEEDED;
import static com.hedera.hapi.node.base.ResponseCodeEnum.NOT_SUPPORTED;
import static com.hedera.hapi.node.base.ResponseCodeEnum.PROXY_ACCOUNT_ID_FIELD_IS_DEPRECATED;
import static com.hedera.hapi.node.base.ResponseCodeEnum.REQUESTED_NUM_AUTOMATIC_ASSOCIATIONS_EXCEEDS_ASSOCIATION_LIMIT;
import static com.hedera.hapi.node.base.ResponseCodeEnum.SERIALIZATION_FAILED;
import static com.hedera.node.app.service.contract.impl.hevm.HederaEvmTransaction.NOT_APPLICABLE;
import static com.hedera.node.app.spi.key.KeyUtils.isEmpty;
import static com.hedera.node.app.spi.validation.ExpiryMeta.NA;
import static com.hedera.node.app.spi.workflows.HandleException.validateFalse;
import static com.hedera.node.app.spi.workflows.HandleException.validateTrue;
import static org.apache.tuweni.bytes.Bytes.*;

import com.hedera.hapi.node.base.AccountID;
import com.hedera.hapi.node.base.Duration;
import com.hedera.hapi.node.base.FileID;
import com.hedera.hapi.node.base.Key;
import com.hedera.hapi.node.contract.ContractCallTransactionBody;
import com.hedera.hapi.node.contract.ContractCreateTransactionBody;
import com.hedera.hapi.node.contract.EthereumTransactionBody;
import com.hedera.hapi.node.transaction.TransactionBody;
import com.hedera.node.app.service.contract.impl.annotations.InitialTokenServiceApi;
import com.hedera.node.app.service.contract.impl.annotations.TransactionScope;
import com.hedera.node.app.service.contract.impl.hevm.HederaEvmTransaction;
import com.hedera.node.app.service.file.ReadableFileStore;
import com.hedera.node.app.service.token.ReadableAccountStore;
import com.hedera.node.app.service.token.api.TokenServiceApi;
import com.hedera.node.app.spi.info.NetworkInfo;
import com.hedera.node.app.spi.validation.AttributeValidator;
import com.hedera.node.app.spi.validation.ExpiryMeta;
import com.hedera.node.app.spi.validation.ExpiryValidator;
import com.hedera.node.app.spi.workflows.HandleException;
import com.hedera.node.config.data.ContractsConfig;
import com.hedera.node.config.data.LedgerConfig;
import com.hedera.node.config.data.StakingConfig;
import com.hedera.pbj.runtime.io.buffer.Bytes;
import edu.umd.cs.findbugs.annotations.NonNull;
import java.util.Objects;
import javax.inject.Inject;
import org.hyperledger.besu.evm.gascalculator.GasCalculator;

@TransactionScope
public class HevmTransactionFactory {
    private static final long INTRINSIC_GAS_LOWER_BOUND = 21_000L;

    private final NetworkInfo networkInfo;
    private final LedgerConfig ledgerConfig;
    private final GasCalculator gasCalculator;
    private final StakingConfig stakingConfig;
    private final ContractsConfig contractsConfig;
    private final ReadableFileStore fileStore;
    private final TokenServiceApi tokenServiceApi;
    private final ReadableAccountStore accountStore;
    private final ExpiryValidator expiryValidator;
    private final AttributeValidator attributeValidator;

    @Inject
    public HevmTransactionFactory(
            @NonNull final NetworkInfo networkInfo,
            @NonNull final LedgerConfig ledgerConfig,
            @NonNull final GasCalculator gasCalculator,
            @NonNull final StakingConfig stakingConfig,
            @NonNull final ContractsConfig contractsConfig,
            @NonNull final ReadableAccountStore accountStore,
            @NonNull final ExpiryValidator expiryValidator,
            @NonNull final ReadableFileStore fileStore,
<<<<<<< HEAD
            @NonNull final AttributeValidator attributeValidator) {
        this.gasCalculator = gasCalculator;
=======
            @NonNull final AttributeValidator attributeValidator,
            @InitialTokenServiceApi @NonNull final TokenServiceApi tokenServiceApi) {
>>>>>>> cea74709
        this.fileStore = Objects.requireNonNull(fileStore);
        this.networkInfo = Objects.requireNonNull(networkInfo);
        this.accountStore = Objects.requireNonNull(accountStore);
        this.ledgerConfig = Objects.requireNonNull(ledgerConfig);
        this.stakingConfig = Objects.requireNonNull(stakingConfig);
        this.contractsConfig = Objects.requireNonNull(contractsConfig);
        this.tokenServiceApi = Objects.requireNonNull(tokenServiceApi);
        this.expiryValidator = Objects.requireNonNull(expiryValidator);
        this.attributeValidator = Objects.requireNonNull(attributeValidator);
    }

    /**
     * Given a {@link TransactionBody}, creates the implied {@link HederaEvmTransaction}.
     *
     * @param body the {@link TransactionBody} to convert
     * @return the implied {@link HederaEvmTransaction}
     * @throws IllegalArgumentException if the {@link TransactionBody} is not a contract operation
     */
    public HederaEvmTransaction fromHapiTransaction(@NonNull final TransactionBody body) {
        return switch (body.data().kind()) {
            case CONTRACT_CREATE_INSTANCE -> fromHapiCreate(
                    body.transactionIDOrThrow().accountIDOrThrow(), body.contractCreateInstanceOrThrow());
            case CONTRACT_CALL -> fromHapiCall(
                    body.transactionIDOrThrow().accountIDOrThrow(), body.contractCallOrThrow());
            case ETHEREUM_TRANSACTION -> fromHapiEthereum(body.ethereumTransactionOrThrow());
            default -> throw new IllegalArgumentException("Not a contract operation");
        };
    }

    private HederaEvmTransaction fromHapiCreate(
            @NonNull final AccountID payer, @NonNull final ContractCreateTransactionBody body) {
        assertValidCreation(body);
        final var payload = initcodeFor(body);
        return new HederaEvmTransaction(
                payer,
                null,
                null,
                NOT_APPLICABLE,
                payload,
                null,
                body.initialBalance(),
                body.gas(),
                NOT_APPLICABLE,
                NOT_APPLICABLE,
                body);
    }

    private HederaEvmTransaction fromHapiCall(
            @NonNull final AccountID payer, @NonNull final ContractCallTransactionBody body) {
        assertValidCall(body);
        return new HederaEvmTransaction(
                payer,
                null,
                body.contractIDOrThrow(),
                NOT_APPLICABLE,
                body.functionParameters(),
                null,
                body.amount(),
                body.gas(),
                NOT_APPLICABLE,
                NOT_APPLICABLE,
                null);
    }

    private HederaEvmTransaction fromHapiEthereum(@NonNull final EthereumTransactionBody body) {
        throw new AssertionError("Not implemented");
    }

    private void assertValidCall(@NonNull final ContractCallTransactionBody body) {
        final var minGasLimit =
                Math.max(INTRINSIC_GAS_LOWER_BOUND, gasCalculator.transactionIntrinsicGasCost(EMPTY, false));
        validateTrue(body.gas() >= minGasLimit, INSUFFICIENT_GAS);
        validateTrue(body.amount() >= 0, CONTRACT_NEGATIVE_VALUE);
        validateTrue(body.gas() <= contractsConfig.maxGasPerSec(), MAX_GAS_LIMIT_EXCEEDED);
    }

    private void assertValidCreation(@NonNull final ContractCreateTransactionBody body) {
        final var autoRenewPeriod = body.autoRenewPeriodOrElse(Duration.DEFAULT).seconds();
        validateTrue(autoRenewPeriod >= 1, INVALID_RENEWAL_PERIOD);
        attributeValidator.validateAutoRenewPeriod(autoRenewPeriod);
        validateTrue(body.gas() >= 0, CONTRACT_NEGATIVE_GAS);
        validateTrue(body.initialBalance() >= 0, CONTRACT_NEGATIVE_VALUE);
        validateTrue(body.gas() <= contractsConfig.maxGasPerSec(), MAX_GAS_LIMIT_EXCEEDED);
        final var usesUnsupportedAutoAssociations =
                body.maxAutomaticTokenAssociations() > 0 && !contractsConfig.allowAutoAssociations();
        validateFalse(usesUnsupportedAutoAssociations, NOT_SUPPORTED);
        validateTrue(
                body.maxAutomaticTokenAssociations() <= ledgerConfig.maxAutoAssociations(),
                REQUESTED_NUM_AUTOMATIC_ASSOCIATIONS_EXCEEDS_ASSOCIATION_LIMIT);
        final var usesNonDefaultProxyId = body.hasProxyAccountID() && !AccountID.DEFAULT.equals(body.proxyAccountID());
        validateFalse(usesNonDefaultProxyId, PROXY_ACCOUNT_ID_FIELD_IS_DEPRECATED);
        tokenServiceApi.assertValidStakingElection(
                stakingConfig.isEnabled(),
                body.declineReward(),
                body.stakedId().kind().name(),
                body.stakedAccountId(),
                body.stakedNodeId(),
                accountStore,
                networkInfo);
        attributeValidator.validateMemo(body.memo());
        final var effectiveKey = body.adminKeyOrElse(Key.DEFAULT);
        if (!isEmpty(effectiveKey)) {
            try {
                attributeValidator.validateKey(body.adminKeyOrElse(Key.DEFAULT));
            } catch (Exception ignore) {
                throw new HandleException(SERIALIZATION_FAILED);
            }
        }
        expiryValidator.resolveCreationAttempt(
                true,
                new ExpiryMeta(
                        NA, autoRenewPeriod, body.hasAutoRenewAccountId() ? body.autoRenewAccountIdOrThrow() : null));
    }

    private Bytes initcodeFor(@NonNull final ContractCreateTransactionBody body) {
        if (body.hasInitcode()) {
            return body.initcode();
        } else {
            final var maybeInitcode = fileStore.getFileLeaf(body.fileIDOrElse(FileID.DEFAULT));
            validateTrue(maybeInitcode.isPresent(), INVALID_FILE_ID);
            final var initcode = maybeInitcode.get();
            validateFalse(initcode.deleted(), FILE_DELETED);
            validateTrue(initcode.contents().length() > 0, CONTRACT_FILE_EMPTY);
            try {
                return Bytes.fromHex(new String(initcode.contents().toByteArray())
                        + body.constructorParameters().toHex());
            } catch (Exception ignore) {
                throw new HandleException(ERROR_DECODING_BYTESTRING);
            }
        }
    }
}<|MERGE_RESOLUTION|>--- conflicted
+++ resolved
@@ -89,13 +89,9 @@
             @NonNull final ReadableAccountStore accountStore,
             @NonNull final ExpiryValidator expiryValidator,
             @NonNull final ReadableFileStore fileStore,
-<<<<<<< HEAD
-            @NonNull final AttributeValidator attributeValidator) {
-        this.gasCalculator = gasCalculator;
-=======
             @NonNull final AttributeValidator attributeValidator,
             @InitialTokenServiceApi @NonNull final TokenServiceApi tokenServiceApi) {
->>>>>>> cea74709
+        this.gasCalculator = Objects.requireNonNull(gasCalculator);
         this.fileStore = Objects.requireNonNull(fileStore);
         this.networkInfo = Objects.requireNonNull(networkInfo);
         this.accountStore = Objects.requireNonNull(accountStore);

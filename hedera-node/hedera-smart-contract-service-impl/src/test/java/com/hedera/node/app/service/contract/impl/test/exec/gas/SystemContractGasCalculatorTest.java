/*
 * Copyright (C) 2023-2024 Hedera Hashgraph, LLC
 *
 * Licensed under the Apache License, Version 2.0 (the "License");
 * you may not use this file except in compliance with the License.
 * You may obtain a copy of the License at
 *
 *      http://www.apache.org/licenses/LICENSE-2.0
 *
 * Unless required by applicable law or agreed to in writing, software
 * distributed under the License is distributed on an "AS IS" BASIS,
 * WITHOUT WARRANTIES OR CONDITIONS OF ANY KIND, either express or implied.
 * See the License for the specific language governing permissions and
 * limitations under the License.
 */

package com.hedera.node.app.service.contract.impl.test.exec.gas;

import static org.junit.jupiter.api.Assertions.*;
import static org.mockito.BDDMockito.given;

import com.hedera.hapi.node.base.AccountID;
import com.hedera.hapi.node.transaction.TransactionBody;
import com.hedera.node.app.service.contract.impl.exec.gas.CanonicalDispatchPrices;
import com.hedera.node.app.service.contract.impl.exec.gas.DispatchType;
import com.hedera.node.app.service.contract.impl.exec.gas.SystemContractGasCalculator;
import com.hedera.node.app.service.contract.impl.exec.gas.TinybarValues;
import java.util.function.ToLongBiFunction;
import org.junit.jupiter.api.BeforeEach;
import org.junit.jupiter.api.Test;
import org.junit.jupiter.api.extension.ExtendWith;
import org.mockito.Mock;
import org.mockito.junit.jupiter.MockitoExtension;

@ExtendWith(MockitoExtension.class)
class SystemContractGasCalculatorTest {
    @Mock
    private TinybarValues tinybarValues;

    @Mock
    private ToLongBiFunction<TransactionBody, AccountID> feeCalculator;

    @Mock
    private CanonicalDispatchPrices dispatchPrices;

    private SystemContractGasCalculator subject;

    @BeforeEach
<<<<<<< HEAD
    void setup() {
        subject = new SystemContractGasCalculator(tinybarValues, canonicalDispatchPrices, feeCalculator);
=======
    void setUp() {
        subject = new SystemContractGasCalculator(tinybarValues, dispatchPrices, feeCalculator);
>>>>>>> d8ab5ac6
    }

    @Test
    void returnsMinimumGasCostForViews() {
        assertEquals(100L, subject.viewGasRequirement());
    }

    @Test
    void computesCanonicalDispatchType() {
        given(dispatchPrices.canonicalPriceInTinycents(DispatchType.APPROVE)).willReturn(123L);
        given(tinybarValues.asTinybars(123L)).willReturn(321L);
        assertEquals(321L, subject.canonicalPriceInTinybars(DispatchType.APPROVE));
    }

    @Test
    void computesCanonicalDispatch() {
        given(feeCalculator.applyAsLong(TransactionBody.DEFAULT, AccountID.DEFAULT))
                .willReturn(123L);
        assertEquals(123L, subject.canonicalPriceInTinybars(TransactionBody.DEFAULT, AccountID.DEFAULT));
    }

    @Test
    void computesGasCostInTinybars() {
        given(tinybarValues.childTransactionTinybarGasPrice()).willReturn(2L);
        assertEquals(6L, subject.gasCostInTinybars(3L));
    }
}<|MERGE_RESOLUTION|>--- conflicted
+++ resolved
@@ -46,13 +46,8 @@
     private SystemContractGasCalculator subject;
 
     @BeforeEach
-<<<<<<< HEAD
     void setup() {
-        subject = new SystemContractGasCalculator(tinybarValues, canonicalDispatchPrices, feeCalculator);
-=======
-    void setUp() {
         subject = new SystemContractGasCalculator(tinybarValues, dispatchPrices, feeCalculator);
->>>>>>> d8ab5ac6
     }
 
     @Test

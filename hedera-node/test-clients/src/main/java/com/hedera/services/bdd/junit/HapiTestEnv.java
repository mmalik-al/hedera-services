--- conflicted
+++ resolved
@@ -72,7 +72,6 @@
                 final var workingDir =
                         Path.of("./build/hapi-test/node" + nodeId).normalize();
                 setupWorkingDirectory(workingDir, configText);
-<<<<<<< HEAD
                 final var nodeName = NODE_NAMES[nodeId];
                 final var acct = AccountID.newBuilder().accountNum(3L + nodeId).build();
                 if (useInProcessAlice && nodeId == 0) {
@@ -81,9 +80,6 @@
                     nodes.add(new SubProcessHapiTestNode(
                             nodeName, nodeId, acct, workingDir, FIRST_GRPC_PORT + (nodeId * 2)));
                 }
-=======
-                nodes.add(new SubProcessHapiTestNode(workingDir, nodeId, FIRST_GRPC_PORT + (nodeId * 2)));
->>>>>>> 80727070
             }
         } catch (Exception e) {
             throw new RuntimeException(e);

/*
 * Copyright (C) 2020-2023 Hedera Hashgraph, LLC
 *
 * Licensed under the Apache License, Version 2.0 (the "License");
 * you may not use this file except in compliance with the License.
 * You may obtain a copy of the License at
 *
 *      http://www.apache.org/licenses/LICENSE-2.0
 *
 * Unless required by applicable law or agreed to in writing, software
 * distributed under the License is distributed on an "AS IS" BASIS,
 * WITHOUT WARRANTIES OR CONDITIONS OF ANY KIND, either express or implied.
 * See the License for the specific language governing permissions and
 * limitations under the License.
 */

plugins { id("com.hedera.hashgraph.conventions") }

description = "Default Hedera Util Service Implementation"

dependencies { javaModuleDependencies { annotationProcessor(gav("dagger.compiler")) } }

<<<<<<< HEAD
// TODO module-info.java in 'test'
// https://github.com/autonomousapps/dependency-analysis-android-gradle-plugin/issues/900
dependencyAnalysis.issues {
  onUnusedDependencies {
    exclude(":hedera-node:node-app-service-networkadmin")
    exclude("com.swirlds:swirlds-common")
  }
=======
  exclude("io.grpc", "grpc-core")
  exclude("io.grpc", "grpc-context")
  exclude("io.grpc", "grpc-api")
  exclude("io.grpc", "grpc-testing")
}

dependencies {
  testImplementation(testFixtures(project(":hedera-node:hedera-app-spi")))
  annotationProcessor(libs.dagger.compiler)
  api(project(":hedera-node:hedera-util-service"))
  implementation(project(":hedera-node:hedera-mono-service"))
  implementation(libs.bundles.di)
  implementation(project(":hedera-node:hedera-config"))
  testImplementation(testLibs.bundles.mockito)
  testImplementation(testLibs.assertj.core)
  testImplementation(libs.swirlds.test.framework)
  testImplementation(testFixtures(project(":hedera-node:hedera-config")))
>>>>>>> c89af15a
}<|MERGE_RESOLUTION|>--- conflicted
+++ resolved
@@ -18,33 +18,15 @@
 
 description = "Default Hedera Util Service Implementation"
 
-dependencies { javaModuleDependencies { annotationProcessor(gav("dagger.compiler")) } }
+dependencies {
+    javaModuleDependencies {
+        annotationProcessor(gav("dagger.compiler"))
 
-<<<<<<< HEAD
-// TODO module-info.java in 'test'
-// https://github.com/autonomousapps/dependency-analysis-android-gradle-plugin/issues/900
-dependencyAnalysis.issues {
-  onUnusedDependencies {
-    exclude(":hedera-node:node-app-service-networkadmin")
-    exclude("com.swirlds:swirlds-common")
-  }
-=======
-  exclude("io.grpc", "grpc-core")
-  exclude("io.grpc", "grpc-context")
-  exclude("io.grpc", "grpc-api")
-  exclude("io.grpc", "grpc-testing")
-}
-
-dependencies {
-  testImplementation(testFixtures(project(":hedera-node:hedera-app-spi")))
-  annotationProcessor(libs.dagger.compiler)
-  api(project(":hedera-node:hedera-util-service"))
-  implementation(project(":hedera-node:hedera-mono-service"))
-  implementation(libs.bundles.di)
-  implementation(project(":hedera-node:hedera-config"))
-  testImplementation(testLibs.bundles.mockito)
-  testImplementation(testLibs.assertj.core)
-  testImplementation(libs.swirlds.test.framework)
-  testImplementation(testFixtures(project(":hedera-node:hedera-config")))
->>>>>>> c89af15a
+        testImplementation(testFixtures(project(":hedera-node:node-app-spi")))
+        testImplementation(testFixtures(project(":hedera-node:node-config")))
+        testImplementation(gav("org.assertj.core"))
+        testImplementation(gav("org.junit.jupiter.api"))
+        testImplementation(gav("org.mockito"))
+        testImplementation(gav("org.mockito.junit.jupiter"))
+    }
 }
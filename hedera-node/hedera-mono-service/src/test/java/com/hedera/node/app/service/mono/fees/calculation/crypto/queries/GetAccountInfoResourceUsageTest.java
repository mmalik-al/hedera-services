--- conflicted
+++ resolved
@@ -94,13 +94,8 @@
     private GetAccountInfoResourceUsage subject;
 
     @BeforeEach
-<<<<<<< HEAD
     void setUp() {
-        subject = new GetAccountInfoResourceUsage(cryptoOpsUsage, aliasManager, dynamicProperties, rewardCalculator);
-=======
-    void setup() {
         subject = new GetAccountInfoResourceUsage(cryptoOpsUsage, aliasManager, rewardCalculator);
->>>>>>> c71508e0
     }
 
     @Test

--- conflicted
+++ resolved
@@ -47,7 +47,6 @@
 import com.hederahashgraph.api.proto.java.AccountID;
 import java.util.Arrays;
 import java.util.Map;
-import java.util.Objects;
 import java.util.function.Supplier;
 import javax.annotation.Nullable;
 import org.apache.logging.log4j.LogManager;
@@ -252,13 +251,9 @@
             } else if (shouldRememberStakeStartFor(account, curStakedId, rewardsEarned[i])) {
                 stakeAtStartOfLastRewardedPeriodUpdates[i] = roundedToHbar(account.totalStake());
             }
-            final var wasRewarded =
-                    rewardsEarned[i] > 0
-                            || (rewardsEarned[i] == 0
-                                    && earnedZeroRewardsBecauseOfZeroStake(account));
             stakePeriodStartUpdates[i] =
                     stakePeriodManager.startUpdateFor(
-                            curStakedId, newStakedId, wasRewarded, stakeMetaChanged);
+                            curStakedId, newStakedId, rewardsEarned[i] > 0, stakeMetaChanged);
         }
     }
 
@@ -458,13 +453,8 @@
         newStakedId = (long) changes.getOrDefault(STAKED_ID, curStakedId);
     }
 
-<<<<<<< HEAD
-    boolean shouldRememberStakeStartFor(
-            @Nullable final MerkleAccount account, final long curStakedId, final long reward) {
-=======
     private boolean shouldRememberStakeStartFor(
             @Nullable final HederaAccount account, final long curStakedId, final long reward) {
->>>>>>> 19d1301f
         if (account == null || curStakedId >= 0 || account.isDeclinedReward()) {
             // Alice cannot receive a reward for today, so nothing to remember here
             return false;
@@ -478,24 +468,6 @@
             // current value to reward her correctly for today no matter what happens later on
             return true;
         } else {
-            // At this point, Alice is an account staking to a node, accepting rewards, and in
-            // a reward situation---who nonetheless received zero rewards. There are essentially
-            // four scenarios:
-            //   1. Alice's stakePeriodStart is before the first non-rewardable period, but
-            //   she was either staking zero whole hbars during those periods (or the reward rate
-            //   was zero).
-            //   2. Alice's stakePeriodStart is the first non-rewardable period because she
-            //   was already rewarded earlier today.
-            //   3. Alice's stakePeriodStart is the first non-rewardable period, but she was not
-            //   rewarded today.
-            //   4. Alice's stakePeriodStart is the current period.
-            // We need to record her current stake as totalStakeAtStartOfLastRewardedPeriod in
-            // scenarios 1 and 3, but not 2 and 4. (As noted below, in scenario 2 we want to
-            // preserve an already-recorded memory of her stake at the beginning of this period;
-            // while in scenario 4 there is no point in recording anything---it will go unused.)
-            if (earnedZeroRewardsBecauseOfZeroStake(account)) {
-                return true;
-            }
             if (account.totalStakeAtStartOfLastRewardedPeriod()
                     != NOT_REWARDED_SINCE_LAST_STAKING_META_CHANGE) {
                 // Alice was in a reward situation, but did not earn anything because she already
@@ -510,32 +482,6 @@
         }
     }
 
-    /**
-     * Given an existing account that was in a reward situation and earned zero rewards, checks if
-     * this was because the account had effective stake of zero whole hbars during the rewardable
-     * periods. (The alternative is that it had zero rewardable periods; i.e., it started staking
-     * this period, or the last.)
-     *
-     * <p>This distinction matters because in the case of zero stake, we still want to update the
-     * account's {@code stakePeriodStart} and {@code stakeAtStartOfLastRewardedPeriod}. Otherwise,
-     * we don't want to update {@code stakePeriodStart}; and only want to update {@code
-     * stakeAtStartOfLastRewardedPeriod} if the account began staking in exactly the last period.
-     *
-     * @param account an account presumed to have just earned zero rewards
-     * @return whether the zero rewards were due to having zero stake
-     */
-    private boolean earnedZeroRewardsBecauseOfZeroStake(final MerkleAccount account) {
-        try {
-            return Objects.requireNonNull(account).getStakePeriodStart()
-                    < stakePeriodManager.firstNonRewardableStakePeriod();
-        } catch (final NullPointerException e) {
-            log.error("Newly created account received 0 reward, not NA", e);
-            // As far as I can tell, this is unreachable code, so it shouldn't matter
-            // what we do; but (as we have seen!) it's "safer" to return true
-            return true;
-        }
-    }
-
     // Only used for unit tests
     @VisibleForTesting
     void setRewardsActivated(final boolean rewardsActivated) {

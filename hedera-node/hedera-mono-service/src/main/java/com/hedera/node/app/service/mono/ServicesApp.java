/*
 * Copyright (C) 2021-2023 Hedera Hashgraph, LLC
 *
 * Licensed under the Apache License, Version 2.0 (the "License");
 * you may not use this file except in compliance with the License.
 * You may obtain a copy of the License at
 *
 *      http://www.apache.org/licenses/LICENSE-2.0
 *
 * Unless required by applicable law or agreed to in writing, software
 * distributed under the License is distributed on an "AS IS" BASIS,
 * WITHOUT WARRANTIES OR CONDITIONS OF ANY KIND, either express or implied.
 * See the License for the specific language governing permissions and
 * limitations under the License.
 */

package com.hedera.node.app.service.mono;

import com.hedera.node.app.service.mono.config.ConfigModule;
import com.hedera.node.app.service.mono.context.ContextModule;
import com.hedera.node.app.service.mono.context.CurrentPlatformStatus;
import com.hedera.node.app.service.mono.context.MutableStateChildren;
import com.hedera.node.app.service.mono.context.NodeInfo;
import com.hedera.node.app.service.mono.context.annotations.BootstrapProps;
import com.hedera.node.app.service.mono.context.annotations.StaticAccountMemo;
import com.hedera.node.app.service.mono.context.init.ServicesInitFlow;
import com.hedera.node.app.service.mono.context.properties.GlobalDynamicProperties;
import com.hedera.node.app.service.mono.context.properties.GlobalStaticProperties;
import com.hedera.node.app.service.mono.context.properties.NodeLocalProperties;
import com.hedera.node.app.service.mono.context.properties.PropertiesModule;
import com.hedera.node.app.service.mono.context.properties.PropertySource;
import com.hedera.node.app.service.mono.contracts.ContractsModule;
import com.hedera.node.app.service.mono.fees.FeesModule;
import com.hedera.node.app.service.mono.files.FilesModule;
import com.hedera.node.app.service.mono.grpc.GrpcModule;
import com.hedera.node.app.service.mono.grpc.GrpcServerManager;
import com.hedera.node.app.service.mono.grpc.GrpcStarter;
import com.hedera.node.app.service.mono.keys.KeysModule;
import com.hedera.node.app.service.mono.ledger.LedgerModule;
import com.hedera.node.app.service.mono.ledger.accounts.staking.StakeStartupHelper;
import com.hedera.node.app.service.mono.ledger.backing.BackingStore;
import com.hedera.node.app.service.mono.queries.QueriesModule;
import com.hedera.node.app.service.mono.records.RecordsModule;
import com.hedera.node.app.service.mono.sigs.EventExpansion;
import com.hedera.node.app.service.mono.sigs.SigsModule;
import com.hedera.node.app.service.mono.sigs.order.MapWarmer;
import com.hedera.node.app.service.mono.state.DualStateAccessor;
import com.hedera.node.app.service.mono.state.StateModule;
import com.hedera.node.app.service.mono.state.expiry.ExpiryModule;
import com.hedera.node.app.service.mono.state.exports.AccountsExporter;
import com.hedera.node.app.service.mono.state.exports.BalancesExporter;
import com.hedera.node.app.service.mono.state.forensics.HashLogger;
import com.hedera.node.app.service.mono.state.initialization.SystemAccountsCreator;
import com.hedera.node.app.service.mono.state.initialization.SystemFilesManager;
import com.hedera.node.app.service.mono.state.initialization.TreasuryCloner;
import com.hedera.node.app.service.mono.state.logic.NetworkCtxManager;
import com.hedera.node.app.service.mono.state.migration.HederaAccount;
import com.hedera.node.app.service.mono.state.migration.MigrationRecordsManager;
import com.hedera.node.app.service.mono.state.tasks.TaskModule;
import com.hedera.node.app.service.mono.state.validation.LedgerValidator;
import com.hedera.node.app.service.mono.state.virtual.VirtualMapFactory;
import com.hedera.node.app.service.mono.stats.ServicesStatsManager;
import com.hedera.node.app.service.mono.stats.StatsModule;
import com.hedera.node.app.service.mono.store.StoresModule;
import com.hedera.node.app.service.mono.stream.RecordStreamManager;
import com.hedera.node.app.service.mono.throttling.ThrottlingModule;
import com.hedera.node.app.service.mono.txns.ProcessLogic;
import com.hedera.node.app.service.mono.txns.TransactionsModule;
import com.hedera.node.app.service.mono.txns.network.UpgradeActions;
import com.hedera.node.app.service.mono.txns.prefetch.PrefetchProcessor;
import com.hedera.node.app.service.mono.txns.submission.SubmissionModule;
import com.hedera.node.app.service.mono.utils.NamedDigestFactory;
import com.hedera.node.app.service.mono.utils.Pause;
import com.hedera.node.app.service.mono.utils.SystemExits;
import com.hederahashgraph.api.proto.java.AccountID;
import com.swirlds.common.crypto.Cryptography;
import com.swirlds.common.crypto.Hash;
import com.swirlds.common.notification.NotificationEngine;
import com.swirlds.common.notification.listeners.PlatformStatusChangeListener;
import com.swirlds.common.notification.listeners.ReconnectCompleteListener;
import com.swirlds.common.notification.listeners.StateWriteToDiskCompleteListener;
import com.swirlds.common.system.NodeId;
import com.swirlds.common.system.Platform;
import com.swirlds.common.system.state.notifications.IssListener;
import com.swirlds.common.system.state.notifications.NewSignedStateListener;
import dagger.BindsInstance;
import dagger.Component;
import edu.umd.cs.findbugs.annotations.NonNull;
import java.io.PrintStream;
import java.nio.charset.Charset;
import java.util.Optional;
import java.util.function.Supplier;
import javax.inject.Singleton;

/** The infrastructure used to implement the platform contract for a Hedera Services node. */
@Singleton
@Component(
        modules = {
            TaskModule.class,
            FeesModule.class,
            KeysModule.class,
            SigsModule.class,
            GrpcModule.class,
            ConfigModule.class,
            StatsModule.class,
            StateModule.class,
            FilesModule.class,
            LedgerModule.class,
            StoresModule.class,
            ContextModule.class,
            RecordsModule.class,
            QueriesModule.class,
            ContractsModule.class,
            PropertiesModule.class,
            ThrottlingModule.class,
            SubmissionModule.class,
            TransactionsModule.class,
            ExpiryModule.class,
            CacheModule.class
        })
public interface ServicesApp {
    /* Needed by ServicesState */
    HashLogger hashLogger();

    ProcessLogic logic();

    EventExpansion eventExpansion();

    ServicesInitFlow initializationFlow();

    DualStateAccessor dualStateAccessor();

    VirtualMapFactory virtualMapFactory();

    RecordStreamManager recordStreamManager();

    NodeLocalProperties nodeLocalProperties();

    GlobalDynamicProperties globalDynamicProperties();

    GlobalStaticProperties globalStaticProperties();

    MutableStateChildren workingState();

    PrefetchProcessor prefetchProcessor();

    MigrationRecordsManager migrationRecordsManager();

    /* Needed by ServicesMain */
    Pause pause();

    NodeId nodeId();

    @NonNull
    Platform platform();

    NodeInfo nodeInfo();

    SystemExits systemExits();

    GrpcStarter grpcStarter();

    UpgradeActions upgradeActions();

    TreasuryCloner treasuryCloner();

    LedgerValidator ledgerValidator();

    AccountsExporter accountsExporter();

    BalancesExporter balancesExporter();

    Supplier<Charset> nativeCharset();

    NetworkCtxManager networkCtxManager();

    GrpcServerManager grpc();

    NamedDigestFactory digestFactory();

    StakeStartupHelper stakeStartupHelper();

    SystemFilesManager sysFilesManager();

    ServicesStatsManager statsManager();

    CurrentPlatformStatus platformStatus();

    SystemAccountsCreator sysAccountsCreator();

    Optional<PrintStream> consoleOut();

    ReconnectCompleteListener reconnectListener();

    StateWriteToDiskCompleteListener stateWriteToDiskListener();

    PlatformStatusChangeListener statusChangeListener();

    IssListener issListener();

    NewSignedStateListener newSignedStateListener();

    Supplier<NotificationEngine> notificationEngine();

    BackingStore<AccountID, HederaAccount> backingAccounts();

<<<<<<< HEAD
    MapWarmer mapWarmer();
=======
    @BootstrapProps
    PropertySource bootstrapProps();
>>>>>>> 4c7937e5

    @Component.Builder
    interface Builder {
        @BindsInstance
        Builder crypto(Cryptography engine);

        @BindsInstance
        Builder initialHash(Hash initialHash);

        @BindsInstance
        Builder platform(@NonNull Platform platform);

        @BindsInstance
        Builder consoleCreator(StateModule.ConsoleCreator consoleCreator);

        @BindsInstance
        Builder selfId(long selfId);

        @BindsInstance
        Builder staticAccountMemo(@StaticAccountMemo String accountMemo);

        @BindsInstance
        Builder bootstrapProps(@BootstrapProps PropertySource bootstrapProps);

        ServicesApp build();
    }
}<|MERGE_RESOLUTION|>--- conflicted
+++ resolved
@@ -204,12 +204,10 @@
 
     BackingStore<AccountID, HederaAccount> backingAccounts();
 
-<<<<<<< HEAD
-    MapWarmer mapWarmer();
-=======
     @BootstrapProps
     PropertySource bootstrapProps();
->>>>>>> 4c7937e5
+
+    MapWarmer mapWarmer();
 
     @Component.Builder
     interface Builder {

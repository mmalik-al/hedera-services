package com.hedera.services.ledger;

/*-
 * ‌
 * Hedera Services Node
 * ​
 * Copyright (C) 2018 - 2020 Hedera Hashgraph, LLC
 * ​
 * Licensed under the Apache License, Version 2.0 (the "License");
 * you may not use this file except in compliance with the License.
 * You may obtain a copy of the License at
 *
 *      http://www.apache.org/licenses/LICENSE-2.0
 *
 * Unless required by applicable law or agreed to in writing, software
 * distributed under the License is distributed on an "AS IS" BASIS,
 * WITHOUT WARRANTIES OR CONDITIONS OF ANY KIND, either express or implied.
 * See the License for the specific language governing permissions and
 * limitations under the License.
 * ‍
 */

import com.hedera.services.config.MockGlobalDynamicProps;
import com.hedera.services.exceptions.InconsistentAdjustmentsException;
import com.hedera.services.ledger.accounts.BackingTokenRels;
import com.hedera.services.ledger.accounts.HashMapBackingAccounts;
import com.hedera.services.ledger.accounts.HashMapBackingTokenRels;
import com.hedera.services.ledger.accounts.HederaAccountCustomizer;
import com.hedera.services.ledger.properties.AccountProperty;
import com.hedera.services.ledger.properties.ChangeSummaryManager;
import com.hedera.services.ledger.properties.TokenRelProperty;
import com.hedera.services.state.merkle.MerkleAccount;
import com.hedera.services.state.merkle.MerkleEntityId;
import com.hedera.services.state.merkle.MerkleSchedule;
import com.hedera.services.state.merkle.MerkleToken;
import com.hedera.services.state.merkle.MerkleTokenRelStatus;
import com.hedera.services.store.schedule.HederaScheduleStore;
import com.hedera.services.store.tokens.HederaTokenStore;
import com.hedera.test.factories.scenarios.TxnHandlingScenario;
import com.hedera.test.mocks.TestContextValidator;
import com.hedera.test.utils.TxnUtils;
import com.hederahashgraph.api.proto.java.AccountAmount;
import com.hederahashgraph.api.proto.java.AccountID;
import com.hederahashgraph.api.proto.java.Timestamp;
import com.hederahashgraph.api.proto.java.TokenCreateTransactionBody;
import com.hederahashgraph.api.proto.java.TokenID;
import com.hederahashgraph.api.proto.java.TokenTransferList;
import com.swirlds.fcmap.FCMap;
import org.junit.jupiter.api.BeforeEach;
import org.junit.jupiter.api.Test;
import org.junit.platform.runner.JUnitPlatform;
import org.junit.runner.RunWith;

import java.util.List;

import static com.hedera.test.utils.IdUtils.asAccount;
import static org.hamcrest.MatcherAssert.assertThat;
import static org.hamcrest.collection.IsIterableContainingInAnyOrder.containsInAnyOrder;
import static org.hamcrest.collection.IsIterableContainingInOrder.contains;
import static org.junit.jupiter.api.Assertions.assertEquals;
import static org.junit.jupiter.api.Assertions.assertFalse;
import static org.junit.jupiter.api.Assertions.assertThrows;
import static org.junit.jupiter.api.Assertions.assertTrue;
import static org.mockito.BDDMockito.verify;

@RunWith(JUnitPlatform.class)
public class HederaLedgerLiveTest extends BaseHederaLedgerTest {
	long thisSecond = 1_234_567L;

	@BeforeEach
	void setup() {
		commonSetup();

		accountsLedger = new TransactionalLedger<>(
				AccountProperty.class,
				() -> new MerkleAccount(),
				new HashMapBackingAccounts(),
				new ChangeSummaryManager<>());
<<<<<<< HEAD
		FCMap<MerkleEntityId, MerkleToken> tokens =
				new FCMap<>(new MerkleEntityId.Provider(), MerkleToken.LEGACY_PROVIDER);
		FCMap<MerkleEntityId, MerkleSchedule> schedules =
				new FCMap<>(new MerkleEntityId.Provider(), MerkleSchedule.LEGACY_PROVIDER);
=======
		FCMap<MerkleEntityId, MerkleToken> tokens = new FCMap<>();
>>>>>>> 023ccbb5
		tokenRelsLedger = new TransactionalLedger<>(
				TokenRelProperty.class,
				() -> new MerkleTokenRelStatus(),
				new HashMapBackingTokenRels(),
				new ChangeSummaryManager<>());
		tokenRelsLedger.setKeyToString(BackingTokenRels::readableTokenRel);
		tokenStore = new HederaTokenStore(
				ids,
				TestContextValidator.TEST_VALIDATOR,
				new MockGlobalDynamicProps(),
				() -> tokens,
				tokenRelsLedger);
		scheduleStore = new HederaScheduleStore(ids, () -> schedules);
		subject = new HederaLedger(tokenStore, scheduleStore, ids, creator, historian, accountsLedger);
	}

	@Test
	public void throwsOnCommittingInconsistentAdjustments() {
		// when:
		subject.begin();
		subject.adjustBalance(genesis, -1L);

		// then:
		assertThrows(InconsistentAdjustmentsException.class, () -> subject.commit());
	}

	@Test
	public void resetsNetTransfersAfterCommit() {
		// when:
		subject.begin();
		AccountID a = subject.create(genesis, 1_000L, new HederaAccountCustomizer().memo("a"));
		subject.commit();
		// and:
		subject.begin();
		AccountID b = subject.create(genesis, 2_000L, new HederaAccountCustomizer().memo("b"));

		// then:
		assertEquals(2L, subject.netTransfersInTxn().getAccountAmountsList().size());
	}

	@Test
	public void doesntIncludeZeroAdjustsInNetTransfers() {
		// when:
		subject.begin();
		AccountID a = subject.create(genesis, 1_000L, new HederaAccountCustomizer().memo("a"));
		subject.delete(a, genesis);

		// then:
		assertEquals(0L, subject.netTransfersInTxn().getAccountAmountsList().size());
	}

	@Test
	public void doesntAllowDestructionOfRealCurrency() {
		// when:
		subject.begin();
		AccountID a = subject.create(genesis, 1_000L, new HederaAccountCustomizer().memo("a"));
		subject.destroy(a);

		// then:
		assertThrows(InconsistentAdjustmentsException.class, () -> subject.commit());
	}

	@Test
	public void allowsDestructionOfEphemeralCurrency() {
		// when:
		subject.begin();
		AccountID a = asAccount("1.2.3");
		subject.spawn(a, 1_000L, new HederaAccountCustomizer().memo("a"));
		subject.destroy(a);
		subject.commit();

		// then:
		assertFalse(subject.exists(a));
		assertEquals(GENESIS_BALANCE, subject.getBalance(genesis));
	}

	@Test
	public void recordsCreationOfAccountDeletedInSameTxn() {
		// when:
		subject.begin();
		AccountID a = subject.create(genesis, 1_000L, new HederaAccountCustomizer().memo("a"));
		subject.delete(a, genesis);
		int numNetTransfers = subject.netTransfersInTxn().getAccountAmountsCount();
		subject.commit();

		// then:
		assertEquals(0, numNetTransfers);
		assertTrue(subject.exists(a));
		assertEquals(GENESIS_BALANCE, subject.getBalance(genesis));
	}

	@Test
	public void addsRecordsBeforeCommitting() {
		// when:
		subject.begin();
		AccountID a = subject.create(genesis, 1_000L, new HederaAccountCustomizer().memo("a"));
		subject.commit();

		// then:
		verify(historian).addNewRecords();
	}

	@Test
	public void resetsNetTransfersAfterRollback() {
		// when:
		subject.begin();
		AccountID a = subject.create(genesis, 1_000L, new HederaAccountCustomizer().memo("a"));
		subject.rollback();
		// and:
		subject.begin();
		AccountID b = subject.create(genesis, 2_000L, new HederaAccountCustomizer().memo("b"));

		// then:
		assertEquals(2L, subject.netTransfersInTxn().getAccountAmountsList().size());
	}

	@Test
	public void returnsNetTransfersInBalancedTxn() {
		setup();
		// and:
		TokenID tA, tB;

		// when:
		subject.begin();
		AccountID a = subject.create(genesis, 1_000L, new HederaAccountCustomizer().memo("a"));
		AccountID b = subject.create(genesis, 2_000L, new HederaAccountCustomizer().memo("b"));
		AccountID c = subject.create(genesis, 3_000L, new HederaAccountCustomizer().memo("c"));
		AccountID d = subject.create(genesis, 4_000L, new HederaAccountCustomizer().memo("d"));
		// and:
		var rA = tokenStore.createProvisionally(stdWith("MINE", "MINE", a), a, thisSecond);
		tA = rA.getCreated().get();
		tokenStore.commitCreation();
		var rB = tokenStore.createProvisionally(stdWith("YOURS", "YOURS", b), b, thisSecond);
		tB = rB.getCreated().get();
		tokenStore.commitCreation();
		// and:
		tokenStore.associate(a, List.of(tA, tB));
		tokenStore.associate(b, List.of(tA, tB));
		tokenStore.associate(c, List.of(tA, tB));
		tokenStore.associate(d, List.of(tA, tB));
		// and:
		subject.doTransfer(d, a, 1_000L);
		subject.delete(d, b);
		subject.adjustBalance(c, 1_000L);
		subject.adjustBalance(genesis, -1_000L);
		subject.doTransfers(TxnUtils.withAdjustments(a, -500L, b, 250L, c, 250L));
		// and:
		subject.adjustTokenBalance(a, tA, +10_000);
		subject.adjustTokenBalance(a, tA, -5_000);
		subject.adjustTokenBalance(a, tB, +1);
		subject.adjustTokenBalance(a, tB, -1);

		subject.adjustTokenBalance(b, tB, +10_000);
		subject.adjustTokenBalance(c, tB, +50);
		subject.adjustTokenBalance(c, tB, +50);
		subject.adjustTokenBalance(c, tB, -50);
		subject.adjustTokenBalance(c, tA, +5000);
		subject.freeze(a, tB);
		subject.adjustTokenBalance(a, tB, +1_000_000);
		accountsLedger.changeSetSoFar();

		// then:
		assertThat(
				subject.netTransfersInTxn().getAccountAmountsList(),
				containsInAnyOrder(
						AccountAmount.newBuilder().setAccountID(a).setAmount(1_500L).build(),
						AccountAmount.newBuilder().setAccountID(b).setAmount(5_250L).build(),
						AccountAmount.newBuilder().setAccountID(c).setAmount(4_250L).build(),
						AccountAmount.newBuilder().setAccountID(genesis).setAmount(-11_000L).build()));
		// and:
		assertThat(subject.netTokenTransfersInTxn(),
				contains(
						construct(tA, aa(a, +5_000), aa(c, +5_000)),
						construct(tB, aa(b, +10_000), aa(c, +50))
				));
	}

	@Test
	public void recognizesPendingCreates() {
		setup();

		// when:
		subject.begin();
		AccountID a = subject.create(genesis, 1L, new HederaAccountCustomizer().memo("a"));

		// then:
		assertTrue(subject.isPendingCreation(a));
		assertFalse(subject.isPendingCreation(genesis));
	}

	private TokenCreateTransactionBody stdWith(String symbol, String tokenName, AccountID account) {
		var key = TxnHandlingScenario.COMPLEX_KEY_ACCOUNT_KT.asKey();
		return TokenCreateTransactionBody.newBuilder()
				.setAdminKey(key)
				.setFreezeKey(TxnHandlingScenario.COMPLEX_KEY_ACCOUNT_KT.asKey())
				.setSymbol(symbol)
				.setName(tokenName)
				.setInitialSupply(0)
				.setTreasury(account)
				.setExpiry(Timestamp.newBuilder().setSeconds(2 * thisSecond))
				.setDecimals(0)
				.setFreezeDefault(false)
				.build();
	}

	private TokenTransferList construct(TokenID token, AccountAmount... xfers) {
		return TokenTransferList.newBuilder()
				.setToken(token)
				.addAllTransfers(List.of(xfers))
				.build();
	}

}<|MERGE_RESOLUTION|>--- conflicted
+++ resolved
@@ -76,14 +76,8 @@
 				() -> new MerkleAccount(),
 				new HashMapBackingAccounts(),
 				new ChangeSummaryManager<>());
-<<<<<<< HEAD
-		FCMap<MerkleEntityId, MerkleToken> tokens =
-				new FCMap<>(new MerkleEntityId.Provider(), MerkleToken.LEGACY_PROVIDER);
-		FCMap<MerkleEntityId, MerkleSchedule> schedules =
-				new FCMap<>(new MerkleEntityId.Provider(), MerkleSchedule.LEGACY_PROVIDER);
-=======
 		FCMap<MerkleEntityId, MerkleToken> tokens = new FCMap<>();
->>>>>>> 023ccbb5
+		FCMap<MerkleEntityId, MerkleSchedule> schedules = new FCMap<>();
 		tokenRelsLedger = new TransactionalLedger<>(
 				TokenRelProperty.class,
 				() -> new MerkleTokenRelStatus(),

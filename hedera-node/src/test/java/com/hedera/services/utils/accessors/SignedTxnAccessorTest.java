/*
 * Copyright (C) 2020-2022 Hedera Hashgraph, LLC
 *
 * Licensed under the Apache License, Version 2.0 (the "License");
 * you may not use this file except in compliance with the License.
 * You may obtain a copy of the License at
 *
 *      http://www.apache.org/licenses/LICENSE-2.0
 *
 * Unless required by applicable law or agreed to in writing, software
 * distributed under the License is distributed on an "AS IS" BASIS,
 * WITHOUT WARRANTIES OR CONDITIONS OF ANY KIND, either express or implied.
 * See the License for the specific language governing permissions and
 * limitations under the License.
 */
package com.hedera.services.utils.accessors;

import static com.hedera.services.state.submerkle.FcCustomFee.fixedFee;
import static com.hedera.services.state.submerkle.FcCustomFee.fractionalFee;
import static com.hedera.services.txns.ethereum.TestingConstants.TRUFFLE0_PRIVATE_ECDSA_KEY;
import static com.hedera.test.utils.IdUtils.asAccount;
import static com.hedera.test.utils.IdUtils.asToken;
import static com.hedera.test.utils.IdUtils.asTopic;
import static com.hederahashgraph.api.proto.java.SubType.TOKEN_FUNGIBLE_COMMON;
import static com.hederahashgraph.api.proto.java.SubType.TOKEN_NON_FUNGIBLE_UNIQUE;
import static java.util.stream.Collectors.toList;
import static org.junit.jupiter.api.Assertions.assertArrayEquals;
import static org.junit.jupiter.api.Assertions.assertDoesNotThrow;
import static org.junit.jupiter.api.Assertions.assertEquals;
import static org.junit.jupiter.api.Assertions.assertFalse;
import static org.junit.jupiter.api.Assertions.assertNull;
import static org.junit.jupiter.api.Assertions.assertSame;
import static org.junit.jupiter.api.Assertions.assertThrows;
import static org.junit.jupiter.api.Assertions.assertTrue;
import static org.mockito.ArgumentMatchers.any;
import static org.mockito.BDDMockito.given;
import static org.mockito.Mockito.doCallRealMethod;
import static org.mockito.Mockito.mock;

import com.google.protobuf.BoolValue;
import com.google.protobuf.ByteString;
import com.google.protobuf.Int32Value;
import com.google.protobuf.InvalidProtocolBufferException;
import com.google.protobuf.StringValue;
import com.hedera.services.ethereum.EthTxData;
import com.hedera.services.ethereum.EthTxSigs;
import com.hedera.services.ledger.accounts.AliasManager;
import com.hedera.services.legacy.proto.utils.CommonUtils;
import com.hedera.services.state.submerkle.EntityId;
import com.hedera.services.state.submerkle.FcCustomFee;
import com.hedera.services.usage.token.TokenOpsUsage;
import com.hedera.services.utils.EntityNum;
import com.hedera.services.utils.KeyUtils;
import com.hedera.services.utils.RationalizedSigMeta;
import com.hedera.test.utils.IdUtils;
import com.hederahashgraph.api.proto.java.AccountAmount;
import com.hederahashgraph.api.proto.java.AccountID;
import com.hederahashgraph.api.proto.java.ConsensusSubmitMessageTransactionBody;
import com.hederahashgraph.api.proto.java.ContractCallTransactionBody;
import com.hederahashgraph.api.proto.java.ContractCreateTransactionBody;
import com.hederahashgraph.api.proto.java.CryptoAllowance;
import com.hederahashgraph.api.proto.java.CryptoApproveAllowanceTransactionBody;
import com.hederahashgraph.api.proto.java.CryptoCreateTransactionBody;
import com.hederahashgraph.api.proto.java.CryptoDeleteAllowanceTransactionBody;
import com.hederahashgraph.api.proto.java.CryptoTransferTransactionBody;
import com.hederahashgraph.api.proto.java.CryptoUpdateTransactionBody;
import com.hederahashgraph.api.proto.java.CustomFee;
import com.hederahashgraph.api.proto.java.Duration;
import com.hederahashgraph.api.proto.java.EthereumTransactionBody;
import com.hederahashgraph.api.proto.java.HederaFunctionality;
import com.hederahashgraph.api.proto.java.Key;
import com.hederahashgraph.api.proto.java.NftAllowance;
import com.hederahashgraph.api.proto.java.NftRemoveAllowance;
import com.hederahashgraph.api.proto.java.NftTransfer;
import com.hederahashgraph.api.proto.java.ResponseCodeEnum;
import com.hederahashgraph.api.proto.java.SignatureMap;
import com.hederahashgraph.api.proto.java.SignaturePair;
import com.hederahashgraph.api.proto.java.SignedTransaction;
import com.hederahashgraph.api.proto.java.SubType;
import com.hederahashgraph.api.proto.java.Timestamp;
import com.hederahashgraph.api.proto.java.TokenAllowance;
import com.hederahashgraph.api.proto.java.TokenBurnTransactionBody;
import com.hederahashgraph.api.proto.java.TokenCreateTransactionBody;
import com.hederahashgraph.api.proto.java.TokenFeeScheduleUpdateTransactionBody;
import com.hederahashgraph.api.proto.java.TokenID;
import com.hederahashgraph.api.proto.java.TokenMintTransactionBody;
import com.hederahashgraph.api.proto.java.TokenPauseTransactionBody;
import com.hederahashgraph.api.proto.java.TokenTransferList;
import com.hederahashgraph.api.proto.java.TokenUnpauseTransactionBody;
import com.hederahashgraph.api.proto.java.TokenWipeAccountTransactionBody;
import com.hederahashgraph.api.proto.java.Transaction;
import com.hederahashgraph.api.proto.java.TransactionBody;
import com.hederahashgraph.api.proto.java.TransactionID;
import com.hederahashgraph.api.proto.java.TransferList;
import com.hederahashgraph.api.proto.java.UtilPrngTransactionBody;
import com.hederahashgraph.builder.RequestBuilder;
import com.hederahashgraph.fee.FeeBuilder;
import com.swirlds.common.crypto.TransactionSignature;
<<<<<<< HEAD
import com.swirlds.common.system.transaction.internal.SwirldTransaction;
=======
import com.swirlds.common.system.transaction.SwirldTransaction;
>>>>>>> bcbec2b7
import java.math.BigInteger;
import java.util.HashMap;
import java.util.List;
import java.util.function.Function;
<<<<<<< HEAD
=======
import org.bouncycastle.util.encoders.Hex;
>>>>>>> bcbec2b7
import org.junit.jupiter.api.Test;

class SignedTxnAccessorTest {
    private static final String memo = "Eternal sunshine of the spotless mind";
    private static final String zeroByteMemo = "Eternal s\u0000nshine of the spotless mind";
    private static final byte[] memoUtf8Bytes = memo.getBytes();
    private static final byte[] zeroByteMemoUtf8Bytes = zeroByteMemo.getBytes();

    private static final AccountID spender1 = asAccount("0.0.1000");
    private static final AccountID owner = asAccount("0.0.1001");
    private static final TokenID token1 = asToken("0.0.2000");
    private static final TokenID token2 = asToken("0.0.3000");
    private static final CryptoAllowance cryptoAllowance1 =
            CryptoAllowance.newBuilder().setSpender(spender1).setAmount(10L).build();
    private static final TokenAllowance tokenAllowance1 =
            TokenAllowance.newBuilder()
                    .setSpender(spender1)
                    .setAmount(10L)
                    .setTokenId(token1)
                    .build();
    private static final NftAllowance nftAllowance1 =
            NftAllowance.newBuilder()
                    .setSpender(spender1)
                    .setTokenId(token2)
                    .setApprovedForAll(BoolValue.of(false))
                    .addAllSerialNumbers(List.of(1L, 10L))
                    .build();

    private static final NftRemoveAllowance nftRemoveAllowance =
            NftRemoveAllowance.newBuilder()
                    .setOwner(owner)
                    .setTokenId(token2)
                    .addAllSerialNumbers(List.of(1L, 10L))
                    .build();

    private static final SignatureMap expectedMap =
            SignatureMap.newBuilder()
                    .addSigPair(
                            SignaturePair.newBuilder()
                                    .setPubKeyPrefix(ByteString.copyFromUtf8("f"))
                                    .setEd25519(ByteString.copyFromUtf8("irst")))
                    .addSigPair(
                            SignaturePair.newBuilder()
                                    .setPubKeyPrefix(ByteString.copyFromUtf8("s"))
                                    .setEd25519(ByteString.copyFromUtf8("econd")))
                    .build();

    @Test
    @SuppressWarnings("uncheckeed")
    void getsCryptoSigMappingFromKnownRationalizedMeta() {
        final var subject = mock(PlatformTxnAccessor.class);
        final RationalizedSigMeta sigMeta = mock(RationalizedSigMeta.class);
        final Function<byte[], TransactionSignature> mockFn = mock(Function.class);
        given(sigMeta.pkToVerifiedSigFn()).willReturn(mockFn);
        given(subject.getSigMeta()).willReturn(sigMeta);

        doCallRealMethod().when(subject).getRationalizedPkToCryptoSigFn();

        assertThrows(IllegalStateException.class, subject::getRationalizedPkToCryptoSigFn);

        given(sigMeta.couldRationalizeOthers()).willReturn(true);
        assertSame(mockFn, subject.getRationalizedPkToCryptoSigFn());
    }

    @Test
    void uncheckedPropagatesIaeOnNonsense() {
        final var nonsenseTxn = buildTransactionFrom(ByteString.copyFromUtf8("NONSENSE"));

        assertThrows(
                IllegalArgumentException.class, () -> SignedTxnAccessor.uncheckedFrom(nonsenseTxn));
    }

    @Test
    void parsesLegacyCorrectly() throws Exception {
        final Key aPrimitiveKey =
                Key.newBuilder()
                        .setEd25519(ByteString.copyFromUtf8("01234567890123456789012345678901"))
                        .build();
        final ByteString aNewAlias = aPrimitiveKey.toByteString();
        final AliasManager aliasManager = mock(AliasManager.class);
        given(aliasManager.lookupIdBy(any())).willReturn(EntityNum.MISSING_NUM);

        final long offeredFee = 100_000_000L;
        var xferNoAliases =
                RequestBuilder.getCryptoTransferRequest(
                        1234l,
                        0l,
                        0l,
                        3l,
                        0l,
                        0l,
                        offeredFee,
                        Timestamp.getDefaultInstance(),
                        Duration.getDefaultInstance(),
                        false,
                        zeroByteMemo,
                        5678l,
                        -70000l,
                        5679l,
                        70000l);
        xferNoAliases = xferNoAliases.toBuilder().setSigMap(expectedMap).build();
        var xferWithAutoCreation =
                RequestBuilder.getHbarCryptoTransferRequestToAlias(
                        1234l,
                        0l,
                        0l,
                        3l,
                        0l,
                        0l,
                        offeredFee,
                        Timestamp.getDefaultInstance(),
                        Duration.getDefaultInstance(),
                        false,
                        zeroByteMemo,
                        5678l,
                        -70000l,
                        aNewAlias,
                        70000l);
        xferWithAutoCreation = xferWithAutoCreation.toBuilder().setSigMap(expectedMap).build();
        var xferWithAliasesNoAutoCreation =
                RequestBuilder.getTokenTransferRequestToAlias(
                        1234l,
                        0l,
                        0l,
                        3l,
                        0l,
                        0l,
                        offeredFee,
                        Timestamp.getDefaultInstance(),
                        Duration.getDefaultInstance(),
                        false,
                        zeroByteMemo,
                        5678l,
                        5555l,
                        -70000l,
                        ByteString.copyFromUtf8("aaaa"),
                        70000l);
        xferWithAliasesNoAutoCreation =
                xferWithAliasesNoAutoCreation.toBuilder().setSigMap(expectedMap).build();
        final var body = CommonUtils.extractTransactionBody(xferNoAliases);

        var accessor = SignedTxnAccessor.uncheckedFrom(xferNoAliases);
        accessor.countAutoCreationsWith(aliasManager);
        final var txnUsageMeta = accessor.baseUsageMeta();

        assertEquals(xferNoAliases, accessor.getSignedTxnWrapper());
        assertArrayEquals(xferNoAliases.toByteArray(), accessor.getSignedTxnWrapperBytes());
        assertEquals(body, accessor.getTxn());
        assertArrayEquals(body.toByteArray(), accessor.getTxnBytes());
        assertEquals(body.getTransactionID(), accessor.getTxnId());
        assertEquals(1234l, accessor.getPayer().getAccountNum());
        assertEquals(HederaFunctionality.CryptoTransfer, accessor.getFunction());
        assertEquals(offeredFee, accessor.getOfferedFee());
        assertArrayEquals(
                CommonUtils.noThrowSha384HashOf(xferNoAliases.toByteArray()), accessor.getHash());
        assertEquals(expectedMap, accessor.getSigMap());
        assertArrayEquals("irst".getBytes(), accessor.getPkToSigsFn().sigBytesFor("f".getBytes()));
        assertArrayEquals(zeroByteMemoUtf8Bytes, accessor.getMemoUtf8Bytes());
        assertTrue(accessor.memoHasZeroByte());
        assertEquals(
                FeeBuilder.getSignatureCount(accessor.getSignedTxnWrapper()),
                accessor.usageGiven(1).numSigs());
        assertEquals(
                FeeBuilder.getSignatureSize(accessor.getSignedTxnWrapper()),
                accessor.usageGiven(1).sigsSize());
        assertEquals(zeroByteMemo, accessor.getMemo());
        assertEquals(false, accessor.isTriggeredTxn());
        assertEquals(false, accessor.canTriggerTxn());
        assertEquals(0, accessor.getNumAutoCreations());
        assertEquals(memoUtf8Bytes.length, txnUsageMeta.memoUtf8Bytes());

        accessor = SignedTxnAccessor.uncheckedFrom(xferWithAutoCreation);
        accessor.countAutoCreationsWith(aliasManager);
        assertEquals(1, accessor.getNumAutoCreations());

        accessor = SignedTxnAccessor.uncheckedFrom(xferWithAliasesNoAutoCreation);
        accessor.countAutoCreationsWith(aliasManager);
        assertEquals(0, accessor.getNumAutoCreations());
    }

    @Test
    void detectsCommonTokenBurnSubtypeFromGrpcSyntax() {
        final var op = TokenBurnTransactionBody.newBuilder().setAmount(1_234).build();
        final var txn = buildTransactionFrom(TransactionBody.newBuilder().setTokenBurn(op).build());

        final var subject = SignedTxnAccessor.uncheckedFrom(txn);

        assertEquals(TOKEN_FUNGIBLE_COMMON, subject.getSubType());
    }

    @Test
    void usesUnmodifiableFormOfRationalizedSpanMap() {
        final var subject = SignedTxnAccessor.uncheckedFrom(Transaction.getDefaultInstance());

        final var newMap = new HashMap<String, Object>();
        newMap.put("1", new Object());
        subject.setRationalizedSpanMap(newMap);

        final var rationalizedMap = subject.getSpanMap();
        assertThrows(UnsupportedOperationException.class, () -> rationalizedMap.put("2", 3));
    }

    @Test
    void canGetSetNumAutoCreations() {
        final var accessor = SignedTxnAccessor.uncheckedFrom(Transaction.getDefaultInstance());
        assertFalse(accessor.areAutoCreationsCounted());
        accessor.setNumAutoCreations(2);
        assertEquals(2, accessor.getNumAutoCreations());
        assertTrue(accessor.areAutoCreationsCounted());
        accessor.setNumAutoCreations(2);
    }

    @Test
    void canGetExpandedSigStatus() {
        final var accessor = SignedTxnAccessor.uncheckedFrom(Transaction.getDefaultInstance());
        assertNull(accessor.getExpandedSigStatus());
        accessor.setExpandedSigStatus(ResponseCodeEnum.ACCOUNT_DELETED);
        assertEquals(ResponseCodeEnum.ACCOUNT_DELETED, accessor.getExpandedSigStatus());
        accessor.setExpandedSigStatus(ResponseCodeEnum.OK);
        assertEquals(ResponseCodeEnum.OK, accessor.getExpandedSigStatus());
    }

    @Test
    void detectsUniqueTokenBurnSubtypeFromGrpcSyntax() {
        final var op =
                TokenBurnTransactionBody.newBuilder()
                        .addAllSerialNumbers(List.of(1L, 2L, 3L))
                        .build();
        final var txn = buildTransactionFrom(TransactionBody.newBuilder().setTokenBurn(op).build());

        final var subject = SignedTxnAccessor.uncheckedFrom(txn);

        assertEquals(TOKEN_NON_FUNGIBLE_UNIQUE, subject.getSubType());
    }

    @Test
    void detectsCommonTokenMintSubtypeFromGrpcSyntax() {
        final var op = TokenMintTransactionBody.newBuilder().setAmount(1_234).build();
        final var txn = buildTransactionFrom(TransactionBody.newBuilder().setTokenMint(op).build());

        final var subject = SignedTxnAccessor.uncheckedFrom(txn);

        assertEquals(TOKEN_FUNGIBLE_COMMON, subject.getSubType());
    }

    @Test
    void detectsUniqueTokenMintSubtypeFromGrpcSyntax() {
        final var op =
                TokenMintTransactionBody.newBuilder()
                        .addAllMetadata(List.of(ByteString.copyFromUtf8("STANDARD")))
                        .build();
        final var txn = buildTransactionFrom(TransactionBody.newBuilder().setTokenMint(op).build());

        final var subject = SignedTxnAccessor.uncheckedFrom(txn);

        assertEquals(TOKEN_NON_FUNGIBLE_UNIQUE, subject.getSubType());
    }

    @Test
    void detectsUniqueTokenWipeSubtypeFromGrpcSyntax() {
        final var op =
                TokenWipeAccountTransactionBody.newBuilder()
                        .addAllSerialNumbers(List.of(1L, 2L, 3L))
                        .build();
        final var txn = buildTransactionFrom(TransactionBody.newBuilder().setTokenWipe(op).build());

        final var subject = SignedTxnAccessor.uncheckedFrom(txn);

        assertEquals(TOKEN_NON_FUNGIBLE_UNIQUE, subject.getSubType());
    }

    @Test
    void detectsCommonTokenWipeSubtypeFromGrpcSyntax() {
        final var op = TokenWipeAccountTransactionBody.newBuilder().setAmount(1234L).build();
        final var txn = buildTransactionFrom(TransactionBody.newBuilder().setTokenWipe(op).build());

        final var subject = SignedTxnAccessor.uncheckedFrom(txn);

        assertEquals(TOKEN_FUNGIBLE_COMMON, subject.getSubType());
    }

    @Test
    void fetchesSubTypeAsExpected() throws InvalidProtocolBufferException {
        final var nftTransfers =
                TokenTransferList.newBuilder()
                        .setToken(anId)
                        .addNftTransfers(
                                NftTransfer.newBuilder()
                                        .setSenderAccountID(a)
                                        .setReceiverAccountID(b)
                                        .setSerialNumber(1))
                        .build();
        final var fungibleTokenXfers =
                TokenTransferList.newBuilder()
                        .setToken(anotherId)
                        .addAllTransfers(
                                List.of(adjustFrom(a, -50), adjustFrom(b, 25), adjustFrom(c, 25)))
                        .build();

        var txn = buildTokenTransferTxn(nftTransfers);
        var subject = new SignedTxnAccessor(txn);
        assertEquals(SubType.TOKEN_NON_FUNGIBLE_UNIQUE, subject.availXferUsageMeta().getSubType());
        assertEquals(subject.availXferUsageMeta().getSubType(), subject.getSubType());

        // set customFee
        var xferUsageMeta = subject.availXferUsageMeta();
        xferUsageMeta.setCustomFeeHbarTransfers(1);
        assertEquals(SubType.TOKEN_NON_FUNGIBLE_UNIQUE_WITH_CUSTOM_FEES, subject.getSubType());
        xferUsageMeta.setCustomFeeHbarTransfers(0);

        txn = buildTokenTransferTxn(fungibleTokenXfers);
        subject = new SignedTxnAccessor(txn);
        assertEquals(TOKEN_FUNGIBLE_COMMON, subject.availXferUsageMeta().getSubType());
        assertEquals(subject.availXferUsageMeta().getSubType(), subject.getSubType());

        // set customFee
        xferUsageMeta = subject.availXferUsageMeta();
        xferUsageMeta.setCustomFeeTokenTransfers(1);
        assertEquals(SubType.TOKEN_FUNGIBLE_COMMON_WITH_CUSTOM_FEES, subject.getSubType());
        xferUsageMeta.setCustomFeeTokenTransfers(0);

        txn = buildDefaultCryptoCreateTxn();
        subject = new SignedTxnAccessor(txn);
        assertEquals(SubType.DEFAULT, subject.getSubType());
    }

    @Test
    void understandsFullXferUsageIncTokens() {
        final var txn = buildTransactionFrom(tokenXfers());
        final var subject = SignedTxnAccessor.uncheckedFrom(txn);

        final var xferMeta = subject.availXferUsageMeta();

        assertEquals(1, xferMeta.getTokenMultiplier());
        assertEquals(3, xferMeta.getNumTokensInvolved());
        assertEquals(7, xferMeta.getNumFungibleTokenTransfers());
    }

    @Test
    void rejectsRequestForMetaIfNotAvail() {
        final var txn = buildDefaultCryptoCreateTxn();

        final var subject = SignedTxnAccessor.uncheckedFrom(txn);

        assertEquals(SubType.DEFAULT, subject.getSubType());
        assertThrows(IllegalStateException.class, subject::availXferUsageMeta);
        assertThrows(IllegalStateException.class, subject::availSubmitUsageMeta);
    }

    @Test
    void understandsSubmitMessageMeta() {
        final var message = "And after, arranged it in a song";
        final var txnBody =
                TransactionBody.newBuilder()
                        .setConsensusSubmitMessage(
                                ConsensusSubmitMessageTransactionBody.newBuilder()
                                        .setMessage(ByteString.copyFromUtf8(message)))
                        .build();
        final var txn = buildTransactionFrom(txnBody);
        final var subject = SignedTxnAccessor.uncheckedFrom(txn);

        final var submitMeta = subject.availSubmitUsageMeta();

        assertEquals(message.length(), submitMeta.numMsgBytes());
    }

    @Test
    void parseNewTransactionCorrectly() throws Exception {
        final var transaction =
                RequestBuilder.getCryptoTransferRequest(
                        1234l,
                        0l,
                        0l,
                        3l,
                        0l,
                        0l,
                        100_000_000l,
                        Timestamp.getDefaultInstance(),
                        Duration.getDefaultInstance(),
                        false,
                        memo,
                        5678l,
                        -70000l,
                        5679l,
                        70000l);
        final var body = CommonUtils.extractTransactionBody(transaction);
        final var signedTransaction = signedTransactionFrom(body, expectedMap);
        final var newTransaction = buildTransactionFrom(signedTransaction.toByteString());
        final var accessor = SignedTxnAccessor.uncheckedFrom(newTransaction);

        assertEquals(newTransaction, accessor.getSignedTxnWrapper());
        assertArrayEquals(newTransaction.toByteArray(), accessor.getSignedTxnWrapperBytes());
        assertEquals(body, accessor.getTxn());
        assertArrayEquals(body.toByteArray(), accessor.getTxnBytes());
        assertEquals(body.getTransactionID(), accessor.getTxnId());
        assertEquals(1234l, accessor.getPayer().getAccountNum());
        assertEquals(HederaFunctionality.CryptoTransfer, accessor.getFunction());
        assertArrayEquals(
                CommonUtils.noThrowSha384HashOf(signedTransaction.toByteArray()),
                accessor.getHash());
        assertEquals(expectedMap, accessor.getSigMap());
        assertArrayEquals(memoUtf8Bytes, accessor.getMemoUtf8Bytes());
        assertFalse(accessor.memoHasZeroByte());
        assertEquals(
                FeeBuilder.getSignatureCount(accessor.getSignedTxnWrapper()),
                accessor.usageGiven(1).numSigs());
        assertEquals(
                FeeBuilder.getSignatureSize(accessor.getSignedTxnWrapper()),
                accessor.usageGiven(1).sigsSize());
        assertEquals(memo, accessor.getMemo());
    }

    @Test
    void registersNoneOnMalformedCreation() throws InvalidProtocolBufferException {
        final var xferWithTopLevelBodyBytes =
                RequestBuilder.getCryptoTransferRequest(
                        1234l,
                        0l,
                        0l,
                        3l,
                        0l,
                        0l,
                        100_000_000l,
                        Timestamp.getDefaultInstance(),
                        Duration.getDefaultInstance(),
                        false,
                        "test memo",
                        5678l,
                        -70000l,
                        5679l,
                        70000l);
        final var body = TransactionBody.parseFrom(xferWithTopLevelBodyBytes.getBodyBytes());
        final var confusedTxn = Transaction.parseFrom(body.toByteArray());

        final var confusedAccessor = SignedTxnAccessor.uncheckedFrom(confusedTxn);

        assertEquals(HederaFunctionality.NONE, confusedAccessor.getFunction());
    }

    @Test
    void throwsOnUnsupportedCallToGetScheduleRef() {
        final var subject = SignedTxnAccessor.uncheckedFrom(Transaction.getDefaultInstance());

        assertDoesNotThrow(subject::getScheduleRef);
    }

    @Test
    void setsFeeScheduleUpdateMeta() {
        final var txn = signedFeeScheduleUpdateTxn();
        final var tokenOpsUsage = new TokenOpsUsage();
        final var expectedReprBytes = tokenOpsUsage.bytesNeededToRepr(fees());
        final var accessor = SignedTxnAccessor.uncheckedFrom(txn);
        final var spanMapAccessor = accessor.getSpanMapAccessor();

        final var expandedMeta = spanMapAccessor.getFeeScheduleUpdateMeta(accessor);

        assertEquals(now, expandedMeta.effConsensusTime());
        assertEquals(expectedReprBytes, expandedMeta.numBytesInNewFeeScheduleRepr());
    }

    @Test
    void setTokenCreateUsageMetaWorks() {
        final var txn = signedTokenCreateTxn();
        final var accessor = SignedTxnAccessor.uncheckedFrom(txn);
        final var spanMapAccessor = accessor.getSpanMapAccessor();

        final var expandedMeta = spanMapAccessor.getTokenCreateMeta(accessor);

        assertEquals(0, expandedMeta.getNftsTransfers());
        assertEquals(1, expandedMeta.getFungibleNumTransfers());
        assertEquals(1, expandedMeta.getNumTokens());
        assertEquals(1070, expandedMeta.getBaseSize());
        assertEquals(TOKEN_FUNGIBLE_COMMON, accessor.getSubType());
    }

    @Test
    void setTokenPauseUsageMetaWorks() {
        final var op =
                TokenPauseTransactionBody.newBuilder()
                        .setToken(TokenID.newBuilder().setTokenNum(123).build());
        final var txnBody =
                TransactionBody.newBuilder()
                        .setTransactionID(
                                TransactionID.newBuilder()
                                        .setTransactionValidStart(
                                                Timestamp.newBuilder().setSeconds(now)))
                        .setTokenPause(op)
                        .build();
        final var txn = buildTransactionFrom(txnBody);
        final var accessor = SignedTxnAccessor.uncheckedFrom(txn);
        final var spanMapAccessor = accessor.getSpanMapAccessor();

        final var expandedMeta = spanMapAccessor.getTokenPauseMeta(accessor);

        assertEquals(24, expandedMeta.getBpt());
    }

    @Test
    void setTokenUnpauseUsageMetaWorks() {
        final var op =
                TokenUnpauseTransactionBody.newBuilder()
                        .setToken(TokenID.newBuilder().setTokenNum(123).build());
        final var txnBody =
                TransactionBody.newBuilder()
                        .setTransactionID(
                                TransactionID.newBuilder()
                                        .setTransactionValidStart(
                                                Timestamp.newBuilder().setSeconds(now)))
                        .setTokenUnpause(op)
                        .build();
        final var txn = buildTransactionFrom(txnBody);
        final var accessor = SignedTxnAccessor.uncheckedFrom(txn);
        final var spanMapAccessor = accessor.getSpanMapAccessor();

        final var expandedMeta = spanMapAccessor.getTokenUnpauseMeta(accessor);

        assertEquals(24, expandedMeta.getBpt());
    }

    @Test
    void setCryptoCreateUsageMetaWorks() {
        final var txn = signedCryptoCreateTxn();
        final var accessor = SignedTxnAccessor.uncheckedFrom(txn);
        final var spanMapAccessor = accessor.getSpanMapAccessor();

        final var expandedMeta = spanMapAccessor.getCryptoCreateMeta(accessor);

        assertEquals(137, expandedMeta.getBaseSize());
        assertEquals(autoRenewPeriod, expandedMeta.getLifeTime());
        assertEquals(10, expandedMeta.getMaxAutomaticAssociations());
    }

    @Test
    void setCryptoUpdateUsageMetaWorks() {
        final var txn = signedCryptoUpdateTxn();
        final var accessor = SignedTxnAccessor.uncheckedFrom(txn);
        final var spanMapAccessor = accessor.getSpanMapAccessor();

        final var expandedMeta = spanMapAccessor.getCryptoUpdateMeta(accessor);

        assertEquals(100, expandedMeta.getKeyBytesUsed());
        assertEquals(197, expandedMeta.getMsgBytesUsed());
        assertEquals(now, expandedMeta.getEffectiveNow());
        assertEquals(now + autoRenewPeriod, expandedMeta.getExpiry());
        assertEquals(memo.getBytes().length, expandedMeta.getMemoSize());
        assertEquals(25, expandedMeta.getMaxAutomaticAssociations());
        assertTrue(expandedMeta.hasProxy());
    }

    @Test
    void setCryptoApproveUsageMetaWorks() {
        final var txn = signedCryptoApproveTxn();
        final var accessor = SignedTxnAccessor.uncheckedFrom(txn);
        final var spanMapAccessor = accessor.getSpanMapAccessor();

        final var expandedMeta = spanMapAccessor.getCryptoApproveMeta(accessor);

        assertEquals(128, expandedMeta.getMsgBytesUsed());
        assertEquals(now, expandedMeta.getEffectiveNow());
    }

    @Test
    void setCryptoDeleteAllowanceUsageMetaWorks() {
        final var txn = signedCryptoDeleteAllowanceTxn();
        final var accessor = SignedTxnAccessor.uncheckedFrom(txn);
        final var spanMapAccessor = accessor.getSpanMapAccessor();

        final var expandedMeta = spanMapAccessor.getCryptoDeleteAllowanceMeta(accessor);

        assertEquals(64, expandedMeta.getMsgBytesUsed());
        assertEquals(now, expandedMeta.getEffectiveNow());
    }

    @Test
    void setEthTxDataMetaMetaWorks() {
        final var txn = signedEthereumTxn();
        final var accessor = SignedTxnAccessor.uncheckedFrom(txn);
        final var spanMapAccessor = accessor.getSpanMapAccessor();

        final var expandedMeta = spanMapAccessor.getEthTxDataMeta(accessor);

        assertEquals(98304L, expandedMeta.gasLimit());
    }

    @Test
    void setPrngMetaWorks() {
<<<<<<< HEAD
        final var op = PrngTransactionBody.newBuilder().setRange(10).build();
=======
        final var op = UtilPrngTransactionBody.newBuilder().setRange(10).build();
>>>>>>> bcbec2b7
        final var txn =
                buildTransactionFrom(
                        TransactionBody.newBuilder()
                                .setTransactionID(
                                        TransactionID.newBuilder()
                                                .setTransactionValidStart(
                                                        Timestamp.newBuilder().setSeconds(now)))
<<<<<<< HEAD
                                .setPrng(op)
=======
                                .setUtilPrng(op)
>>>>>>> bcbec2b7
                                .build());
        final var accessor = SignedTxnAccessor.uncheckedFrom(txn);
        final var spanMapAccessor = accessor.getSpanMapAccessor();

<<<<<<< HEAD
        final var expandedMeta = spanMapAccessor.getPrngMeta(accessor);
=======
        final var expandedMeta = spanMapAccessor.getUtilPrngMeta(accessor);
>>>>>>> bcbec2b7

        assertEquals(4, expandedMeta.getMsgBytesUsed());
    }

    @Test
    void getGasLimitWorksForCreate() {
        final var op = ContractCreateTransactionBody.newBuilder().setGas(123456789L).build();
        final var txn =
                buildTransactionFrom(
                        TransactionBody.newBuilder().setContractCreateInstance(op).build());

        final var subject = SignedTxnAccessor.uncheckedFrom(txn);

        assertEquals(123456789L, subject.getGasLimitForContractTx());
    }

    @Test
    void getGasLimitWorksForCall() {
        final var op = ContractCallTransactionBody.newBuilder().setGas(123456789L).build();
        final var txn =
                buildTransactionFrom(TransactionBody.newBuilder().setContractCall(op).build());

        final var subject = SignedTxnAccessor.uncheckedFrom(txn);

        assertEquals(123456789L, subject.getGasLimitForContractTx());
    }

    @Test
    void getGasLimitWorksForEthTxn() {
        final var gasLimit = 1234L;
        final var unsignedTx =
                new EthTxData(
                        null,
                        EthTxData.EthTransactionType.EIP1559,
                        new byte[0],
                        1,
                        null,
                        new byte[0],
                        new byte[0],
                        gasLimit,
                        new byte[0],
                        BigInteger.ZERO,
                        new byte[0],
                        null,
                        0,
                        null,
                        null,
                        null);
        final var ethTxData = EthTxSigs.signMessage(unsignedTx, TRUFFLE0_PRIVATE_ECDSA_KEY);
        final var op =
                EthereumTransactionBody.newBuilder()
                        .setEthereumData(ByteString.copyFrom(ethTxData.encodeTx()))
                        .build();
        final var txn =
                buildTransactionFrom(
                        TransactionBody.newBuilder().setEthereumTransaction(op).build());

        final var subject = SignedTxnAccessor.uncheckedFrom(txn);

        assertEquals(gasLimit, subject.getGasLimitForContractTx());
    }

    @Test
    void getGasLimitReturnsZeroByDefault() {
        final var op = TokenCreateTransactionBody.getDefaultInstance();
        final var txn =
                buildTransactionFrom(TransactionBody.newBuilder().setTokenCreation(op).build());

        final var subject = SignedTxnAccessor.uncheckedFrom(txn);

        assertEquals(0L, subject.getGasLimitForContractTx());
    }

    @Test
    void markThrottleExemptWorks() {
        final var op = ContractCallTransactionBody.newBuilder().build();
        final var txn =
                buildTransactionFrom(TransactionBody.newBuilder().setContractCall(op).build());

        final var subject = SignedTxnAccessor.uncheckedFrom(txn);

        subject.setPayer(asAccount("0.0.2222"));

        assertFalse(subject.throttleExempt());
        subject.markThrottleExempt();
        assertTrue(subject.throttleExempt());
    }

    @Test
    void throttleExemptWorksWithExemptPayer() {
        final var op = ContractCallTransactionBody.newBuilder().build();
        final var txn =
                buildTransactionFrom(TransactionBody.newBuilder().setContractCall(op).build());

        final var subject = SignedTxnAccessor.uncheckedFrom(txn);

        subject.setPayer(asAccount("0.0.2"));

        assertTrue(subject.throttleExempt());
    }

    @Test
    void throttleExemptWorksWithNonExemptPayer() {
        final var op = ContractCallTransactionBody.newBuilder().build();
        final var txn =
                buildTransactionFrom(TransactionBody.newBuilder().setContractCall(op).build());

        final var subject = SignedTxnAccessor.uncheckedFrom(txn);

        subject.setPayer(asAccount("0.0.2222"));

        assertFalse(subject.throttleExempt());
    }

    @Test
    void throttleExemptWorksWithNullPayer() {
        final var op = ContractCallTransactionBody.newBuilder().build();
        final var txn =
                buildTransactionFrom(TransactionBody.newBuilder().setContractCall(op).build());

        final var subject = SignedTxnAccessor.uncheckedFrom(txn);

        subject.setPayer(null);

        assertFalse(subject.throttleExempt());
    }

    @Test
    void markCongestionExemptWorks() {
        final var op = ContractCallTransactionBody.newBuilder().build();
        final var txn =
                buildTransactionFrom(TransactionBody.newBuilder().setContractCall(op).build());

        final var subject = SignedTxnAccessor.uncheckedFrom(txn);

        assertFalse(subject.congestionExempt());
        subject.markCongestionExempt();
        assertTrue(subject.congestionExempt());
    }

    @Test
    void toLoggableStringWorks() throws InvalidProtocolBufferException {
        TransactionBody someTxn =
                TransactionBody.newBuilder()
                        .setTransactionID(
                                TransactionID.newBuilder().setAccountID(asAccount("0.0.2")))
                        .setMemo("Hi!")
                        .setTransactionFee(10L)
                        .setConsensusSubmitMessage(
                                ConsensusSubmitMessageTransactionBody.newBuilder()
                                        .setTopicID(asTopic("0.0.10"))
                                        .build())
                        .build();
        final ByteString canonicalSig =
                ByteString.copyFromUtf8(
                        "0123456789012345678901234567890123456789012345678901234567890123");
        final SignatureMap onePairSigMap =
                SignatureMap.newBuilder()
                        .addSigPair(
                                SignaturePair.newBuilder()
                                        .setPubKeyPrefix(ByteString.copyFromUtf8("a"))
                                        .setEd25519(canonicalSig))
                        .build();
        Transaction signedTxnWithBody =
                Transaction.newBuilder()
                        .setBodyBytes(someTxn.toByteString())
                        .setSigMap(onePairSigMap)
                        .build();
        final var platformTxn = new SwirldTransaction(signedTxnWithBody.toByteArray());

        // when:
        SignedTxnAccessor subject = SignedTxnAccessor.from(platformTxn.getContents());

        final var expectedString =
                "SignedTxnAccessor{sigMapSize=71, numSigPairs=1, numAutoCreations=-1, hash=[111,"
                    + " -123, -70, 79, 75, -80, -114, -49, 88, -76, -82, -23, 43, 103, -21, 52,"
                    + " -31, -60, 98, -55, -26, -18, -101, -108, -51, 24, 49, 72, 18, -69, 21, -84,"
                    + " -68, -118, 31, -53, 91, -61, -71, -56, 100, -52, -104, 87, -85, -33, -73,"
                    + " -124], txnBytes=[10, 4, 18, 2, 24, 2, 24, 10, 50, 3, 72, 105, 33, -38, 1,"
                    + " 4, 10, 2, 24, 10], utf8MemoBytes=[72, 105, 33], memo=Hi!,"
                    + " memoHasZeroByte=false, signedTxnWrapper=sigMap {\n"
                    + "  sigPair {\n"
                    + "    pubKeyPrefix: \"a\"\n"
                    + "    ed25519:"
                    + " \"0123456789012345678901234567890123456789012345678901234567890123\"\n"
                    + "  }\n"
                    + "}\n"
                    + "bodyBytes: \"\\n"
                    + "\\004\\022\\002\\030\\002\\030\\n"
                    + "2\\003Hi!\\332\\001\\004\\n"
                    + "\\002\\030\\n"
                    + "\"\n"
                    + ", hash=[111, -123, -70, 79, 75, -80, -114, -49, 88, -76, -82, -23, 43, 103,"
                    + " -21, 52, -31, -60, 98, -55, -26, -18, -101, -108, -51, 24, 49, 72, 18, -69,"
                    + " 21, -84, -68, -118, 31, -53, 91, -61, -71, -56, 100, -52, -104, 87, -85,"
                    + " -33, -73, -124], txnBytes=[10, 4, 18, 2, 24, 2, 24, 10, 50, 3, 72, 105, 33,"
                    + " -38, 1, 4, 10, 2, 24, 10], sigMap=sigPair {\n"
                    + "  pubKeyPrefix: \"a\"\n"
                    + "  ed25519:"
                    + " \"0123456789012345678901234567890123456789012345678901234567890123\"\n"
                    + "}\n"
                    + ", txnId=accountID {\n"
                    + "  accountNum: 2\n"
                    + "}\n"
                    + ", txn=transactionID {\n"
                    + "  accountID {\n"
                    + "    accountNum: 2\n"
                    + "  }\n"
                    + "}\n"
                    + "transactionFee: 10\n"
                    + "memo: \"Hi!\"\n"
                    + "consensusSubmitMessage {\n"
                    + "  topicID {\n"
                    + "    topicNum: 10\n"
                    + "  }\n"
                    + "}\n"
                    + ", submitMessageMeta=SubmitMessageMeta[numMsgBytes=0], xferUsageMeta=null,"
                    + " txnUsageMeta=BaseTransactionMeta[memoUtf8Bytes=3, numExplicitTransfers=0],"
                    + " function=ConsensusSubmitMessage,"
                    + " pubKeyToSigBytes=PojoSigMapPubKeyToSigBytes{pojoSigMap=PojoSigMap{keyTypes=[ED25519],"
                    + " rawMap=[[[97], [48, 49, 50, 51, 52, 53, 54, 55, 56, 57, 48, 49, 50, 51, 52,"
                    + " 53, 54, 55, 56, 57, 48, 49, 50, 51, 52, 53, 54, 55, 56, 57, 48, 49, 50, 51,"
                    + " 52, 53, 54, 55, 56, 57, 48, 49, 50, 51, 52, 53, 54, 55, 56, 57, 48, 49, 50,"
                    + " 51, 52, 53, 54, 55, 56, 57, 48, 49, 50, 51]]]}, used=[false]},"
                    + " payer=accountNum: 2\n"
                    + ", scheduleRef=null}";

        assertEquals(expectedString, subject.toLoggableString());
    }

    private Transaction signedCryptoCreateTxn() {
        return buildTransactionFrom(cryptoCreateOp());
    }

    private Transaction signedCryptoUpdateTxn() {
        return buildTransactionFrom(cryptoUpdateOp());
    }

    private Transaction signedCryptoApproveTxn() {
        return buildTransactionFrom(cryptoApproveOp());
    }

    private Transaction signedCryptoDeleteAllowanceTxn() {
        return buildTransactionFrom(cryptoDeleteAllowanceOp());
    }

    private Transaction signedEthereumTxn() {
        return buildTransactionFrom(ethereumTransactionOp());
    }

    private TransactionBody cryptoCreateOp() {
        final var op =
                CryptoCreateTransactionBody.newBuilder()
                        .setMemo(memo)
                        .setAutoRenewPeriod(Duration.newBuilder().setSeconds(autoRenewPeriod))
                        .setKey(adminKey)
                        .setMaxAutomaticTokenAssociations(10);
        return TransactionBody.newBuilder()
                .setTransactionID(
                        TransactionID.newBuilder()
                                .setTransactionValidStart(Timestamp.newBuilder().setSeconds(now)))
                .setCryptoCreateAccount(op)
                .build();
    }

    private TransactionBody cryptoUpdateOp() {
        final var op =
                CryptoUpdateTransactionBody.newBuilder()
                        .setExpirationTime(Timestamp.newBuilder().setSeconds(now + autoRenewPeriod))
                        .setProxyAccountID(autoRenewAccount)
                        .setMemo(StringValue.newBuilder().setValue(memo))
                        .setMaxAutomaticTokenAssociations(Int32Value.of(25))
                        .setKey(adminKey);
        return TransactionBody.newBuilder()
                .setTransactionID(
                        TransactionID.newBuilder()
                                .setTransactionValidStart(Timestamp.newBuilder().setSeconds(now)))
                .setCryptoUpdateAccount(op)
                .build();
    }

    private TransactionBody cryptoApproveOp() {
        final var op =
                CryptoApproveAllowanceTransactionBody.newBuilder()
                        .addAllCryptoAllowances(List.of(cryptoAllowance1))
                        .addAllTokenAllowances(List.of(tokenAllowance1))
                        .addAllNftAllowances(List.of(nftAllowance1))
                        .build();
        return TransactionBody.newBuilder()
                .setTransactionID(
                        TransactionID.newBuilder()
                                .setTransactionValidStart(Timestamp.newBuilder().setSeconds(now)))
                .setCryptoApproveAllowance(op)
                .build();
    }

    private TransactionBody cryptoDeleteAllowanceOp() {
        final var op =
                CryptoDeleteAllowanceTransactionBody.newBuilder()
                        .addAllNftAllowances(List.of(nftRemoveAllowance))
                        .build();
        return TransactionBody.newBuilder()
                .setTransactionID(
                        TransactionID.newBuilder()
                                .setTransactionValidStart(Timestamp.newBuilder().setSeconds(now)))
                .setCryptoDeleteAllowance(op)
                .build();
    }

    private TransactionBody ethereumTransactionOp() {
        final var op =
                EthereumTransactionBody.newBuilder()
                        .setEthereumData(
                                ByteString.copyFrom(
<<<<<<< HEAD
                                        com.swirlds.common.utility.CommonUtils.unhex(
=======
                                        Hex.decode(
>>>>>>> bcbec2b7
                                                "f864012f83018000947e3a9eaf9bcc39e2ffa38eb30bf7a93feacbc18180827653820277a0f9fbff985d374be4a55f296915002eec11ac96f1ce2df183adf992baa9390b2fa00c1e867cc960d9c74ec2e6a662b7908ec4c8cc9f3091e886bcefbeb2290fb792")))
                        .build();
        return TransactionBody.newBuilder()
                .setTransactionID(
                        TransactionID.newBuilder()
                                .setTransactionValidStart(Timestamp.newBuilder().setSeconds(now)))
                .setEthereumTransaction(op)
                .build();
    }

    private Transaction signedFeeScheduleUpdateTxn() {
        return buildTransactionFrom(feeScheduleUpdateTxn());
    }

    private TransactionBody feeScheduleUpdateTxn() {
        return TransactionBody.newBuilder()
                .setTransactionID(
                        TransactionID.newBuilder()
                                .setTransactionValidStart(Timestamp.newBuilder().setSeconds(now)))
                .setTokenFeeScheduleUpdate(
                        TokenFeeScheduleUpdateTransactionBody.newBuilder().addAllCustomFees(fees()))
                .build();
    }

    private List<CustomFee> fees() {
        final var collector = new EntityId(1, 2, 3);
        final var aDenom = new EntityId(2, 3, 4);
        final var bDenom = new EntityId(3, 4, 5);

        return List.of(
                        fixedFee(1, null, collector),
                        fixedFee(2, aDenom, collector),
                        fixedFee(2, bDenom, collector),
                        fractionalFee(1, 2, 1, 2, false, collector),
                        fractionalFee(1, 3, 1, 2, false, collector),
                        fractionalFee(1, 4, 1, 2, false, collector))
                .stream()
                .map(FcCustomFee::asGrpc)
                .collect(toList());
    }

    private Transaction buildTokenTransferTxn(final TokenTransferList tokenTransferList) {
        final var op =
                CryptoTransferTransactionBody.newBuilder()
                        .addTokenTransfers(tokenTransferList)
                        .build();
        final var txnBody =
                TransactionBody.newBuilder()
                        .setMemo(memo)
                        .setTransactionID(
                                TransactionID.newBuilder()
                                        .setTransactionValidStart(
                                                Timestamp.newBuilder().setSeconds(now)))
                        .setCryptoTransfer(op)
                        .build();

        return buildTransactionFrom(txnBody);
    }

    private Transaction buildDefaultCryptoCreateTxn() {
        final var txnBody =
                TransactionBody.newBuilder()
                        .setCryptoCreateAccount(CryptoCreateTransactionBody.getDefaultInstance())
                        .build();

        return buildTransactionFrom(txnBody);
    }

    private Transaction buildTransactionFrom(final TransactionBody transactionBody) {
        return buildTransactionFrom(signedTransactionFrom(transactionBody).toByteString());
    }

    private Transaction buildTransactionFrom(final ByteString signedTransactionBytes) {
        return Transaction.newBuilder().setSignedTransactionBytes(signedTransactionBytes).build();
    }

    private SignedTransaction signedTransactionFrom(final TransactionBody txnBody) {
        return signedTransactionFrom(txnBody, SignatureMap.getDefaultInstance());
    }

    private SignedTransaction signedTransactionFrom(
            final TransactionBody txnBody, final SignatureMap sigMap) {
        return SignedTransaction.newBuilder()
                .setBodyBytes(txnBody.toByteString())
                .setSigMap(sigMap)
                .build();
    }

    private TransactionBody tokenXfers() {
        final var hbarAdjusts =
                TransferList.newBuilder()
                        .addAccountAmounts(adjustFrom(a, -100))
                        .addAccountAmounts(adjustFrom(b, 50))
                        .addAccountAmounts(adjustFrom(c, 50))
                        .build();
        final var op =
                CryptoTransferTransactionBody.newBuilder()
                        .setTransfers(hbarAdjusts)
                        .addTokenTransfers(
                                TokenTransferList.newBuilder()
                                        .setToken(anotherId)
                                        .addAllTransfers(
                                                List.of(
                                                        adjustFrom(a, -50),
                                                        adjustFrom(b, 25),
                                                        adjustFrom(c, 25))))
                        .addTokenTransfers(
                                TokenTransferList.newBuilder()
                                        .setToken(anId)
                                        .addAllTransfers(
                                                List.of(adjustFrom(b, -100), adjustFrom(c, 100))))
                        .addTokenTransfers(
                                TokenTransferList.newBuilder()
                                        .setToken(yetAnotherId)
                                        .addAllTransfers(
                                                List.of(adjustFrom(a, -15), adjustFrom(b, 15))))
                        .build();

        return TransactionBody.newBuilder()
                .setMemo(memo)
                .setTransactionID(
                        TransactionID.newBuilder()
                                .setTransactionValidStart(Timestamp.newBuilder().setSeconds(now)))
                .setCryptoTransfer(op)
                .build();
    }

    private AccountAmount adjustFrom(final AccountID account, final long amount) {
        return AccountAmount.newBuilder().setAmount(amount).setAccountID(account).build();
    }

    private Transaction signedTokenCreateTxn() {
        return buildTransactionFrom(givenAutoRenewBasedOp());
    }

    private TransactionBody givenAutoRenewBasedOp() {
        final var op =
                TokenCreateTransactionBody.newBuilder()
                        .setAutoRenewAccount(autoRenewAccount)
                        .setMemo(memo)
                        .setAutoRenewPeriod(Duration.newBuilder().setSeconds(autoRenewPeriod))
                        .setSymbol(symbol)
                        .setName(name)
                        .setKycKey(kycKey)
                        .setAdminKey(adminKey)
                        .setFreezeKey(freezeKey)
                        .setSupplyKey(supplyKey)
                        .setWipeKey(wipeKey)
                        .setInitialSupply(1);
        final var txn =
                TransactionBody.newBuilder()
                        .setTransactionID(
                                TransactionID.newBuilder()
                                        .setTransactionValidStart(
                                                Timestamp.newBuilder().setSeconds(now)))
                        .setTokenCreation(op)
                        .build();
        return txn;
    }

    private static final Key kycKey = KeyUtils.A_COMPLEX_KEY;
    private static final Key adminKey = KeyUtils.A_THRESHOLD_KEY;
    private static final Key freezeKey = KeyUtils.A_KEY_LIST;
    private static final Key supplyKey = KeyUtils.B_COMPLEX_KEY;
    private static final Key wipeKey = KeyUtils.C_COMPLEX_KEY;
    private static final long autoRenewPeriod = 1_234_567L;
    private static final String symbol = "ABCDEFGH";
    private static final String name = "WhyWhyWHy";
    private static final AccountID autoRenewAccount = IdUtils.asAccount("0.0.75231");

    private static final long now = 1_234_567L;
    private static final AccountID a = asAccount("1.2.3");
    private static final AccountID b = asAccount("2.3.4");
    private static final AccountID c = asAccount("3.4.5");
    private static final TokenID anId = IdUtils.asToken("0.0.75231");
    private static final TokenID anotherId = IdUtils.asToken("0.0.75232");
    private static final TokenID yetAnotherId = IdUtils.asToken("0.0.75233");
}<|MERGE_RESOLUTION|>--- conflicted
+++ resolved
@@ -96,19 +96,11 @@
 import com.hederahashgraph.builder.RequestBuilder;
 import com.hederahashgraph.fee.FeeBuilder;
 import com.swirlds.common.crypto.TransactionSignature;
-<<<<<<< HEAD
 import com.swirlds.common.system.transaction.internal.SwirldTransaction;
-=======
-import com.swirlds.common.system.transaction.SwirldTransaction;
->>>>>>> bcbec2b7
 import java.math.BigInteger;
 import java.util.HashMap;
 import java.util.List;
 import java.util.function.Function;
-<<<<<<< HEAD
-=======
-import org.bouncycastle.util.encoders.Hex;
->>>>>>> bcbec2b7
 import org.junit.jupiter.api.Test;
 
 class SignedTxnAccessorTest {
@@ -695,11 +687,7 @@
 
     @Test
     void setPrngMetaWorks() {
-<<<<<<< HEAD
-        final var op = PrngTransactionBody.newBuilder().setRange(10).build();
-=======
         final var op = UtilPrngTransactionBody.newBuilder().setRange(10).build();
->>>>>>> bcbec2b7
         final var txn =
                 buildTransactionFrom(
                         TransactionBody.newBuilder()
@@ -707,20 +695,12 @@
                                         TransactionID.newBuilder()
                                                 .setTransactionValidStart(
                                                         Timestamp.newBuilder().setSeconds(now)))
-<<<<<<< HEAD
-                                .setPrng(op)
-=======
                                 .setUtilPrng(op)
->>>>>>> bcbec2b7
                                 .build());
         final var accessor = SignedTxnAccessor.uncheckedFrom(txn);
         final var spanMapAccessor = accessor.getSpanMapAccessor();
 
-<<<<<<< HEAD
-        final var expandedMeta = spanMapAccessor.getPrngMeta(accessor);
-=======
         final var expandedMeta = spanMapAccessor.getUtilPrngMeta(accessor);
->>>>>>> bcbec2b7
 
         assertEquals(4, expandedMeta.getMsgBytesUsed());
     }
@@ -1035,11 +1015,7 @@
                 EthereumTransactionBody.newBuilder()
                         .setEthereumData(
                                 ByteString.copyFrom(
-<<<<<<< HEAD
                                         com.swirlds.common.utility.CommonUtils.unhex(
-=======
-                                        Hex.decode(
->>>>>>> bcbec2b7
                                                 "f864012f83018000947e3a9eaf9bcc39e2ffa38eb30bf7a93feacbc18180827653820277a0f9fbff985d374be4a55f296915002eec11ac96f1ce2df183adf992baa9390b2fa00c1e867cc960d9c74ec2e6a662b7908ec4c8cc9f3091e886bcefbeb2290fb792")))
                         .build();
         return TransactionBody.newBuilder()

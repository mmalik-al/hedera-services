--- conflicted
+++ resolved
@@ -44,19 +44,6 @@
 	private static final MerkleEntityId subject = new MerkleEntityId(shard, realm, num);
 
 	@Test
-<<<<<<< HEAD
-=======
-	void toAbbrevStringWorks() {
-		assertEquals("13.25.7", subject.toAbbrevString());
-	}
-
-	@Test
-	void toAccountIdWorks() {
-		assertEquals(IdUtils.asAccount("13.25.7"), subject.toAccountId());
-	}
-
-	@Test
->>>>>>> da1af42b
 	void objectContractMet() {
 		final var one = new MerkleEntityId();
 		final var two = new MerkleEntityId(1, 2, 3);

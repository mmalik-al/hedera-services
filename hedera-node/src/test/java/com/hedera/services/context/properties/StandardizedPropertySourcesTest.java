--- conflicted
+++ resolved
@@ -1,9 +1,5 @@
 /*
-<<<<<<< HEAD
- * Copyright (C) 2020-2021 Hedera Hashgraph, LLC
-=======
  * Copyright (C) 2020-2022 Hedera Hashgraph, LLC
->>>>>>> 6f806782
  *
  * Licensed under the Apache License, Version 2.0 (the "License");
  * you may not use this file except in compliance with the License.
@@ -24,10 +20,7 @@
 import static org.junit.jupiter.api.Assertions.assertSame;
 import static org.mockito.BDDMockito.given;
 import static org.mockito.BDDMockito.verify;
-<<<<<<< HEAD
-=======
 import static org.mockito.Mockito.doCallRealMethod;
->>>>>>> 6f806782
 
 import com.hederahashgraph.api.proto.java.ServicesConfigurationList;
 import java.util.Collections;
@@ -54,8 +47,6 @@
     }
 
     @Test
-<<<<<<< HEAD
-=======
     @SuppressWarnings("unchecked")
     void getsExpectedRatios() {
         final var prop = "0:3,1:-1,2:,3:1.1,4:NONSENSE,5:4,12345";
@@ -75,7 +66,6 @@
     }
 
     @Test
->>>>>>> 6f806782
     void usesDynamicGlobalAsPriority() {
         given(dynamicGlobalProps.containsProperty("testProp")).willReturn(true);
         given(dynamicGlobalProps.getProperty("testProp")).willReturn("perfectAnswer");

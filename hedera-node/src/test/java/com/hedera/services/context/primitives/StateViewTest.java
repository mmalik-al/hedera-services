package com.hedera.services.context.primitives;

/*-
 * ‌
 * Hedera Services Node
 * ​
 * Copyright (C) 2018 - 2021 Hedera Hashgraph, LLC
 * ​
 * Licensed under the Apache License, Version 2.0 (the "License");
 * you may not use this file except in compliance with the License.
 * You may obtain a copy of the License at
 *
 *      http://www.apache.org/licenses/LICENSE-2.0
 *
 * Unless required by applicable law or agreed to in writing, software
 * distributed under the License is distributed on an "AS IS" BASIS,
 * WITHOUT WARRANTIES OR CONDITIONS OF ANY KIND, either express or implied.
 * See the License for the specific language governing permissions and
 * limitations under the License.
 * ‍
 */

import com.google.protobuf.ByteString;
import com.hedera.services.config.NetworkInfo;
import com.hedera.services.context.MutableStateChildren;
import com.hedera.services.ethereum.EthTxSigs;
import com.hedera.services.files.HFileMeta;
import com.hedera.services.ledger.accounts.AliasManager;
import com.hedera.services.ledger.accounts.staking.RewardCalculator;
import com.hedera.services.ledger.backing.BackingAccounts;
import com.hedera.services.ledger.backing.BackingNfts;
import com.hedera.services.ledger.backing.BackingTokenRels;
import com.hedera.services.ledger.backing.BackingTokens;
import com.hedera.services.legacy.core.jproto.JECDSASecp256k1Key;
import com.hedera.services.legacy.core.jproto.JEd25519Key;
import com.hedera.services.legacy.core.jproto.JKey;
import com.hedera.services.state.enums.TokenSupplyType;
import com.hedera.services.state.enums.TokenType;
import com.hedera.services.state.merkle.MerkleAccount;
import com.hedera.services.state.merkle.MerkleNetworkContext;
<<<<<<< HEAD
import com.hedera.services.state.merkle.MerkleSchedule;
=======
>>>>>>> 8be2f480
import com.hedera.services.state.merkle.MerkleSpecialFiles;
import com.hedera.services.state.merkle.MerkleStakingInfo;
import com.hedera.services.state.merkle.MerkleToken;
import com.hedera.services.state.merkle.MerkleTokenRelStatus;
import com.hedera.services.state.merkle.MerkleTopic;
import com.hedera.services.state.merkle.MerkleUniqueToken;
import com.hedera.services.state.submerkle.EntityId;
import com.hedera.services.state.submerkle.RichInstant;
import com.hedera.services.state.virtual.ContractKey;
import com.hedera.services.state.virtual.IterableContractValue;
import com.hedera.services.state.virtual.VirtualBlobKey;
import com.hedera.services.state.virtual.VirtualBlobValue;
import com.hedera.services.state.virtual.schedule.ScheduleVirtualValue;
import com.hedera.services.store.schedule.ScheduleStore;
import com.hedera.services.utils.EntityIdUtils;
import com.hedera.services.utils.EntityNum;
import com.hedera.services.utils.EntityNumPair;
import com.hedera.services.utils.MiscUtils;
import com.hedera.test.factories.accounts.MerkleAccountFactory;
import com.hedera.test.factories.fees.CustomFeeBuilder;
import com.hedera.test.factories.scenarios.TxnHandlingScenario;
import com.hedera.test.utils.IdUtils;
import com.hederahashgraph.api.proto.java.AccountID;
import com.hederahashgraph.api.proto.java.ContractID;
import com.hederahashgraph.api.proto.java.CryptoGetInfoResponse;
import com.hederahashgraph.api.proto.java.CustomFee;
import com.hederahashgraph.api.proto.java.Duration;
import com.hederahashgraph.api.proto.java.FileGetInfoResponse;
import com.hederahashgraph.api.proto.java.FileID;
import com.hederahashgraph.api.proto.java.GetAccountDetailsResponse;
import com.hederahashgraph.api.proto.java.Key;
import com.hederahashgraph.api.proto.java.KeyList;
import com.hederahashgraph.api.proto.java.NftID;
import com.hederahashgraph.api.proto.java.ScheduleID;
import com.hederahashgraph.api.proto.java.StakingInfo;
import com.hederahashgraph.api.proto.java.Timestamp;
import com.hederahashgraph.api.proto.java.TokenFreezeStatus;
import com.hederahashgraph.api.proto.java.TokenID;
import com.hederahashgraph.api.proto.java.TokenKycStatus;
import com.hederahashgraph.api.proto.java.TokenRelationship;
import com.hederahashgraph.api.proto.java.TransactionBody;
import com.swirlds.common.utility.CommonUtils;
import com.swirlds.merkle.map.MerkleMap;
import com.swirlds.virtualmap.VirtualMap;
import org.apache.commons.codec.DecoderException;
import org.bouncycastle.util.encoders.Hex;
import org.junit.jupiter.api.BeforeEach;
import org.junit.jupiter.api.Test;
import org.junit.jupiter.api.extension.ExtendWith;
import org.mockito.Mock;
import org.mockito.MockedStatic;
import org.mockito.junit.jupiter.MockitoExtension;

import java.time.Instant;
import java.util.Arrays;
import java.util.Collections;
import java.util.List;
import java.util.Map;
import java.util.Optional;

import static com.hedera.services.context.primitives.StateView.EMPTY_CTX;
import static com.hedera.services.context.primitives.StateView.REMOVED_TOKEN;
import static com.hedera.services.state.submerkle.EntityId.MISSING_ENTITY_ID;
import static com.hedera.services.state.submerkle.RichInstant.fromJava;
import static com.hedera.services.state.virtual.schedule.ScheduleVirtualValueTest.scheduleCreateTxnWith;
import static com.hedera.services.txns.crypto.helpers.AllowanceHelpers.getCryptoGrantedAllowancesList;
import static com.hedera.services.txns.crypto.helpers.AllowanceHelpers.getFungibleGrantedTokenAllowancesList;
import static com.hedera.services.txns.crypto.helpers.AllowanceHelpers.getNftGrantedAllowancesList;
import static com.hedera.services.utils.EntityIdUtils.asAccount;
import static com.hedera.services.utils.EntityIdUtils.asEvmAddress;
import static com.hedera.services.utils.MiscUtils.asKeyUnchecked;
import static com.hedera.test.factories.fees.CustomFeeBuilder.fixedHbar;
import static com.hedera.test.factories.fees.CustomFeeBuilder.fixedHts;
import static com.hedera.test.factories.fees.CustomFeeBuilder.fractional;
import static com.hedera.test.factories.scenarios.TxnHandlingScenario.COMPLEX_KEY_ACCOUNT_KT;
import static com.hedera.test.factories.scenarios.TxnHandlingScenario.MISC_ACCOUNT_KT;
import static com.hedera.test.factories.scenarios.TxnHandlingScenario.SCHEDULE_ADMIN_KT;
import static com.hedera.test.factories.scenarios.TxnHandlingScenario.TOKEN_ADMIN_KT;
import static com.hedera.test.factories.scenarios.TxnHandlingScenario.TOKEN_FREEZE_KT;
import static com.hedera.test.factories.scenarios.TxnHandlingScenario.TOKEN_KYC_KT;
import static com.hedera.test.factories.scenarios.TxnHandlingScenario.TOKEN_PAUSE_KT;
import static com.hedera.test.utils.IdUtils.asAccount;
import static com.hedera.test.utils.IdUtils.asAccountWithAlias;
import static com.hedera.test.utils.IdUtils.asContract;
import static com.hedera.test.utils.IdUtils.asFile;
import static com.hedera.test.utils.IdUtils.asSchedule;
import static com.hedera.test.utils.IdUtils.asToken;
import static com.hederahashgraph.api.proto.java.TokenPauseStatus.PauseNotApplicable;
import static com.hederahashgraph.api.proto.java.TokenPauseStatus.Paused;
import static com.hederahashgraph.api.proto.java.TokenType.FUNGIBLE_COMMON;
import static com.swirlds.common.utility.CommonUtils.unhex;
import static org.junit.jupiter.api.Assertions.assertArrayEquals;
import static org.junit.jupiter.api.Assertions.assertEquals;
import static org.junit.jupiter.api.Assertions.assertFalse;
import static org.junit.jupiter.api.Assertions.assertSame;
import static org.junit.jupiter.api.Assertions.assertTrue;
import static org.mockito.ArgumentMatchers.anyInt;
import static org.mockito.BDDMockito.any;
import static org.mockito.BDDMockito.argThat;
import static org.mockito.BDDMockito.given;
import static org.mockito.BDDMockito.mock;
import static org.mockito.Mockito.mockStatic;

@ExtendWith({ MockitoExtension.class })
class StateViewTest {
	private static final int wellKnownNumKvPairs = 144;
	private final Instant resolutionTime = Instant.ofEpochSecond(123L);
	private final RichInstant now = RichInstant.fromGrpc(Timestamp.newBuilder().setNanos(123123213).build());
	private final int maxTokensFprAccountInfo = 10;
	private final long expiry = 2_000_000L;
	private final byte[] data = "SOMETHING".getBytes();
	private final byte[] expectedBytecode = "A Supermarket in California".getBytes();
	private final String tokenMemo = "Goodbye and keep cold";
	private HFileMeta metadata;
	private HFileMeta immutableMetadata;
	private final FileID target = asFile("0.0.123");
	private final TokenID tokenId = asToken("0.0.5");
	private final TokenID nftTokenId = asToken("0.0.3");
	private final EntityNum tokenNum = EntityNum.fromTokenId(tokenId);
	private final TokenID missingTokenId = asToken("0.0.5555");
	private final AccountID payerAccountId = asAccount("0.0.9");
	private final AccountID tokenAccountId = asAccount("0.0.10");
	private final AccountID accountWithAlias = asAccountWithAlias("aaaa");
	private final AccountID treasuryOwnerId = asAccount("0.0.0");
	private final AccountID nftOwnerId = asAccount("0.0.44");
	private final AccountID nftSpenderId = asAccount("0.0.66");
	private final ScheduleID scheduleId = asSchedule("0.0.8");
	private final ScheduleID missingScheduleId = asSchedule("0.0.9");
	private final ContractID cid = asContract("0.0.1");
	private final EntityNumPair tokenAssociationId = EntityNumPair.fromLongs(tokenAccountId.getAccountNum(),
			tokenId.getTokenNum());
	private final EntityNumPair nftAssociationId = EntityNumPair.fromLongs(tokenAccountId.getAccountNum(),
			nftTokenId.getTokenNum());
	private final byte[] cidAddress = asEvmAddress(0, 0, cid.getContractNum());
	private final AccountID autoRenew = asAccount("0.0.6");
	private final AccountID creatorAccountID = asAccount("0.0.7");
	private final long autoRenewPeriod = 1_234_567;
	private final String fileMemo = "Originally she thought";
	private final ByteString create2Address = ByteString.copyFrom(unhex("aaaaaaaaaaaaaaaaaaaaaaaa9abcdefabcdefbbb"));
	private final ByteString ledgerId = ByteString.copyFromUtf8("0x03");

	private FileGetInfoResponse.FileInfo expected;
	private FileGetInfoResponse.FileInfo expectedImmutable;

	private Map<byte[], byte[]> bytecode;
	private Map<FileID, byte[]> contents;
	private Map<FileID, HFileMeta> attrs;

	private MerkleMap<EntityNum, MerkleToken> tokens;
	private MerkleMap<EntityNum, MerkleTopic> topics;
	private MerkleMap<EntityNum, MerkleAccount> contracts;
	private MerkleMap<EntityNumPair, MerkleUniqueToken> uniqueTokens;
	private MerkleMap<EntityNumPair, MerkleTokenRelStatus> tokenRels;
	private VirtualMap<VirtualBlobKey, VirtualBlobValue> storage;
	private VirtualMap<ContractKey, IterableContractValue> contractStorage;
	private MerkleMap<EntityNum, MerkleStakingInfo> stakingInfo;
	private MerkleNetworkContext networkContext;
	private ScheduleStore scheduleStore;
	private TransactionBody parentScheduleCreate;
	private NetworkInfo networkInfo;
	private MerkleTokenRelStatus tokenAccountRel;
	private MerkleTokenRelStatus nftAccountRel;

	private MerkleToken token;
	private MerkleToken nft;
	private ScheduleVirtualValue schedule;
	private MerkleAccount contract;
	private MerkleAccount tokenAccount;
	private MerkleSpecialFiles specialFiles;
	private MutableStateChildren children;

	private MockedStatic<StateView> mockedStatic;

	@Mock
	private AliasManager aliasManager;
	@Mock
	private RewardCalculator rewardCalculator;

	private StateView subject;

	@BeforeEach
	@SuppressWarnings("unchecked")
	private void setup() throws Throwable {
		metadata = new HFileMeta(
				false,
				TxnHandlingScenario.MISC_FILE_WACL_KT.asJKey(),
				expiry,
				fileMemo);
		immutableMetadata = new HFileMeta(
				false,
				StateView.EMPTY_WACL,
				expiry);

		expectedImmutable = FileGetInfoResponse.FileInfo.newBuilder()
				.setLedgerId(ledgerId)
				.setDeleted(false)
				.setExpirationTime(Timestamp.newBuilder().setSeconds(expiry))
				.setFileID(target)
				.setSize(data.length)
				.build();
		expected = expectedImmutable.toBuilder()
				.setKeys(TxnHandlingScenario.MISC_FILE_WACL_KT.asKey().getKeyList())
				.setMemo(fileMemo)
				.build();

		tokenAccount = MerkleAccountFactory.newAccount()
				.isSmartContract(false)
				.tokens(tokenId)
				.get();
		tokenAccount.setKey(EntityNum.fromAccountId(tokenAccountId));
		tokenAccount.setNftsOwned(10);
		tokenAccount.setMaxAutomaticAssociations(123);
		tokenAccount.setAlias(TxnHandlingScenario.TOKEN_ADMIN_KT.asKey().getEd25519());
		tokenAccount.setHeadTokenId(tokenId.getTokenNum());
		tokenAccount.setNumAssociations(1);
		tokenAccount.setNumPositiveBalances(0);
		tokenAccount.setStakedId(10L);
		tokenAccount.setDeclineReward(true);
		contract = MerkleAccountFactory.newAccount()
				.alias(create2Address)
				.memo("Stay cold...")
				.numKvPairs(wellKnownNumKvPairs)
				.isSmartContract(true)
				.accountKeys(COMPLEX_KEY_ACCOUNT_KT)
				.proxy(asAccount("0.0.3"))
				.receiverSigRequired(true)
				.balance(555L)
				.autoRenewPeriod(1_000_000L)
				.deleted(true)
				.expirationTime(9_999_999L)
				.autoRenewAccount(asAccount("0.0.4"))
				.maxAutomaticAssociations(10)
				.get();
		contracts = (MerkleMap<EntityNum, MerkleAccount>) mock(MerkleMap.class);
		topics = (MerkleMap<EntityNum, MerkleTopic>) mock(MerkleMap.class);
		stakingInfo = (MerkleMap<EntityNum, MerkleStakingInfo>) mock(MerkleMap.class);
		networkContext = mock(MerkleNetworkContext.class);

		tokenAccountRel = new MerkleTokenRelStatus(123L, false, true, true);
		tokenAccountRel.setKey(tokenAssociationId);
		tokenAccountRel.setNext(nftTokenId.getTokenNum());

		nftAccountRel = new MerkleTokenRelStatus(2L, false, true, false);
		tokenAccountRel.setKey(nftAssociationId);
		tokenAccountRel.setPrev(tokenId.getTokenNum());

		tokenRels = new MerkleMap<>();
		tokenRels.put(tokenAssociationId, tokenAccountRel);
		tokenRels.put(nftAssociationId, nftAccountRel);

		tokens = (MerkleMap<EntityNum, MerkleToken>) mock(MerkleMap.class);
		token = new MerkleToken(
				Long.MAX_VALUE, 100, 1,
				"UnfrozenToken", "UnfrozenTokenName", true, true,
				EntityId.fromGrpcTokenId(tokenId));
		setUpToken(token);
		token.setKey(tokenNum);
		token.setTokenType(TokenType.FUNGIBLE_COMMON);

		nft = new MerkleToken(Long.MAX_VALUE, 100, 1,
				"UnfrozenToken", "UnfrozenTokenName", true, true,
				EntityId.fromGrpcTokenId(nftTokenId));
		setUpToken(nft);
		nft.setKey(EntityNum.fromTokenId(nftTokenId));
		nft.setTokenType(TokenType.NON_FUNGIBLE_UNIQUE);

		token.setSupplyType(TokenSupplyType.FINITE);
		token.setFeeScheduleFrom(grpcCustomFees);

		scheduleStore = mock(ScheduleStore.class);
		final var scheduleMemo = "For what but eye and ear";
		parentScheduleCreate =
				scheduleCreateTxnWith(
						SCHEDULE_ADMIN_KT.asKey(),
						scheduleMemo,
						payerAccountId,
						creatorAccountID,
						MiscUtils.asTimestamp(now.toJava())
				);
		schedule = ScheduleVirtualValue.from(parentScheduleCreate.toByteArray(), expiry);
		schedule.witnessValidSignature("01234567890123456789012345678901".getBytes());
		schedule.witnessValidSignature("_123456789_123456789_123456789_1".getBytes());
		schedule.witnessValidSignature("_o23456789_o23456789_o23456789_o".getBytes());

		contents = mock(Map.class);
		attrs = mock(Map.class);
		bytecode = mock(Map.class);
		specialFiles = mock(MerkleSpecialFiles.class);

		uniqueTokens = new MerkleMap<>();
		uniqueTokens.put(targetNftKey, targetNft);
		uniqueTokens.put(treasuryNftKey, treasuryNft);

		storage = (VirtualMap<VirtualBlobKey, VirtualBlobValue>) mock(VirtualMap.class);
		contractStorage = (VirtualMap<ContractKey, IterableContractValue>) mock(VirtualMap.class);

		children = new MutableStateChildren();
		children.setUniqueTokens(uniqueTokens);
		children.setAccounts(contracts);
		children.setTokens(tokens);
		children.setTokenAssociations(tokenRels);
		children.setSpecialFiles(specialFiles);
		children.setTokens(tokens);
		children.setStakingInfo(stakingInfo);

		networkInfo = mock(NetworkInfo.class);

		subject = new StateView(scheduleStore, children, networkInfo);
		subject.fileAttrs = attrs;
		subject.fileContents = contents;
		subject.contractBytecode = bytecode;
	}

	private void setUpToken(final MerkleToken token) throws DecoderException {
		token.setMemo(tokenMemo);
		token.setAdminKey(TxnHandlingScenario.TOKEN_ADMIN_KT.asJKey());
		token.setFreezeKey(TxnHandlingScenario.TOKEN_FREEZE_KT.asJKey());
		token.setKycKey(TxnHandlingScenario.TOKEN_KYC_KT.asJKey());
		token.setSupplyKey(COMPLEX_KEY_ACCOUNT_KT.asJKey());
		token.setWipeKey(MISC_ACCOUNT_KT.asJKey());
		token.setFeeScheduleKey(MISC_ACCOUNT_KT.asJKey());
		token.setPauseKey(TxnHandlingScenario.TOKEN_PAUSE_KT.asJKey());
		token.setAutoRenewAccount(EntityId.fromGrpcAccountId(autoRenew));
		token.setExpiry(expiry);
		token.setAutoRenewPeriod(autoRenewPeriod);
		token.setDeleted(true);
		token.setPaused(true);
		token.setSupplyType(TokenSupplyType.FINITE);
		token.setFeeScheduleFrom(grpcCustomFees);
	}

	@Test
	void tokenExistsWorks() {
		given(tokens.containsKey(tokenNum)).willReturn(true);
		assertTrue(subject.tokenExists(tokenId));
		assertFalse(subject.tokenExists(missingTokenId));
	}

	@Test
	void nftExistsWorks() {
		assertTrue(subject.nftExists(targetNftId));
		assertFalse(subject.nftExists(missingNftId));
	}

	@Test
	void scheduleExistsWorks() {
		given(scheduleStore.resolve(scheduleId)).willReturn(scheduleId);
		given(scheduleStore.resolve(missingScheduleId)).willReturn(ScheduleStore.MISSING_SCHEDULE);

		assertTrue(subject.scheduleExists(scheduleId));
		assertFalse(subject.scheduleExists(missingScheduleId));
	}

	@Test
	void tokenWithWorks() {
		given(tokens.get(tokenNum)).willReturn(token);
		assertSame(token, subject.tokenWith(tokenId).get());
	}

	@Test
	void tokenWithWorksForMissing() {
		assertTrue(subject.tokenWith(tokenId).isEmpty());
	}

	@Test
	void recognizesMissingSchedule() {
		given(scheduleStore.resolve(missingScheduleId)).willReturn(ScheduleStore.MISSING_SCHEDULE);
		final var info = subject.infoForSchedule(missingScheduleId);
		assertTrue(info.isEmpty());
	}

	@Test
	void infoForScheduleFailsGracefully() {
		given(scheduleStore.get(any())).willThrow(IllegalArgumentException.class);
		final var info = subject.infoForSchedule(scheduleId);
		assertTrue(info.isEmpty());
	}

	@Test
	void getsScheduleInfoForDeleted() {
		given(scheduleStore.resolve(scheduleId)).willReturn(scheduleId);
		given(scheduleStore.get(scheduleId)).willReturn(schedule);
		given(networkInfo.ledgerId()).willReturn(ledgerId);

		final var expectedScheduledTxn = parentScheduleCreate.getScheduleCreate().getScheduledTransactionBody();

		schedule.markDeleted(resolutionTime);
		final var gotten = subject.infoForSchedule(scheduleId);
		final var info = gotten.get();

		assertEquals(scheduleId, info.getScheduleID());
		assertEquals(schedule.schedulingAccount().toGrpcAccountId(), info.getCreatorAccountID());
		assertEquals(schedule.payer().toGrpcAccountId(), info.getPayerAccountID());
		assertEquals(Timestamp.newBuilder().setSeconds(expiry).build(), info.getExpirationTime());
		final var expectedSignatoryList = KeyList.newBuilder();
		schedule.signatories()
				.forEach(a -> expectedSignatoryList.addKeys(Key.newBuilder().setEd25519(ByteString.copyFrom(a))));
		assertArrayEquals(
				expectedSignatoryList.build().getKeysList().toArray(),
				info.getSigners().getKeysList().toArray());
		assertEquals(SCHEDULE_ADMIN_KT.asKey(), info.getAdminKey());
		assertEquals(expectedScheduledTxn, info.getScheduledTransactionBody());
		assertEquals(schedule.scheduledTransactionId(), info.getScheduledTransactionID());
		assertEquals(fromJava(resolutionTime).toGrpc(), info.getDeletionTime());
		assertEquals(ledgerId, info.getLedgerId());
	}

	@Test
	void getsScheduleInfoForExecuted() {
		final var mockEd25519Key = new JEd25519Key("a123456789a123456789a123456789a1".getBytes());
		final var mockSecp256k1Key = new JECDSASecp256k1Key("012345678901234567890123456789012".getBytes());
		given(scheduleStore.resolve(scheduleId)).willReturn(scheduleId);
		given(scheduleStore.get(scheduleId)).willReturn(schedule);
		given(networkInfo.ledgerId()).willReturn(ledgerId);
		schedule.witnessValidSignature(mockEd25519Key.primitiveKeyIfPresent());
		schedule.witnessValidSignature(mockSecp256k1Key.primitiveKeyIfPresent());

		schedule.markExecuted(resolutionTime);
		final var gotten = subject.infoForSchedule(scheduleId);
		final var info = gotten.get();

		assertEquals(ledgerId, info.getLedgerId());
		assertEquals(fromJava(resolutionTime).toGrpc(), info.getExecutionTime());
		final var signatures = info.getSigners().getKeysList();
		assertEquals(MiscUtils.asKeyUnchecked(mockEd25519Key), signatures.get(3));
		assertEquals(MiscUtils.asKeyUnchecked(mockSecp256k1Key), signatures.get(4));
	}

	@Test
	void recognizesMissingToken() {
		final var info = subject.infoForToken(missingTokenId);

		assertTrue(info.isEmpty());
	}

	@Test
	void infoForTokenFailsGracefully() {
		given(tokens.get(tokenNum)).willThrow(IllegalArgumentException.class);

		final var info = subject.infoForToken(tokenId);

		assertTrue(info.isEmpty());
	}

	@Test
	void getsTokenInfoMinusFreezeIfMissing() {
		given(networkInfo.ledgerId()).willReturn(ledgerId);
		given(tokens.get(tokenNum)).willReturn(token);

		token.setFreezeKey(MerkleToken.UNUSED_KEY);

		final var info = subject.infoForToken(tokenId).get();

		assertEquals(tokenId, info.getTokenId());
		assertEquals(token.symbol(), info.getSymbol());
		assertEquals(token.name(), info.getName());
		assertEquals(token.treasury().toGrpcAccountId(), info.getTreasury());
		assertEquals(token.totalSupply(), info.getTotalSupply());
		assertEquals(token.decimals(), info.getDecimals());
		assertEquals(TOKEN_ADMIN_KT.asKey(), info.getAdminKey());
		assertEquals(TokenFreezeStatus.FreezeNotApplicable, info.getDefaultFreezeStatus());
		assertFalse(info.hasFreezeKey());
		assertEquals(ledgerId, info.getLedgerId());
	}

	@Test
	void getsTokenInfoMinusPauseIfMissing() {
		given(networkInfo.ledgerId()).willReturn(ledgerId);
		given(tokens.get(tokenNum)).willReturn(token);

		token.setPauseKey(MerkleToken.UNUSED_KEY);

		final var info = subject.infoForToken(tokenId).get();

		assertEquals(tokenId, info.getTokenId());
		assertEquals(token.symbol(), info.getSymbol());
		assertEquals(token.name(), info.getName());
		assertEquals(token.treasury().toGrpcAccountId(), info.getTreasury());
		assertEquals(token.totalSupply(), info.getTotalSupply());
		assertEquals(token.decimals(), info.getDecimals());
		assertEquals(TOKEN_ADMIN_KT.asKey(), info.getAdminKey());
		assertEquals(PauseNotApplicable, info.getPauseStatus());
		assertFalse(info.hasPauseKey());
		assertEquals(ledgerId, info.getLedgerId());
	}

	@Test
	void getsTokenInfo() {
		given(networkInfo.ledgerId()).willReturn(ledgerId);
		given(tokens.get(tokenNum)).willReturn(token);
		final var miscKey = MISC_ACCOUNT_KT.asKey();

		final var info = subject.infoForToken(tokenId).get();

		assertTrue(info.getDeleted());
		assertEquals(Paused, info.getPauseStatus());
		assertEquals(token.memo(), info.getMemo());
		assertEquals(tokenId, info.getTokenId());
		assertEquals(token.symbol(), info.getSymbol());
		assertEquals(token.name(), info.getName());
		assertEquals(token.treasury().toGrpcAccountId(), info.getTreasury());
		assertEquals(token.totalSupply(), info.getTotalSupply());
		assertEquals(token.decimals(), info.getDecimals());
		assertEquals(token.grpcFeeSchedule(), info.getCustomFeesList());
		assertEquals(TOKEN_ADMIN_KT.asKey(), info.getAdminKey());
		assertEquals(TOKEN_FREEZE_KT.asKey(), info.getFreezeKey());
		assertEquals(TOKEN_KYC_KT.asKey(), info.getKycKey());
		assertEquals(TOKEN_PAUSE_KT.asKey(), info.getPauseKey());
		assertEquals(miscKey, info.getWipeKey());
		assertEquals(miscKey, info.getFeeScheduleKey());
		assertEquals(autoRenew, info.getAutoRenewAccount());
		assertEquals(Duration.newBuilder().setSeconds(autoRenewPeriod).build(), info.getAutoRenewPeriod());
		assertEquals(Timestamp.newBuilder().setSeconds(expiry).build(), info.getExpiry());
		assertEquals(TokenFreezeStatus.Frozen, info.getDefaultFreezeStatus());
		assertEquals(TokenKycStatus.Granted, info.getDefaultKycStatus());
		assertEquals(ledgerId, info.getLedgerId());
	}

	@Test
	void getsContractInfo() throws Exception {
		final var target = EntityNum.fromContractId(cid);
		given(contracts.get(EntityNum.fromContractId(cid))).willReturn(contract);
		final var expectedTotalStorage = StateView.BYTES_PER_EVM_KEY_VALUE_PAIR * wellKnownNumKvPairs;
		given(networkInfo.ledgerId()).willReturn(ledgerId);

		List<TokenRelationship> rels = List.of(
				TokenRelationship.newBuilder()
						.setTokenId(TokenID.newBuilder().setTokenNum(123L))
						.setFreezeStatus(TokenFreezeStatus.FreezeNotApplicable)
						.setKycStatus(TokenKycStatus.KycNotApplicable)
						.setBalance(321L)
						.build());
		mockedStatic = mockStatic(StateView.class);
		mockedStatic.when(() -> StateView.tokenRels(subject, contract, maxTokensFprAccountInfo)).thenReturn(rels);

		final var info = subject.infoForContract(cid, aliasManager, maxTokensFprAccountInfo, rewardCalculator).get();

		assertEquals(cid, info.getContractID());
		assertEquals(asAccount(cid), info.getAccountID());
		assertEquals(JKey.mapJKey(contract.getAccountKey()), info.getAdminKey());
		assertEquals(contract.getMemo(), info.getMemo());
		assertEquals(contract.getAutoRenewSecs(), info.getAutoRenewPeriod().getSeconds());
		assertEquals(contract.getBalance(), info.getBalance());
		assertEquals(CommonUtils.hex(create2Address.toByteArray()), info.getContractAccountID());
		assertEquals(contract.getExpiry(), info.getExpirationTime().getSeconds());
		assertEquals(EntityId.fromIdentityCode(4), contract.getAutoRenewAccount());
		assertEquals(rels, info.getTokenRelationshipsList());
		assertEquals(ledgerId, info.getLedgerId());
		assertTrue(info.getDeleted());
		assertEquals(expectedTotalStorage, info.getStorage());
		assertEquals(contract.getMaxAutomaticAssociations(), info.getMaxAutomaticTokenAssociations());
		mockedStatic.close();
	}

	@Test
	void getsContractInfoWithoutCreate2Address() throws Exception {
		final var target = EntityNum.fromContractId(cid);
		given(contracts.get(EntityNum.fromContractId(cid))).willReturn(contract);
		contract.setAlias(ByteString.EMPTY);
		final var expectedTotalStorage = StateView.BYTES_PER_EVM_KEY_VALUE_PAIR * wellKnownNumKvPairs;
		given(networkInfo.ledgerId()).willReturn(ledgerId);

		List<TokenRelationship> rels = List.of(
				TokenRelationship.newBuilder()
						.setTokenId(TokenID.newBuilder().setTokenNum(123L))
						.setFreezeStatus(TokenFreezeStatus.FreezeNotApplicable)
						.setKycStatus(TokenKycStatus.KycNotApplicable)
						.setBalance(321L)
						.build());
		mockedStatic = mockStatic(StateView.class);
		mockedStatic.when(() -> StateView.tokenRels(subject, contract, maxTokensFprAccountInfo)).thenReturn(rels);

		final var info = subject.infoForContract(cid, aliasManager, maxTokensFprAccountInfo, rewardCalculator).get();

		assertEquals(cid, info.getContractID());
		assertEquals(asAccount(cid), info.getAccountID());
		assertEquals(JKey.mapJKey(contract.getAccountKey()), info.getAdminKey());
		assertEquals(contract.getMemo(), info.getMemo());
		assertEquals(contract.getAutoRenewSecs(), info.getAutoRenewPeriod().getSeconds());
		assertEquals(contract.getBalance(), info.getBalance());
		assertEquals(EntityIdUtils.asHexedEvmAddress(asAccount(cid)), info.getContractAccountID());
		assertEquals(contract.getExpiry(), info.getExpirationTime().getSeconds());
		assertEquals(rels, info.getTokenRelationshipsList());
		assertEquals(ledgerId, info.getLedgerId());
		assertTrue(info.getDeleted());
		assertEquals(expectedTotalStorage, info.getStorage());
		mockedStatic.close();
	}

	@Test
	void getTokenRelationship() {
		given(tokens.getOrDefault(tokenNum, REMOVED_TOKEN)).willReturn(token);
		given(tokens.getOrDefault(EntityNum.fromTokenId(nftTokenId), REMOVED_TOKEN)).willReturn(nft);

		List<TokenRelationship> expectedRels = List.of(
				TokenRelationship.newBuilder()
						.setTokenId(tokenId)
						.setSymbol("UnfrozenToken")
						.setBalance(123L)
						.setKycStatus(TokenKycStatus.Granted)
						.setFreezeStatus(TokenFreezeStatus.Unfrozen)
						.setAutomaticAssociation(true)
						.setDecimals(1)
						.build(),
				TokenRelationship.newBuilder()
						.setTokenId(nftTokenId)
						.setSymbol("UnfrozenToken")
						.setBalance(2L)
						.setKycStatus(TokenKycStatus.Granted)
						.setFreezeStatus(TokenFreezeStatus.Unfrozen)
						.setAutomaticAssociation(false)
						.setDecimals(1)
						.build());

		final var actualRels = StateView.tokenRels(subject, tokenAccount, maxTokensFprAccountInfo);

		assertEquals(expectedRels, actualRels);
	}

	@Test
	void getInfoForNftMissing() {
		final var nftID = NftID.newBuilder().setTokenID(tokenId).setSerialNumber(123L).build();

		final var actualTokenNftInfo = subject.infoForNft(nftID);

		assertEquals(Optional.empty(), actualTokenNftInfo);
	}

	@Test
	void getTokenType() {
		given(tokens.get(tokenNum)).willReturn(token);
		final var actualTokenType = subject.tokenType(tokenId).get();

		assertEquals(FUNGIBLE_COMMON, actualTokenType);
	}

	@Test
	void getTokenTypeMissing() {
		final var actualTokenType = subject.tokenType(tokenId);

		assertEquals(Optional.empty(), actualTokenType);
	}

	@Test
	void getTokenTypeException() {
		given(tokens.get(tokenId)).willThrow(new RuntimeException());

		final var actualTokenType = subject.tokenType(tokenId);

		assertEquals(Optional.empty(), actualTokenType);
	}

	@Test
	void infoForRegularAccount() {
		given(contracts.get(EntityNum.fromAccountId(tokenAccountId))).willReturn(tokenAccount);

		mockedStatic = mockStatic(StateView.class);
		mockedStatic.when(() -> StateView.tokenRels(subject, tokenAccount, maxTokensFprAccountInfo))
				.thenReturn(Collections.emptyList());
		given(networkInfo.ledgerId()).willReturn(ledgerId);

		final var expectedResponse = CryptoGetInfoResponse.AccountInfo.newBuilder()
				.setLedgerId(ledgerId)
				.setKey(asKeyUnchecked(tokenAccount.getAccountKey()))
				.setAccountID(tokenAccountId)
				.setAlias(tokenAccount.getAlias())
				.setReceiverSigRequired(tokenAccount.isReceiverSigRequired())
				.setDeleted(tokenAccount.isDeleted())
				.setMemo(tokenAccount.getMemo())
				.setAutoRenewPeriod(Duration.newBuilder().setSeconds(tokenAccount.getAutoRenewSecs()))
				.setBalance(tokenAccount.getBalance())
				.setExpirationTime(Timestamp.newBuilder().setSeconds(tokenAccount.getExpiry()))
				.setContractAccountID(EntityIdUtils.asHexedEvmAddress(tokenAccountId))
				.setOwnedNfts(tokenAccount.getNftsOwned())
				.setMaxAutomaticTokenAssociations(tokenAccount.getMaxAutomaticAssociations())
				.setStakingInfo(StakingInfo.newBuilder()
						.setDeclineReward(true)
						.setStakedAccountId(AccountID.newBuilder().setAccountNum(10L).build())
						.build())
				.build();

<<<<<<< HEAD
		final var actualResponse = subject.infoForAccount(tokenAccountId, aliasManager, maxTokensFprAccountInfo,
				rewardCalculator);
=======
		final var actualResponse = subject.infoForAccount(
				tokenAccountId, aliasManager, maxTokensFprAccountInfo, rewardCalculator);
>>>>>>> 8be2f480

		assertEquals(expectedResponse, actualResponse.get());
		mockedStatic.close();
	}

	@Test
	void stakingInfoReturnedCorrectly() {
<<<<<<< HEAD
=======
		final var startPeriod = 10000L;
>>>>>>> 8be2f480
		tokenAccount = MerkleAccountFactory.newAccount()
				.isSmartContract(false)
				.tokens(tokenId)
				.get();
		tokenAccount.setStakedId(-10L);
		tokenAccount.setDeclineReward(false);
<<<<<<< HEAD
		tokenAccount.setStakePeriodStart(10000L);
=======
		tokenAccount.setStakePeriodStart(startPeriod);
		given(rewardCalculator.epochSecondAtStartOfPeriod(startPeriod)).willReturn(1_234_567L);
>>>>>>> 8be2f480

		given(contracts.get(EntityNum.fromAccountId(tokenAccountId))).willReturn(tokenAccount);

		mockedStatic = mockStatic(StateView.class);
		mockedStatic.when(() -> StateView.tokenRels(subject, tokenAccount, maxTokensFprAccountInfo))
				.thenReturn(Collections.emptyList());
		given(networkInfo.ledgerId()).willReturn(ledgerId);

		final var expectedResponse = StakingInfo.newBuilder()
				.setDeclineReward(false)
				.setStakedNodeId(9L)
<<<<<<< HEAD
				.setStakePeriodStart(Timestamp.newBuilder().setSeconds(10000L))
				.build();

		final var actualResponse = subject.infoForAccount(tokenAccountId, aliasManager, maxTokensFprAccountInfo,
				rewardCalculator);
=======
				.setStakePeriodStart(Timestamp.newBuilder().setSeconds(1_234_567L))
				.build();

		final var actualResponse = subject.infoForAccount(
				tokenAccountId, aliasManager, maxTokensFprAccountInfo, rewardCalculator);
>>>>>>> 8be2f480

		assertEquals(expectedResponse, actualResponse.get().getStakingInfo());
		mockedStatic.close();
	}

	@Test
	void infoForExternallyOperatedAccount() {
		final byte[] ecdsaKey = Hex.decode(
				"033a514176466fa815ed481ffad09110a2d344f6c9b78c1d14afc351c3a51be33d");
		given(contracts.get(EntityNum.fromAccountId(tokenAccountId))).willReturn(tokenAccount);
		tokenAccount.setAccountKey(new JECDSASecp256k1Key(ecdsaKey));
		final var expectedAddress = CommonUtils.hex(EthTxSigs.recoverAddressFromPubKey(ecdsaKey));

		mockedStatic = mockStatic(StateView.class);
		mockedStatic.when(() -> StateView.tokenRels(subject, tokenAccount, maxTokensFprAccountInfo))
				.thenReturn(Collections.emptyList());
		given(networkInfo.ledgerId()).willReturn(ledgerId);

		final var expectedResponse = CryptoGetInfoResponse.AccountInfo.newBuilder()
				.setLedgerId(ledgerId)
				.setKey(asKeyUnchecked(tokenAccount.getAccountKey()))
				.setAccountID(tokenAccountId)
				.setAlias(tokenAccount.getAlias())
				.setReceiverSigRequired(tokenAccount.isReceiverSigRequired())
				.setDeleted(tokenAccount.isDeleted())
				.setMemo(tokenAccount.getMemo())
				.setAutoRenewPeriod(Duration.newBuilder().setSeconds(tokenAccount.getAutoRenewSecs()))
				.setBalance(tokenAccount.getBalance())
				.setExpirationTime(Timestamp.newBuilder().setSeconds(tokenAccount.getExpiry()))
				.setContractAccountID(expectedAddress)
				.setOwnedNfts(tokenAccount.getNftsOwned())
				.setMaxAutomaticTokenAssociations(tokenAccount.getMaxAutomaticAssociations())
				.setStakingInfo(StakingInfo.newBuilder()
						.setStakedAccountId(AccountID.newBuilder().setAccountNum(10).build())
						.setDeclineReward(true)
						.build())
				.build();

		final var actualResponse =
				subject.infoForAccount(tokenAccountId, aliasManager, maxTokensFprAccountInfo, rewardCalculator);
		mockedStatic.close();

		assertEquals(expectedResponse, actualResponse.get());
	}

	@Test
	void accountDetails() {
		given(contracts.get(EntityNum.fromAccountId(tokenAccountId))).willReturn(tokenAccount);

		mockedStatic = mockStatic(StateView.class);
		mockedStatic.when(() -> StateView.tokenRels(subject, tokenAccount, maxTokensFprAccountInfo))
				.thenReturn(Collections.emptyList());
		given(networkInfo.ledgerId()).willReturn(ledgerId);
		final var expectedResponse = GetAccountDetailsResponse.AccountDetails.newBuilder()
				.setLedgerId(ledgerId)
				.setKey(asKeyUnchecked(tokenAccount.getAccountKey()))
				.setAccountId(tokenAccountId)
				.setAlias(tokenAccount.getAlias())
				.setReceiverSigRequired(tokenAccount.isReceiverSigRequired())
				.setDeleted(tokenAccount.isDeleted())
				.setMemo(tokenAccount.getMemo())
				.setAutoRenewPeriod(Duration.newBuilder().setSeconds(tokenAccount.getAutoRenewSecs()))
				.setBalance(tokenAccount.getBalance())
				.setExpirationTime(Timestamp.newBuilder().setSeconds(tokenAccount.getExpiry()))
				.setContractAccountId(EntityIdUtils.asHexedEvmAddress(tokenAccountId))
				.setOwnedNfts(tokenAccount.getNftsOwned())
				.setMaxAutomaticTokenAssociations(tokenAccount.getMaxAutomaticAssociations())
				.addAllGrantedCryptoAllowances(getCryptoGrantedAllowancesList(tokenAccount))
				.addAllGrantedTokenAllowances(getFungibleGrantedTokenAllowancesList(tokenAccount))
				.addAllGrantedNftAllowances(getNftGrantedAllowancesList(tokenAccount))
				.build();

		final var actualResponse = subject.accountDetails(tokenAccountId, aliasManager, maxTokensFprAccountInfo);
		mockedStatic.close();

		assertEquals(expectedResponse, actualResponse.get());
	}

	@Test
	void infoForAccountWithAlias() {
		given(aliasManager.lookupIdBy(any())).willReturn(EntityNum.fromAccountId(tokenAccountId));
		given(contracts.get(EntityNum.fromAccountId(tokenAccountId))).willReturn(tokenAccount);
		mockedStatic = mockStatic(StateView.class);
		mockedStatic.when(() -> StateView.tokenRels(subject, tokenAccount, maxTokensFprAccountInfo))
				.thenReturn(Collections.emptyList());
		given(networkInfo.ledgerId()).willReturn(ledgerId);

		final var expectedResponse = CryptoGetInfoResponse.AccountInfo.newBuilder()
				.setLedgerId(ledgerId)
				.setKey(asKeyUnchecked(tokenAccount.getAccountKey()))
				.setAccountID(tokenAccountId)
				.setAlias(tokenAccount.getAlias())
				.setReceiverSigRequired(tokenAccount.isReceiverSigRequired())
				.setDeleted(tokenAccount.isDeleted())
				.setMemo(tokenAccount.getMemo())
				.setAutoRenewPeriod(Duration.newBuilder().setSeconds(tokenAccount.getAutoRenewSecs()))
				.setBalance(tokenAccount.getBalance())
				.setExpirationTime(Timestamp.newBuilder().setSeconds(tokenAccount.getExpiry()))
				.setContractAccountID(EntityIdUtils.asHexedEvmAddress(tokenAccountId))
				.setOwnedNfts(tokenAccount.getNftsOwned())
				.setMaxAutomaticTokenAssociations(tokenAccount.getMaxAutomaticAssociations())
				.setStakingInfo(StakingInfo.newBuilder()
						.setDeclineReward(true)
						.setStakedAccountId(AccountID.newBuilder().setAccountNum(10L).build())
						.build())
				.build();

		final var actualResponse = subject.infoForAccount(accountWithAlias, aliasManager, maxTokensFprAccountInfo,
				rewardCalculator);
		mockedStatic.close();
		assertEquals(expectedResponse, actualResponse.get());
	}

	@Test
	void numNftsOwnedWorksForExisting() {
		given(contracts.get(EntityNum.fromAccountId(tokenAccountId))).willReturn(tokenAccount);

		assertEquals(tokenAccount.getNftsOwned(), subject.numNftsOwnedBy(tokenAccountId));
	}

	@Test
	void infoForMissingAccount() {
		given(contracts.get(EntityNum.fromAccountId(tokenAccountId))).willReturn(null);

		final var actualResponse = subject.infoForAccount(tokenAccountId, aliasManager, maxTokensFprAccountInfo,
				rewardCalculator);

		assertEquals(Optional.empty(), actualResponse);
	}

	@Test
	void infoForMissingAccountWithAlias() {
		EntityNum mockedEntityNum = mock(EntityNum.class);

		given(aliasManager.lookupIdBy(any())).willReturn(mockedEntityNum);
		given(contracts.get(mockedEntityNum)).willReturn(null);

		final var actualResponse = subject.infoForAccount(accountWithAlias, aliasManager, maxTokensFprAccountInfo,
				rewardCalculator);
		assertEquals(Optional.empty(), actualResponse);

	}

	@Test
	void getTopics() {
		final var children = new MutableStateChildren();
		children.setTopics(topics);

		subject = new StateView(null, children, null);

		final var actualTopics = subject.topics();

		assertEquals(topics, actualTopics);
	}

	@Test
	void getStorageAndContractStorage() {
		final var children = new MutableStateChildren();
		children.setContractStorage(contractStorage);
		children.setStorage(storage);

		subject = new StateView(null, children, null);

		final var actualStorage = subject.storage();
		final var actualContractStorage = subject.contractStorage();

		assertEquals(storage, actualStorage);
		assertEquals(contractStorage, actualContractStorage);
	}

	@Test
	void getStakingInfoAndContext() {
		final var children = new MutableStateChildren();
		children.setStakingInfo(stakingInfo);
		children.setNetworkCtx(networkContext);

		subject = new StateView(null, children, null);

		final var actualStakingInfo = subject.stakingInfo();
		final var actualNetworkContext = subject.networkCtx();

		assertEquals(stakingInfo, actualStakingInfo);
		assertEquals(networkContext, actualNetworkContext);
	}

	@Test
	void returnsEmptyOptionalIfContractMissing() {
		given(contracts.get(any())).willReturn(null);

		assertTrue(subject.infoForContract(cid, aliasManager, maxTokensFprAccountInfo, rewardCalculator).isEmpty());
	}

	@Test
	void handlesNullKey() {
		given(contracts.get(EntityNum.fromContractId(cid))).willReturn(contract);
		given(networkInfo.ledgerId()).willReturn(ledgerId);
		mockedStatic = mockStatic(StateView.class);
		mockedStatic.when(() -> StateView.tokenRels(any(), any(), anyInt())).thenReturn(Collections.emptyList());
		contract.setAccountKey(null);

		final var info = subject.infoForContract(cid, aliasManager, maxTokensFprAccountInfo, rewardCalculator).get();

		assertFalse(info.hasAdminKey());
		mockedStatic.close();
	}

	@Test
	void handlesNullAutoRenewAccount() {
		given(contracts.get(EntityNum.fromContractId(cid))).willReturn(contract);
		given(networkInfo.ledgerId()).willReturn(ledgerId);
		mockedStatic = mockStatic(StateView.class);
		mockedStatic.when(() -> StateView.tokenRels(any(), any(), anyInt())).thenReturn(Collections.emptyList());
		contract.setAutoRenewAccount(null);

		final var info = subject.infoForContract(cid, aliasManager, maxTokensFprAccountInfo, rewardCalculator).get();

		assertFalse(info.hasAutoRenewAccountId());
		mockedStatic.close();
	}

	@Test
	void getsAttrs() {
		given(attrs.get(target)).willReturn(metadata);

		final var stuff = subject.attrOf(target);

		assertEquals(metadata.toString(), stuff.get().toString());
	}

	@Test
	void getsBytecode() {
		given(bytecode.get(argThat((byte[] bytes) -> Arrays.equals(cidAddress, bytes)))).willReturn(expectedBytecode);

		final var actual = subject.bytecodeOf(EntityNum.fromContractId(cid));

		assertArrayEquals(expectedBytecode, actual.get());
	}

	@Test
	void getsContents() {
		given(contents.get(target)).willReturn(data);

		final var stuff = subject.contentsOf(target);

		assertTrue(stuff.isPresent());
		assertArrayEquals(data, stuff.get());
	}

	@Test
	void assemblesFileInfo() {
		given(attrs.get(target)).willReturn(metadata);
		given(contents.get(target)).willReturn(data);
		given(networkInfo.ledgerId()).willReturn(ledgerId);

		final var info = subject.infoForFile(target);

		assertTrue(info.isPresent());
		assertEquals(expected, info.get());
	}

	@Test
	void assemblesFileInfoForImmutable() {
		given(attrs.get(target)).willReturn(immutableMetadata);
		given(contents.get(target)).willReturn(data);
		given(networkInfo.ledgerId()).willReturn(ledgerId);

		final var info = subject.infoForFile(target);

		assertTrue(info.isPresent());
		assertEquals(expectedImmutable, info.get());
	}

	@Test
	void assemblesFileInfoForDeleted() {
		expected = expected.toBuilder()
				.setDeleted(true)
				.setSize(0)
				.build();
		metadata.setDeleted(true);

		given(attrs.get(target)).willReturn(metadata);
		given(networkInfo.ledgerId()).willReturn(ledgerId);

		final var info = subject.infoForFile(target);

		assertTrue(info.isPresent());
		assertEquals(expected, info.get());
	}

	@Test
	void returnsEmptyForMissing() {
		final var info = subject.infoForFile(target);

		assertTrue(info.isEmpty());
	}

	@Test
	void returnsEmptyForMissingContent() {
		final var info = subject.contentsOf(target);

		assertTrue(info.isEmpty());
	}

	@Test
	void returnsEmptyForMissingAttr() {
		final var info = subject.attrOf(target);

		assertTrue(info.isEmpty());
	}

	@Test
	void getsSpecialFileContents() {
		FileID file150 = asFile("0.0.150");

		given(specialFiles.get(file150)).willReturn(data);
		given(specialFiles.contains(file150)).willReturn(true);

		final var stuff = subject.contentsOf(file150);

		assertTrue(Arrays.equals(data, stuff.get()));
	}

	@Test
	void rejectsMissingNft() {
		final var optionalNftInfo = subject.infoForNft(missingNftId);

		assertTrue(optionalNftInfo.isEmpty());
	}

	@Test
	void abortsNftGetWhenMissingTreasuryAsExpected() {
		tokens = mock(MerkleMap.class);
		targetNft.setOwner(MISSING_ENTITY_ID);

		final var optionalNftInfo = subject.infoForNft(targetNftId);

		assertTrue(optionalNftInfo.isEmpty());
	}

	@Test
	void getsSpenderAsExpected() {
		given(networkInfo.ledgerId()).willReturn(ledgerId);

		final var optionalNftInfo = subject.infoForNft(targetNftId);

		assertTrue(optionalNftInfo.isPresent());
		final var info = optionalNftInfo.get();
		assertEquals(ledgerId, info.getLedgerId());
		assertEquals(targetNftId, info.getNftID());
		assertEquals(nftOwnerId, info.getAccountID());
		assertEquals(MISSING_ENTITY_ID, EntityId.fromGrpcAccountId(info.getSpenderId()));
		assertEquals(fromJava(nftCreation).toGrpc(), info.getCreationTime());
		assertArrayEquals(nftMeta, info.getMetadata().toByteArray());
	}

	@Test
	void interpolatesTreasuryIdOnNftGet() {
		targetNft.setOwner(MISSING_ENTITY_ID);

		final var token = new MerkleToken();
		token.setTreasury(EntityId.fromGrpcAccountId(tokenAccountId));
		given(tokens.get(targetNftKey.getHiOrderAsNum())).willReturn(token);
		given(networkInfo.ledgerId()).willReturn(ledgerId);

		final var optionalNftInfo = subject.infoForNft(targetNftId);

		final var info = optionalNftInfo.get();
		assertEquals(ledgerId, info.getLedgerId());
		assertEquals(targetNftId, info.getNftID());
		assertEquals(tokenAccountId, info.getAccountID());
		assertEquals(fromJava(nftCreation).toGrpc(), info.getCreationTime());
		assertArrayEquals(nftMeta, info.getMetadata().toByteArray());
	}

	@Test
	void getNftsAsExpected() {
		given(networkInfo.ledgerId()).willReturn(ledgerId);
		targetNft.setSpender(EntityId.fromGrpcAccountId(nftSpenderId));

		final var optionalNftInfo = subject.infoForNft(targetNftId);

		assertTrue(optionalNftInfo.isPresent());
		final var info = optionalNftInfo.get();
		assertEquals(ledgerId, info.getLedgerId());
		assertEquals(targetNftId, info.getNftID());
		assertEquals(nftOwnerId, info.getAccountID());
		assertEquals(nftSpenderId, info.getSpenderId());
		assertEquals(fromJava(nftCreation).toGrpc(), info.getCreationTime());
		assertArrayEquals(nftMeta, info.getMetadata().toByteArray());
	}

	@Test
	void viewAdaptToNullChildren() {
		subject = new StateView(null, null, null);

		assertSame(StateView.EMPTY_MM, subject.tokens());
		assertSame(StateView.EMPTY_VM, subject.storage());
		assertSame(StateView.EMPTY_VM, subject.contractStorage());
		assertSame(StateView.EMPTY_MM, subject.uniqueTokens());
		assertSame(StateView.EMPTY_MM, subject.tokenAssociations());
		assertSame(StateView.EMPTY_MM, subject.contracts());
		assertSame(StateView.EMPTY_MM, subject.accounts());
		assertSame(StateView.EMPTY_MM, subject.topics());
		assertSame(StateView.EMPTY_MM, subject.stakingInfo());
		assertSame(EMPTY_CTX, subject.networkCtx());
		assertTrue(subject.contentsOf(target).isEmpty());
		assertTrue(subject.infoForFile(target).isEmpty());
		assertTrue(subject.infoForContract(cid, aliasManager, maxTokensFprAccountInfo, rewardCalculator).isEmpty());
		assertTrue(subject.infoForAccount(tokenAccountId, aliasManager, maxTokensFprAccountInfo,
				rewardCalculator).isEmpty());
		assertTrue(subject.tokenType(tokenId).isEmpty());
		assertTrue(subject.infoForNft(targetNftId).isEmpty());
		assertTrue(subject.infoForSchedule(scheduleId).isEmpty());
		assertTrue(subject.infoForToken(tokenId).isEmpty());
		assertTrue(subject.tokenWith(tokenId).isEmpty());
		assertFalse(subject.nftExists(targetNftId));
		assertFalse(subject.scheduleExists(scheduleId));
		assertFalse(subject.tokenExists(tokenId));
		assertEquals(0, subject.numNftsOwnedBy(nftOwnerId));
	}

	@Test
	void constructsBackingStores() {
		assertTrue(subject.asReadOnlyAccountStore() instanceof BackingAccounts);
		assertTrue(subject.asReadOnlyTokenStore() instanceof BackingTokens);
		assertTrue(subject.asReadOnlyNftStore() instanceof BackingNfts);
		assertTrue(subject.asReadOnlyAssociationStore() instanceof BackingTokenRels);
		assertEquals(tokens, ((BackingTokens) subject.asReadOnlyTokenStore()).getDelegate().get());
		assertEquals(contracts, ((BackingAccounts) subject.asReadOnlyAccountStore()).getDelegate().get());
		assertEquals(uniqueTokens, ((BackingNfts) subject.asReadOnlyNftStore()).getDelegate().get());
		assertEquals(tokenRels, ((BackingTokenRels) subject.asReadOnlyAssociationStore()).getDelegate().get());
	}

	private final Instant nftCreation = Instant.ofEpochSecond(1_234_567L, 8);
	private final byte[] nftMeta = "abcdefgh".getBytes();
	private final NftID targetNftId = NftID.newBuilder()
			.setTokenID(IdUtils.asToken("0.0.3"))
			.setSerialNumber(4L)
			.build();
	private final NftID missingNftId = NftID.newBuilder()
			.setTokenID(IdUtils.asToken("0.0.9"))
			.setSerialNumber(5L)
			.build();
	private final EntityNumPair targetNftKey = EntityNumPair.fromLongs(3, 4);
	private final EntityNumPair treasuryNftKey = EntityNumPair.fromLongs(3, 5);
	private final MerkleUniqueToken targetNft = new MerkleUniqueToken(EntityId.fromGrpcAccountId(nftOwnerId), nftMeta,
			fromJava(nftCreation));
	private final MerkleUniqueToken treasuryNft = new MerkleUniqueToken(EntityId.fromGrpcAccountId(treasuryOwnerId),
			nftMeta,
			fromJava(nftCreation));

	private final CustomFeeBuilder builder = new CustomFeeBuilder(payerAccountId);
	private final CustomFee customFixedFeeInHbar = builder.withFixedFee(fixedHbar(100L));
	private final CustomFee customFixedFeeInHts = builder.withFixedFee(fixedHts(tokenId, 100L));
	private final CustomFee customFixedFeeSameToken = builder.withFixedFee(fixedHts(50L));
	private final CustomFee customFractionalFee = builder.withFractionalFee(
			fractional(15L, 100L)
					.setMinimumAmount(10L)
					.setMaximumAmount(50L));
	private final List<CustomFee> grpcCustomFees = List.of(
			customFixedFeeInHbar,
			customFixedFeeInHts,
			customFixedFeeSameToken,
			customFractionalFee
	);
}<|MERGE_RESOLUTION|>--- conflicted
+++ resolved
@@ -38,10 +38,6 @@
 import com.hedera.services.state.enums.TokenType;
 import com.hedera.services.state.merkle.MerkleAccount;
 import com.hedera.services.state.merkle.MerkleNetworkContext;
-<<<<<<< HEAD
-import com.hedera.services.state.merkle.MerkleSchedule;
-=======
->>>>>>> 8be2f480
 import com.hedera.services.state.merkle.MerkleSpecialFiles;
 import com.hedera.services.state.merkle.MerkleStakingInfo;
 import com.hedera.services.state.merkle.MerkleToken;
@@ -723,13 +719,8 @@
 						.build())
 				.build();
 
-<<<<<<< HEAD
-		final var actualResponse = subject.infoForAccount(tokenAccountId, aliasManager, maxTokensFprAccountInfo,
-				rewardCalculator);
-=======
 		final var actualResponse = subject.infoForAccount(
 				tokenAccountId, aliasManager, maxTokensFprAccountInfo, rewardCalculator);
->>>>>>> 8be2f480
 
 		assertEquals(expectedResponse, actualResponse.get());
 		mockedStatic.close();
@@ -737,22 +728,15 @@
 
 	@Test
 	void stakingInfoReturnedCorrectly() {
-<<<<<<< HEAD
-=======
 		final var startPeriod = 10000L;
->>>>>>> 8be2f480
 		tokenAccount = MerkleAccountFactory.newAccount()
 				.isSmartContract(false)
 				.tokens(tokenId)
 				.get();
 		tokenAccount.setStakedId(-10L);
 		tokenAccount.setDeclineReward(false);
-<<<<<<< HEAD
-		tokenAccount.setStakePeriodStart(10000L);
-=======
 		tokenAccount.setStakePeriodStart(startPeriod);
 		given(rewardCalculator.epochSecondAtStartOfPeriod(startPeriod)).willReturn(1_234_567L);
->>>>>>> 8be2f480
 
 		given(contracts.get(EntityNum.fromAccountId(tokenAccountId))).willReturn(tokenAccount);
 
@@ -764,19 +748,11 @@
 		final var expectedResponse = StakingInfo.newBuilder()
 				.setDeclineReward(false)
 				.setStakedNodeId(9L)
-<<<<<<< HEAD
-				.setStakePeriodStart(Timestamp.newBuilder().setSeconds(10000L))
-				.build();
-
-		final var actualResponse = subject.infoForAccount(tokenAccountId, aliasManager, maxTokensFprAccountInfo,
-				rewardCalculator);
-=======
 				.setStakePeriodStart(Timestamp.newBuilder().setSeconds(1_234_567L))
 				.build();
 
 		final var actualResponse = subject.infoForAccount(
 				tokenAccountId, aliasManager, maxTokensFprAccountInfo, rewardCalculator);
->>>>>>> 8be2f480
 
 		assertEquals(expectedResponse, actualResponse.get().getStakingInfo());
 		mockedStatic.close();

package com.hedera.test.utils;

/*-
 * ‌
 * Hedera Services Node
 * ​
 * Copyright (C) 2018 - 2022 Hedera Hashgraph, LLC
 * ​
 * Licensed under the Apache License, Version 2.0 (the "License");
 * you may not use this file except in compliance with the License.
 * You may obtain a copy of the License at
 *
 *      http://www.apache.org/licenses/LICENSE-2.0
 *
 * Unless required by applicable law or agreed to in writing, software
 * distributed under the License is distributed on an "AS IS" BASIS,
 * WITHOUT WARRANTIES OR CONDITIONS OF ANY KIND, either express or implied.
 * See the License for the specific language governing permissions and
 * limitations under the License.
 * ‍
 */

import com.google.common.primitives.Longs;
import com.google.protobuf.ByteString;
import com.hedera.services.context.properties.EntityType;
import com.hedera.services.legacy.core.jproto.JContractIDKey;
import com.hedera.services.legacy.core.jproto.JDelegatableContractAliasKey;
import com.hedera.services.legacy.core.jproto.JECDSASecp256k1Key;
import com.hedera.services.legacy.core.jproto.JEd25519Key;
import com.hedera.services.legacy.core.jproto.JKey;
import com.hedera.services.legacy.core.jproto.JKeyList;
import com.hedera.services.legacy.core.jproto.TxnReceipt;
import com.hedera.services.state.enums.TokenSupplyType;
import com.hedera.services.state.enums.TokenType;
import com.hedera.services.state.merkle.MerkleAccountState;
import com.hedera.services.state.merkle.MerkleNetworkContext;
import com.hedera.services.state.merkle.MerkleSchedule;
import com.hedera.services.state.merkle.MerkleToken;
import com.hedera.services.state.merkle.MerkleTopic;
import com.hedera.services.state.merkle.internals.BitPackUtils;
import com.hedera.services.state.submerkle.CurrencyAdjustments;
import com.hedera.services.state.submerkle.EntityId;
import com.hedera.services.state.submerkle.EvmFnResult;
import com.hedera.services.state.submerkle.EvmLog;
import com.hedera.services.state.submerkle.ExchangeRates;
import com.hedera.services.state.submerkle.ExpirableTxnRecord;
import com.hedera.services.state.submerkle.FcAssessedCustomFee;
import com.hedera.services.state.submerkle.FcCustomFee;
import com.hedera.services.state.submerkle.FcTokenAllowanceId;
import com.hedera.services.state.submerkle.FcTokenAssociation;
import com.hedera.services.state.submerkle.FixedFeeSpec;
import com.hedera.services.state.submerkle.NftAdjustments;
import com.hedera.services.state.submerkle.RichInstant;
import com.hedera.services.state.submerkle.SequenceNumber;
import com.hedera.services.state.submerkle.TxnId;
import com.hedera.services.throttles.DeterministicThrottle;
import com.hedera.services.utils.EntityNum;
import com.hedera.services.utils.EntityNumPair;
import com.hederahashgraph.api.proto.java.ContractID;
import com.hederahashgraph.api.proto.java.ResponseCodeEnum;
import com.hederahashgraph.api.proto.java.TransactionBody;
import com.swirlds.common.CommonUtils;
import org.apache.commons.lang3.tuple.Pair;
import org.apache.tuweni.bytes.Bytes;
import org.hyperledger.besu.datatypes.Address;

import java.time.Instant;
import java.util.ArrayList;
import java.util.List;
import java.util.Map;
import java.util.Set;
import java.util.SplittableRandom;
import java.util.TreeMap;
import java.util.TreeSet;
import java.util.stream.IntStream;

import static com.hedera.services.state.merkle.internals.BitPackUtils.numFromCode;
import static com.hedera.services.state.submerkle.TxnId.USER_TRANSACTION_NONCE;

public class SeededPropertySource {
	private static final long BASE_SEED = 4_242_424L;

	private final SplittableRandom SEEDED_RANDOM;

	public SeededPropertySource(final SplittableRandom SEEDED_RANDOM) {
		this.SEEDED_RANDOM = SEEDED_RANDOM;
	}

	public static SeededPropertySource forSerdeTest(final int version, final int testCaseNo) {
		return new SeededPropertySource(new SplittableRandom(version * BASE_SEED + testCaseNo));
	}

	public EvmFnResult nextEvmResult() {
		return new EvmFnResult(
				nextEntityId(),
				nextBytes(32),
				nextString(64),
				nextBytes(256),
				nextUnsignedLong(),
				nextEvmLogs(3),
				nextEntityIds(2),
				nextBytes(20),
				nextStateChanges(2, 5),
				nextUnsignedLong(),
				nextUnsignedLong(),
				nextBytes(128));
	}

	public MerkleTopic nextTopic() {
		final var seeded = new MerkleTopic();
		if (nextBoolean()) {
			seeded.setMemo(nextString(100));
		}
		seeded.setAdminKey(nextNullableKey());
		seeded.setSubmitKey(nextNullableKey());
		seeded.setAutoRenewDurationSeconds(nextUnsignedLong());
		if (nextBoolean()) {
			seeded.setAutoRenewAccountId(nextEntityId());
		}
		seeded.setExpirationTimestamp(nextNullableRichInstant());
		seeded.setKey(nextNum());
		seeded.setDeleted(nextBoolean());
		seeded.setSequenceNumber(nextUnsignedLong());
		if (nextBoolean()) {
			seeded.setRunningHash(nextBytes(48));
		}
		return seeded;
	}

	public MerkleToken nextToken() {
		final var initialSupply = SEEDED_RANDOM.nextLong(100_000_000);
		final var seeded = new MerkleToken(
				nextUnsignedLong(),
				initialSupply,
				nextUnsignedInt(),
				nextString(24),
				nextString(48),
				nextBoolean(),
				nextBoolean(),
				nextEntityId(),
				nextInt());
		seeded.setMemo(nextString(36));
		seeded.setDeleted(nextBoolean());
		seeded.setFeeSchedule(nextCustomFeeSchedule());
		seeded.setAutoRenewPeriod(nextUnsignedLong());
		seeded.setTokenType(nextTokenType());
		seeded.setSupplyType(nextTokenSupplyType());
		seeded.setLastUsedSerialNumber(nextUnsignedLong());
		seeded.setMaxSupply(initialSupply + SEEDED_RANDOM.nextLong(100_000_000));
		seeded.setPaused(nextBoolean());
		seeded.setAdminKey(nextNullableKey());
		seeded.setFreezeKey(nextNullableKey());
		seeded.setKycKey(nextNullableKey());
		seeded.setWipeKey(nextNullableKey());
		seeded.setSupplyKey(nextNullableKey());
		seeded.setFeeScheduleKey(nextNullableKey());
		seeded.setPauseKey(nextNullableKey());
		seeded.setKey(nextNum());
		return seeded;
	}

	public List<FcCustomFee> nextCustomFeeSchedule() {
		return IntStream.range(0, SEEDED_RANDOM.nextInt(10))
				.mapToObj(i -> nextCustomFee())
				.toList();
	}

	public FcCustomFee nextCustomFee() {
		final var type = nextFeeType();
		return switch (type) {
			case FIXED_FEE -> FcCustomFee.fixedFee(nextUnsignedLong(), nextEntityId(), nextEntityId());
			case ROYALTY_FEE -> {
				final var denom = 1 + nextNonZeroInt(100);
				final var numer = nextNonZeroInt(denom - 1);
				if (nextBoolean()) {
					yield FcCustomFee.royaltyFee(numer, denom, null, nextEntityId());
				} else {
					yield FcCustomFee.royaltyFee(numer, denom, nextFixedFeeSpec(), nextEntityId());
				}
			}
			case FRACTIONAL_FEE -> {
				final var denom = 1 + nextNonZeroInt(100);
				final var numer = nextNonZeroInt(denom - 1);
				final var minUnits = nextNonZeroInt(100);
				final var maxUnits = minUnits + nextNonZeroInt(100);
				yield FcCustomFee.fractionalFee(numer, denom, minUnits, maxUnits, nextBoolean(), nextEntityId());
			}
		};
	}

	private FixedFeeSpec nextFixedFeeSpec() {
		return new FixedFeeSpec(nextNonZeroInt(1_000_000), nextEntityId());
	}

	public FcCustomFee.FeeType nextFeeType() {
		final var choices = FcCustomFee.FeeType.class.getEnumConstants();
		return choices[SEEDED_RANDOM.nextInt(choices.length)];
	}

	public TokenType nextTokenType() {
		final var choices = TokenType.class.getEnumConstants();
		return choices[SEEDED_RANDOM.nextInt(choices.length)];
	}

	public TokenSupplyType nextTokenSupplyType() {
		final var choices = TokenSupplyType.class.getEnumConstants();
		return choices[SEEDED_RANDOM.nextInt(choices.length)];
	}

	public MerkleSchedule nextSchedule() {
		final var seeded = new MerkleSchedule();
		seeded.setExpiry(nextUnsignedLong());
		seeded.setBodyBytes(nextSerializedTransactionBody());
		if (nextBoolean()) {
			seeded.markDeleted(nextInstant());
		} else if (nextBoolean()) {
			seeded.markExecuted(nextInstant());
		}
		final var numSignatures = SEEDED_RANDOM.nextInt(10);
		for (int i = 0; i < numSignatures; i++) {
			seeded.witnessValidSignature(nextBytes(nextBoolean() ? 32 : 33));
		}
		seeded.setKey(nextNum());
		return seeded;
	}

	/**
	 * Provides a current {@link MerkleAccountState} that has the same "value" as a previously serialized instance.
	 *
	 * @return the "modernized" account state
	 */
	public MerkleAccountState next0241AccountState() {
		final var key = nextKey();
		final var expiry = nextUnsignedLong();
		final var balance = nextUnsignedLong();
		final var autoRenewSecs = nextUnsignedLong();
		final var memo = nextString(100);
		final var isDeleted = nextBoolean();
		final var isSmartContract = nextBoolean();
		final var isReceiverSigReq = nextBoolean();
		final var proxy = nextEntityId();
		final var num = nextInt();
		final var autoAssocMeta = nextUnsignedInt();
		final var alias = nextByteString(36);
		final var kvPairs = nextUnsignedInt();
		// Preserve same seeded values, but these will be ignored
		nextGrantedCryptoAllowances(10);
		nextGrantedFungibleAllowances(10);
		nextApprovedForAllAllowances(10);

		final var newMaxAutoAssociations = BitPackUtils.getMaxAutomaticAssociationsFrom(autoAssocMeta);
		final var newUsedAutoAssociations = BitPackUtils.getAlreadyUsedAutomaticAssociationsFrom(autoAssocMeta);
		final var seeded = new MerkleAccountState();
		seeded.setAccountKey(key);
		seeded.setExpiry(expiry);
		seeded.setHbarBalance(balance);
		seeded.setAutoRenewSecs(autoRenewSecs);
		seeded.setMemo(memo);
		seeded.setDeleted(isDeleted);
		seeded.setSmartContract(isSmartContract);
		seeded.setReceiverSigRequired(isReceiverSigReq);
		seeded.setProxy(proxy);
		seeded.setNumber(num);
		seeded.setUsedAutomaticAssociations(newUsedAutoAssociations);
		seeded.setMaxAutomaticAssociations(newMaxAutoAssociations);
		seeded.setAlias(alias);
		seeded.setNumContractKvPairs(kvPairs);

		return seeded;
	}

	public MerkleAccountState nextAccountState() {
		final var maxAutoAssoc = SEEDED_RANDOM.nextInt(1234);
		final var usedAutoAssoc = SEEDED_RANDOM.nextInt(maxAutoAssoc + 1);
		final var numAssociations = SEEDED_RANDOM.nextInt(12345);
		final var numPositiveBalanceAssociations = SEEDED_RANDOM.nextInt(numAssociations);
		return new MerkleAccountState(
				nextKey(),
				nextUnsignedLong(),
				nextUnsignedLong(),
				nextUnsignedLong(),
				nextString(100),
				nextBoolean(),
				nextBoolean(),
				nextBoolean(),
				nextEntityId(),
				nextInt(),
				maxAutoAssoc,
				usedAutoAssoc,
				nextByteString(36),
				nextUnsignedInt(),
				nextGrantedCryptoAllowances(10),
				nextGrantedFungibleAllowances(10),
				nextApprovedForAllAllowances(10),
				numAssociations,
				numPositiveBalanceAssociations,
				nextInRangeLong(),
<<<<<<< HEAD
				nextUnsignedLong(),
				nextUnsignedInt());
=======
				nextUnsignedLong());
>>>>>>> d62590a6
	}

	public ExpirableTxnRecord nextRecord() {
		// Releases 0.23/4 and 0.25 all used the same fields; only serialization format changed
		final var builder = ExpirableTxnRecord.newBuilder()
				.setTxnId(nextTxnId())
				.setReceiptBuilder(nextReceiptBuilder())
				.setConsensusTime(nextRichInstant())
				.setFee(nextUnsignedLong())
				.setNumChildRecords(nextUnsignedShort());
		if (nextBoolean()) {
			builder.setAlias(nextByteString(32));
		}
		if (nextBoolean()) {
			builder.setHbarAdjustments(nextCurrencyAdjustments());
		}
		if (nextBoolean()) {
			builder.setMemo(nextString(100));
		}
		if (nextBoolean()) {
			builder.setContractCallResult(nextEvmFnResult());
		} else if (nextBoolean()) {
			builder.setContractCreateResult(nextEvmFnResult());
		}
		if (nextBoolean()) {
			builder.setScheduleRef(nextEntityId());
			builder.setParentConsensusTime(nextInstant());
		}
		if (nextBoolean()) {
			nextCryptoAllowances(1, 2, 4);
		}
		if (nextBoolean()) {
			nextFungibleAllowances(1, 2, 4, 8);
		}
		if (nextBoolean()) {
			nextTokenAdjustmentsIn(builder);
		}
		if (nextBoolean()) {
			builder.setAssessedCustomFees(nextAssessedFeesList());
		}
		if (nextBoolean()) {
			builder.setNewTokenAssociations(nextTokenAssociationsList());
		}
		var submittingMember = nextUnsignedLong();
		var expiry = nextUnsignedLong();
		if (nextBoolean()) {
			builder.setEthereumHash(nextBytes(32));
		}
		final var seeded = builder.build();
		seeded.setSubmittingMember(submittingMember);
		seeded.setExpiry(expiry);
		return seeded;
	}

	public MerkleNetworkContext nextNetworkContext() {
		final var numThrottles = 5;
		final var seeded = new MerkleNetworkContext();
		seeded.setConsensusTimeOfLastHandledTxn(nextNullableInstant());
		seeded.setSeqNo(nextSeqNo());
		seeded.updateLastScannedEntity(nextInRangeLong());
		seeded.setMidnightRates(nextExchangeRates());
		seeded.setUsageSnapshots(nextUsageSnapshots(numThrottles));
		seeded.setGasThrottleUsageSnapshot(nextUsageSnapshot());
		seeded.setCongestionLevelStarts(nextNullableInstants(numThrottles));
		seeded.setStateVersion(nextUnsignedInt());
		seeded.updateAutoRenewSummaryCounts(nextUnsignedInt(), nextUnsignedInt());
		seeded.setLastMidnightBoundaryCheck(nextNullableInstant());
		seeded.setPreparedUpdateFileNum(nextInRangeLong());
		seeded.setPreparedUpdateFileHash(nextBytes(48));
		seeded.setMigrationRecordsStreamed(nextBoolean());
		return seeded;
	}

	public Instant[] nextNullableInstants(final int n) {
		return IntStream.range(0, n)
				.mapToObj(i -> nextNullableInstant())
				.toArray(Instant[]::new);
	}

	public DeterministicThrottle.UsageSnapshot[] nextUsageSnapshots(final int n) {
		return IntStream.range(0, n)
				.mapToObj(i -> nextUsageSnapshot())
				.toArray(DeterministicThrottle.UsageSnapshot[]::new);
	}

	public DeterministicThrottle.UsageSnapshot nextUsageSnapshot() {
		return new DeterministicThrottle.UsageSnapshot(nextUnsignedLong(), nextNullableInstant());
	}

	public SequenceNumber nextSeqNo() {
		return new SequenceNumber(nextInRangeLong());
	}

	public boolean nextBoolean() {
		return SEEDED_RANDOM.nextBoolean();
	}

	public List<FcAssessedCustomFee> nextAssessedFeesList() {
		final var numFees = nextNonZeroInt(10);
		final List<FcAssessedCustomFee> ans = new ArrayList<>();
		for (int i = 0; i < numFees; i++) {
			ans.add(nextAssessedFee());
		}
		return ans;
	}

	public List<FcTokenAssociation> nextTokenAssociationsList() {
		final var numAssociations = nextNonZeroInt(10);
		final List<FcTokenAssociation> ans = new ArrayList<>();
		for (int i = 0; i < numAssociations; i++) {
			ans.add(nextTokenAssociation());
		}
		return ans;
	}

	public FcTokenAssociation nextTokenAssociation() {
		return new FcTokenAssociation(nextInRangeLong(), nextInRangeLong());
	}

	public FcAssessedCustomFee nextAssessedFee() {
		if (nextBoolean()) {
			return new FcAssessedCustomFee(
					nextEntityId(), nextUnsignedLong(), nextInRangeLongs(nextNonZeroInt(3)));
		} else {
			return new FcAssessedCustomFee(
					nextEntityId(), nextEntityId(), nextUnsignedLong(), nextInRangeLongs(nextNonZeroInt(3)));
		}
	}

	public void nextTokenAdjustmentsIn(final ExpirableTxnRecord.Builder builder) {
		final var numAdjustments = nextNonZeroInt(10);
		final List<EntityId> tokenTypes = new ArrayList<>(numAdjustments);
		final List<NftAdjustments> ownershipChanges = new ArrayList<>(numAdjustments);
		final List<CurrencyAdjustments> fungibleAdjustments = new ArrayList<>(numAdjustments);
		for (int i = 0; i < numAdjustments; i++) {
			tokenTypes.add(nextEntityId());
			ownershipChanges.add(nextOwnershipChanges());
			fungibleAdjustments.add(nextCurrencyAdjustments());
		}
		builder.setTokens(tokenTypes);
		builder.setNftTokenAdjustments(ownershipChanges);
		builder.setTokenAdjustments(fungibleAdjustments);
	}

	public NftAdjustments nextOwnershipChanges() {
		final var numOwnershipChanges = nextNonZeroInt(10);
		final List<EntityId> senders = new ArrayList<>(numOwnershipChanges);
		final List<EntityId> receivers = new ArrayList<>(numOwnershipChanges);
		final long[] serialNos = nextUnsignedLongs(numOwnershipChanges);
		return new NftAdjustments(serialNos, senders, receivers);
	}

	public int nextNonce() {
		return nextNonZeroInt(999);
	}

	public int nextInt() {
		return SEEDED_RANDOM.nextInt();
	}

	public TxnId nextTxnId() {
		if (nextBoolean()) {
			return new TxnId(nextEntityId(), nextRichInstant(), nextBoolean(), nextNonce());
		} else {
			return new TxnId(nextEntityId(), nextRichInstant(), nextBoolean(), USER_TRANSACTION_NONCE);
		}
	}

	public Instant nextInstant() {
		return Instant.ofEpochSecond(nextInRangeLong(), SEEDED_RANDOM.nextInt(1_000_000));
	}

	public Instant nextNullableInstant() {
		return nextBoolean()
				? null
				: Instant.ofEpochSecond(nextInRangeLong(), SEEDED_RANDOM.nextInt(1_000_000));
	}

	public TxnId nextScheduledTxnId() {
		return new TxnId(nextEntityId(), nextRichInstant(), true, 0);
	}

	public CurrencyAdjustments nextCurrencyAdjustments() {
		final var numAdjustments = nextNonZeroInt(10);
		final var ids = nextInRangeLongs(numAdjustments);
		final var amounts = nextLongs(numAdjustments);
		return new CurrencyAdjustments(amounts, ids);
	}

	public EvmFnResult nextEvmFnResult() {
		return new EvmFnResult(
				nextEntityId(),
				nextBytes(128),
				nextString(32),
				nextBytes(32),
				nextUnsignedLong(),
				List.of(),
				List.of(),
				nextBytes(20),
				nextStateChanges(5, 10),
				nextUnsignedLong(),
				nextUnsignedLong(),
				nextBytes(64));
	}

	public List<EvmLog> nextEvmLogs(final int n) {
		return IntStream.range(0, n).mapToObj(i -> nextEvmLog()).toList();
	}

	public EvmLog nextEvmLog() {
		return new EvmLog(nextEntityId(), nextBytes(256), nextLogTopics(5), nextBytes(64));
	}

	public List<byte[]> nextLogTopics(final int n) {
		return IntStream.range(0, nextNonZeroInt(n)).mapToObj(i -> nextBytes(256)).toList();
	}

	public Map<Address, Map<Bytes, Pair<Bytes, Bytes>>> nextStateChanges(int n, final int changesPerAddress) {
		final Map<Address, Map<Bytes, Pair<Bytes, Bytes>>> ans = new TreeMap<>();
		while (n-- > 0) {
			final var address = nextAddress();
			final Map<Bytes, Pair<Bytes, Bytes>> changes = new TreeMap<>();
			for (int i = 0; i < changesPerAddress; i++) {
				changes.put(nextEvmWord(), nextStateChangePair());
			}
			ans.put(address, changes);
		}
		return ans;
	}

	public Pair<Bytes, Bytes> nextStateChangePair() {
		if (nextBoolean()) {
			return Pair.of(nextEvmWord(), null);
		} else {
			return Pair.of(nextEvmWord(), nextEvmWord());
		}
	}

	public TxnReceipt nextReceipt() {
		return nextReceiptBuilder().build();
	}

	public TxnReceipt.Builder nextReceiptBuilder() {
		final var builder = TxnReceipt.newBuilder();
		if (nextBoolean()) {
			final var creationType = nextEntityType();
			switch (creationType) {
				case ACCOUNT -> builder.setAccountId(nextEntityId());
				case CONTRACT -> builder.setContractId(nextEntityId());
				case FILE -> builder.setFileId(nextEntityId());
				case SCHEDULE -> {
					builder.setScheduleId(nextEntityId());
					builder.setScheduledTxnId(nextScheduledTxnId());
				}
				case TOKEN -> {
					builder.setTokenId(nextEntityId());
					if (nextBoolean()) {
						builder.setNewTotalSupply(nextUnsignedLong());
					} else if (nextBoolean()) {
						builder.setSerialNumbers(nextInRangeLongs(nextNonZeroInt(10)));
					}
				}
				case TOPIC -> {
					builder.setTopicId(nextEntityId());
					if (nextBoolean()) {
						builder.setRunningHashVersion(nextUnsignedLong());
						builder.setTopicRunningHash(nextBytes(48));
						builder.setTopicSequenceNumber(nextUnsignedLong());
					}
				}
			}
		}
		return builder
				.setExchangeRates(nextExchangeRates())
				.setStatus(nextStatus().toString());
	}

	public int nextNonZeroInt(final int inclusiveUpperBound) {
		return 1 + SEEDED_RANDOM.nextInt(inclusiveUpperBound);
	}

	public ResponseCodeEnum nextStatus() {
		final var choices = ResponseCodeEnum.class.getEnumConstants();
		return choices[SEEDED_RANDOM.nextInt(choices.length)];
	}

	public ExchangeRates nextExchangeRates() {
		return new ExchangeRates(
				nextUnsignedInt(), nextUnsignedInt(), nextUnsignedLong(),
				nextUnsignedInt(), nextUnsignedInt(), nextUnsignedLong());
	}

	public EntityType nextEntityType() {
		final var choices = EntityType.class.getEnumConstants();
		return choices[SEEDED_RANDOM.nextInt(choices.length)];
	}

	public Map<EntityNum, Map<FcTokenAllowanceId, Long>> nextFungibleAllowances(
			final int numUniqueAccounts,
			final int numUniqueTokens,
			final int numSpenders,
			final int numAllowancesPerSpender
	) {
		final EntityNum[] accounts = nextNums(numUniqueAccounts);
		final EntityNum[] tokens = nextNums(numUniqueTokens);

		final Map<EntityNum, Map<FcTokenAllowanceId, Long>> ans = new TreeMap<>();
		for (int i = 0; i < numSpenders; i++) {
			final var aNum = accounts[SEEDED_RANDOM.nextInt(accounts.length)];
			final var allowances = ans.computeIfAbsent(aNum, a -> new TreeMap<>());
			for (int j = 0; j < numAllowancesPerSpender; j++) {
				final var bNum = accounts[SEEDED_RANDOM.nextInt(accounts.length)];
				final var tNum = tokens[SEEDED_RANDOM.nextInt(tokens.length)];
				final var key = new FcTokenAllowanceId(tNum, bNum);
				allowances.put(key, nextUnsignedLong());
			}
		}
		return ans;
	}

	public Map<EntityNum, Map<EntityNum, Long>> nextCryptoAllowances(
			final int numUniqueAccounts,
			final int numSpenders,
			final int numAllowancesPerSpender
	) {
		final EntityNum[] accounts = IntStream.range(0, numUniqueAccounts)
				.mapToObj(i -> nextNum())
				.distinct()
				.toArray(EntityNum[]::new);
		final Map<EntityNum, Map<EntityNum, Long>> ans = new TreeMap<>();
		for (int i = 0; i < numSpenders; i++) {
			final var aNum = accounts[SEEDED_RANDOM.nextInt(accounts.length)];
			final var allowances = ans.computeIfAbsent(aNum, a -> new TreeMap<>());
			for (int j = 0; j < numAllowancesPerSpender; j++) {
				final var bNum = accounts[SEEDED_RANDOM.nextInt(accounts.length)];
				allowances.put(bNum, nextUnsignedLong());
			}
		}
		return ans;
	}

	public Set<FcTokenAllowanceId> nextApprovedForAllAllowances(final int n) {
		final Set<FcTokenAllowanceId> ans = new TreeSet<>();
		for (int i = 0; i < n; i++) {
			ans.add(nextAllowanceId());
		}
		return ans;
	}

	public Map<FcTokenAllowanceId, Long> nextGrantedFungibleAllowances(final int n) {
		final Map<FcTokenAllowanceId, Long> ans = new TreeMap<>();
		for (int i = 0; i < n; i++) {
			ans.put(nextAllowanceId(), nextUnsignedLong());
		}
		return ans;
	}

	public Map<EntityNum, Long> nextGrantedCryptoAllowances(final int n) {
		final Map<EntityNum, Long> ans = new TreeMap<>();
		for (int i = 0; i < n; i++) {
			ans.put(nextNum(), nextUnsignedLong());
		}
		return ans;
	}

	public FcTokenAllowanceId nextAllowanceId() {
		return new FcTokenAllowanceId(nextNum(), nextNum());
	}

	public EntityNum[] nextNums(final int n) {
		return IntStream.range(0, n)
				.mapToObj(i -> nextNum())
				.distinct()
				.toArray(EntityNum[]::new);
	}

	public long[] nextInRangeLongs(final int n) {
		return IntStream.range(0, n)
				.mapToLong(i -> nextInRangeLong())
				.toArray();
	}

	public long[] nextLongs(final int n) {
		return IntStream.range(0, n)
				.mapToLong(i -> nextLong())
				.toArray();
	}

	public List<EntityId> nextEntityIds(final int n) {
		return IntStream.range(0, n)
				.mapToObj(i -> nextEntityId())
				.toList();
	}

	public long[] nextUnsignedLongs(final int n) {
		return IntStream.range(0, n)
				.mapToLong(i -> nextUnsignedLong())
				.toArray();
	}

	public EntityNum nextNum() {
		return EntityNum.fromLong(SEEDED_RANDOM.nextLong(BitPackUtils.MAX_NUM_ALLOWED));
	}

	public long nextInRangeLong() {
		return numFromCode(SEEDED_RANDOM.nextInt());
	}

	public EntityNumPair nextPair() {
		return EntityNumPair.fromLongs(nextInRangeLong(), nextInRangeLong());
	}

	public long nextUnsignedLong() {
		return SEEDED_RANDOM.nextLong(Long.MAX_VALUE);
	}

	public long nextLong() {
		return SEEDED_RANDOM.nextLong();
	}

	public Bytes nextEvmWord() {
		if (nextBoolean()) {
			return Bytes.ofUnsignedLong(nextLong()).trimLeadingZeros();
		} else {
			return Bytes.wrap(nextBytes(32)).trimLeadingZeros();
		}
	}

	public Address nextAddress() {
		final byte[] ans = new byte[20];
		if (nextBoolean()) {
			SEEDED_RANDOM.nextBytes(ans);
		} else {
			System.arraycopy(Longs.toByteArray(nextInRangeLong()), 0, ans, 12, 8);
		}
		return Address.fromHexString(CommonUtils.hex(ans));
	}

	public int nextUnsignedInt() {
		return SEEDED_RANDOM.nextInt(Integer.MAX_VALUE);
	}

	public short nextUnsignedShort() {
		return (short) SEEDED_RANDOM.nextInt(Short.MAX_VALUE);
	}

	public String nextString(final int len) {
		final var sb = new StringBuilder();
		for (int i = 0; i < len; i++) {
			sb.append((char) SEEDED_RANDOM.nextInt(0x7f));
		}
		return sb.toString();
	}

	public JKey nextNullableKey() {
		return nextBoolean() ? null : nextKey();
	}

	public JKey nextKey() {
		final var keyType = SEEDED_RANDOM.nextInt(5);
		if (keyType == 0) {
			return nextEd25519Key();
		} else if (keyType == 1) {
			return nextSecp256k1Key();
		} else if (keyType == 2) {
			return new JContractIDKey(nextContractId());
		} else if (keyType == 3) {
			return new JDelegatableContractAliasKey(nextContractId().toBuilder()
					.clearContractNum()
					.setEvmAddress(nextByteString(20))
					.build());
		} else {
			return new JKeyList(List.of(nextKey(), nextKey()));
		}
	}

	public JKeyList nextKeyList(final int n) {
		return new JKeyList(IntStream.range(0, n).mapToObj(i -> nextKey()).toList());
	}

	public JKey nextEd25519Key() {
		return new JEd25519Key(nextBytes(32));
	}

	public JKey nextSecp256k1Key() {
		return new JECDSASecp256k1Key(nextBytes(33));
	}

	public byte[] nextBytes(final int n) {
		final var ans = new byte[n];
		SEEDED_RANDOM.nextBytes(ans);
		return ans;
	}

	public ByteString nextByteString(final int n) {
		return ByteString.copyFrom(nextBytes(n));
	}

	public EntityId nextEntityId() {
		return new EntityId(nextUnsignedLong(), nextUnsignedLong(), nextUnsignedLong());
	}

	public RichInstant nextRichInstant() {
		return new RichInstant(nextUnsignedLong(), SEEDED_RANDOM.nextInt(1_000_000));
	}

	public RichInstant nextNullableRichInstant() {
		return nextBoolean() ? null : nextRichInstant();
	}

	public ContractID nextContractId() {
		return ContractID.newBuilder()
				.setShardNum(nextUnsignedLong())
				.setRealmNum(nextUnsignedLong())
				.setContractNum(nextUnsignedLong())
				.build();
	}

	public byte[] nextSerializedTransactionBody() {
		return TransactionBody.newBuilder()
				.setTransactionID(nextTxnId().toGrpc())
				.setMemo(nextString(50))
				.build()
				.toByteArray();
	}
}<|MERGE_RESOLUTION|>--- conflicted
+++ resolved
@@ -295,12 +295,9 @@
 				numAssociations,
 				numPositiveBalanceAssociations,
 				nextInRangeLong(),
-<<<<<<< HEAD
-				nextUnsignedLong(),
-				nextUnsignedInt());
-=======
+				nextUnsignedLong(),
+				nextUnsignedInt(),
 				nextUnsignedLong());
->>>>>>> d62590a6
 	}
 
 	public ExpirableTxnRecord nextRecord() {

package com.hedera.services.state.migration;

/*-
 * ‌
 * Hedera Services Node
 * ​
 * Copyright (C) 2018 - 2022 Hedera Hashgraph, LLC
 * ​
 * Licensed under the Apache License, Version 2.0 (the "License");
 * you may not use this file except in compliance with the License.
 * You may obtain a copy of the License at
 *
 *      http://www.apache.org/licenses/LICENSE-2.0
 *
 * Unless required by applicable law or agreed to in writing, software
 * distributed under the License is distributed on an "AS IS" BASIS,
 * WITHOUT WARRANTIES OR CONDITIONS OF ANY KIND, either express or implied.
 * See the License for the specific language governing permissions and
 * limitations under the License.
 * ‍
 */

import com.google.common.annotations.VisibleForTesting;
import com.google.protobuf.ByteString;
import com.hedera.services.config.AccountNumbers;
import com.hedera.services.context.SideEffectsTracker;
import com.hedera.services.ledger.SigImpactHistorian;
import com.hedera.services.legacy.core.jproto.TxnReceipt;
import com.hedera.services.records.ConsensusTimeTracker;
import com.hedera.services.records.RecordsHistorian;
import com.hedera.services.state.EntityCreator;
import com.hedera.services.state.merkle.MerkleAccount;
import com.hedera.services.state.merkle.MerkleNetworkContext;
import com.hedera.services.state.submerkle.ExpirableTxnRecord;
import com.hedera.services.store.contracts.precompile.SyntheticTxnFactory;
import com.hedera.services.utils.EntityNum;
import com.hederahashgraph.api.proto.java.CryptoCreateTransactionBody;
import com.hederahashgraph.api.proto.java.Duration;
import com.hederahashgraph.api.proto.java.Key;
import com.hederahashgraph.api.proto.java.KeyList;
import com.hederahashgraph.api.proto.java.TransactionBody;
import com.swirlds.merkle.map.MerkleMap;
import org.apache.logging.log4j.LogManager;
import org.apache.logging.log4j.Logger;

import javax.inject.Inject;
import javax.inject.Singleton;
import java.time.Instant;
import java.util.List;
import java.util.function.Supplier;

import static com.hedera.services.legacy.core.jproto.TxnReceipt.SUCCESS_LITERAL;
import static com.hedera.services.records.TxnAwareRecordsHistorian.DEFAULT_SOURCE_ID;
import static com.hedera.services.state.EntityCreator.EMPTY_MEMO;
import static com.hedera.services.state.EntityCreator.NO_CUSTOM_FEES;
import static com.hedera.services.state.initialization.BackedSystemAccountsCreator.FUNDING_ACCOUNT_EXPIRY;

/**
 * Responsible for externalizing any state changes that happened during migration via child records,
 * and then marking the work done via {@link MerkleNetworkContext#markMigrationRecordsStreamed()}.
 *
 * For example, in release v0.24.1 we created two new accounts {@code 0.0.800} and {@code 0.0.801} to
 * receive staking reward funds. Without synthetic {@code CryptoCreate} records in the record stream,
 * mirror nodes wouldn't know about these new staking accounts. (Note on a network reset, we will <i>also</i>
 * stream these two synthetic creations for mirror node consumption.)
 */
@Singleton
public class MigrationRecordsManager {
	private static final Logger log = LogManager.getLogger(MigrationRecordsManager.class);

	private static boolean expiryJustEnabled = false;
	private static final Key immutableKey = Key.newBuilder().setKeyList(KeyList.getDefaultInstance()).build();
	private static final String MEMO = "Release 0.24.1 migration record";
	static final String AUTO_RENEW_MEMO_TPL = "Contract {} was renewed during 0.26.0 upgrade; new expiry is {}";

	private final EntityCreator creator;
	private final SigImpactHistorian sigImpactHistorian;
	private final RecordsHistorian recordsHistorian;
	private final Supplier<MerkleNetworkContext> networkCtx;
	private final ConsensusTimeTracker consensusTimeTracker;

	private Supplier<SideEffectsTracker> sideEffectsFactory = SideEffectsTracker::new;
	private final SyntheticTxnFactory syntheticTxnFactory;
	private final Supplier<MerkleMap<EntityNum, MerkleAccount>> accounts;
	private final AccountNumbers accountNumbers;

	@Inject
	public MigrationRecordsManager(
			final EntityCreator creator,
			final SigImpactHistorian sigImpactHistorian,
			final RecordsHistorian recordsHistorian,
			final Supplier<MerkleNetworkContext> networkCtx,
			final ConsensusTimeTracker consensusTimeTracker,
			final Supplier<MerkleMap<EntityNum, MerkleAccount>> accounts,
			final SyntheticTxnFactory syntheticTxnFactory,
			final AccountNumbers accountNumbers
	) {
		this.sigImpactHistorian = sigImpactHistorian;
		this.recordsHistorian = recordsHistorian;
		this.networkCtx = networkCtx;
		this.consensusTimeTracker = consensusTimeTracker;
		this.creator = creator;
		this.accounts = accounts;
		this.syntheticTxnFactory = syntheticTxnFactory;
		this.accountNumbers = accountNumbers;
	}

	/**
	 * If appropriate, publish the migration records for this upgrade. Only needs to be called
	 * once per restart, but that call must be made from {@code handleTransaction} inside an
	 * active {@link com.hedera.services.context.TransactionContext} (because the record running
	 * hash is in state).
	 */
	public void publishMigrationRecords(final Instant now) {
		final var curNetworkCtx = networkCtx.get();

		if ((!consensusTimeTracker.unlimitedPreceding()) || curNetworkCtx.areMigrationRecordsStreamed()) {
			return;
		}

<<<<<<< HEAD
		final var curNetworkCtx = networkCtx.get();

		// After release 0.24.1, we publish creation records for 0.0.800 [stakingRewardAccount] and
		// 0.0.801 [nodeRewardAccount] _only_ on a network reset
=======
		// After release 0.24.1, we publish creation records for 0.0.800 and 0.0.801 _only_ on a network reset
>>>>>>> f94a8618
		if (curNetworkCtx.consensusTimeOfLastHandledTxn() == null) {
			final var implicitAutoRenewPeriod = FUNDING_ACCOUNT_EXPIRY - now.getEpochSecond();
			final var stakingFundAccounts = List.of(
					EntityNum.fromLong(accountNumbers.stakingRewardAccount()),
					EntityNum.fromLong(accountNumbers.nodeRewardAccount())
			);
			stakingFundAccounts.forEach(num -> publishForStakingFund(num, implicitAutoRenewPeriod));
		} else {
			// Publish free auto-renewal migration records if expiry is just being enabled
			if (expiryJustEnabled) {
				publishContractFreeAutoRenewalRecords();
			}
		}

		curNetworkCtx.markMigrationRecordsStreamed();
	}

	private void publishForStakingFund(final EntityNum num, final long autoRenewPeriod) {
		final var tracker = sideEffectsFactory.get();
		tracker.trackAutoCreation(num.toGrpcAccountId(), ByteString.EMPTY);
		final var synthBody = synthStakingFundCreate(autoRenewPeriod);
		final var synthRecord = creator.createSuccessfulSyntheticRecord(NO_CUSTOM_FEES, tracker, MEMO);
		recordsHistorian.trackPrecedingChildRecord(DEFAULT_SOURCE_ID, synthBody, synthRecord);
		sigImpactHistorian.markEntityChanged(num.longValue());
		log.info("Published synthetic CryptoCreate for staking fund account 0.0.{}", num.longValue());
	}

	private TransactionBody.Builder synthStakingFundCreate(final long autoRenewPeriod) {
		final var txnBody = CryptoCreateTransactionBody.newBuilder()
				.setKey(immutableKey)
				.setMemo(EMPTY_MEMO)
				.setInitialBalance(0)
				.setAutoRenewPeriod(Duration.newBuilder().setSeconds(autoRenewPeriod))
				.build();
		return TransactionBody.newBuilder().setCryptoCreateAccount(txnBody);
	}

	private void publishContractFreeAutoRenewalRecords() {
		accounts.get().forEach((id, account) -> {
			if (account.isSmartContract()) {
				final var contractNum = id.toEntityId();
				final var newExpiry = account.getExpiry();

				final var syntheticSuccessReceipt = TxnReceipt.newBuilder().setStatus(SUCCESS_LITERAL).build();
				// for 0.26.0 migration we use the contract account's hbar since auto-renew accounts are not set
				final var synthBody = syntheticTxnFactory.synthContractAutoRenew(contractNum.asNum(), newExpiry,
						contractNum.toGrpcAccountId());
				final var memo = String.format(AUTO_RENEW_MEMO_TPL, contractNum.num(), newExpiry);
				final var synthRecord = ExpirableTxnRecord.newBuilder()
						.setMemo(memo)
						.setReceipt(syntheticSuccessReceipt);

				recordsHistorian.trackPrecedingChildRecord(DEFAULT_SOURCE_ID, synthBody, synthRecord);
				log.debug("Published synthetic ContractUpdate for contract 0.0.{}", contractNum.num());
			}
		});
	}

	@VisibleForTesting
	void setSideEffectsFactory(Supplier<SideEffectsTracker> sideEffectsFactory) {
		this.sideEffectsFactory = sideEffectsFactory;
	}

	@VisibleForTesting
	static void setExpiryJustEnabled(boolean expiryJustEnabled) {
		MigrationRecordsManager.expiryJustEnabled = expiryJustEnabled;
	}
}<|MERGE_RESOLUTION|>--- conflicted
+++ resolved
@@ -118,14 +118,8 @@
 			return;
 		}
 
-<<<<<<< HEAD
-		final var curNetworkCtx = networkCtx.get();
-
 		// After release 0.24.1, we publish creation records for 0.0.800 [stakingRewardAccount] and
 		// 0.0.801 [nodeRewardAccount] _only_ on a network reset
-=======
-		// After release 0.24.1, we publish creation records for 0.0.800 and 0.0.801 _only_ on a network reset
->>>>>>> f94a8618
 		if (curNetworkCtx.consensusTimeOfLastHandledTxn() == null) {
 			final var implicitAutoRenewPeriod = FUNDING_ACCOUNT_EXPIRY - now.getEpochSecond();
 			final var stakingFundAccounts = List.of(

--- conflicted
+++ resolved
@@ -39,11 +39,7 @@
 	public static final int STAKING_INFO = 12;
 
 	public static final int NUM_POST_0210_CHILDREN = 12;
-<<<<<<< HEAD
-	public static final int NUM_POST_0270_CHILDREN = 13;
-=======
 	public static final int NUM_POST_0260_CHILDREN = 13;
->>>>>>> 4a32d3ba
 
 	private StateChildIndices() {
 		throw new UnsupportedOperationException("Utility Class");

--- conflicted
+++ resolved
@@ -81,14 +81,9 @@
 	public void loadObservableSysFilesIfNeeded() {
 		if (!systemFilesManager.areObservableFilesLoaded()) {
 			var networkCtxNow = networkCtx.get();
-<<<<<<< HEAD
-			systemFilesManager.loadObservableSystemFiles();
-			log.info("Observable files now loaded. {}", networkCtxNow);
-=======
 			log.info("Observable files not yet loaded, doing now.");
 			systemFilesManager.loadObservableSystemFiles();
 			log.info("Loaded observable files. {}", networkCtxNow);
->>>>>>> 91e2b013
 			networkCtxNow.resetWithSavedSnapshots(handleThrottling);
 			feeMultiplierSource.resetExpectations();
 			networkCtxNow.updateWithSavedCongestionStarts(feeMultiplierSource);

--- conflicted
+++ resolved
@@ -155,12 +155,8 @@
 		}
 	}
 
-<<<<<<< HEAD
-	private boolean isNextPeriod(final Instant lastConsensusTime, final Instant consensusTime) {
-=======
 	@VisibleForTesting
 	boolean isNextPeriod(final Instant lastConsensusTime, final Instant consensusTime) {
->>>>>>> 72673414
 		if (stakingPeriod == DEFAULT_STAKING_PERIOD_MINS) {
 			return isNextDay.test(lastConsensusTime, consensusTime);
 		} else {

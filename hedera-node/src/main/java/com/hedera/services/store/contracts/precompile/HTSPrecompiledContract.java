/*
 * Copyright (C) 2021-2022 Hedera Hashgraph, LLC
 *
 * Licensed under the Apache License, Version 2.0 (the "License");
 * you may not use this file except in compliance with the License.
 * You may obtain a copy of the License at
 *
 *      http://www.apache.org/licenses/LICENSE-2.0
 *
 * Unless required by applicable law or agreed to in writing, software
 * distributed under the License is distributed on an "AS IS" BASIS,
 * WITHOUT WARRANTIES OR CONDITIONS OF ANY KIND, either express or implied.
 * See the License for the specific language governing permissions and
 * limitations under the License.
 */
package com.hedera.services.store.contracts.precompile;

/*
 * -
 * ‌
 * Hedera Services Node
 * ​
 * Copyright (C) 2018 - 2021 Hedera Hashgraph, LLC
 * ​
 * Licensed under the Apache License, Version 2.0 (the "License");
 * you may not use this file except in compliance with the License.
 * You may obtain a copy of the License at
 *
 *       http://www.apache.org/licenses/LICENSE-2.0
 *
 * Unless required by applicable law or agreed to in writing, software
 * distributed under the License is distributed on an "AS IS" BASIS,
 * WITHOUT WARRANTIES OR CONDITIONS OF ANY KIND, either express or implied.
 * See the License for the specific language governing permissions and
 * limitations under the License.
 * ‍
 *
 */

import static com.hedera.services.exceptions.ValidationUtils.validateTrue;
import static com.hedera.services.state.EntityCreator.EMPTY_MEMO;
import static com.hedera.services.store.contracts.precompile.utils.DescriptorUtils.isTokenProxyRedirect;
import static com.hedera.services.utils.EntityIdUtils.contractIdFromEvmAddress;
import static com.hederahashgraph.api.proto.java.ResponseCodeEnum.FAIL_INVALID;
import static com.hederahashgraph.api.proto.java.ResponseCodeEnum.INSUFFICIENT_GAS;
import static com.hederahashgraph.api.proto.java.ResponseCodeEnum.INVALID_TOKEN_ID;
import static com.hederahashgraph.api.proto.java.ResponseCodeEnum.NOT_SUPPORTED;

import com.google.common.annotations.VisibleForTesting;
import com.hedera.services.context.SideEffectsTracker;
import com.hedera.services.context.primitives.StateView;
import com.hedera.services.context.properties.GlobalDynamicProperties;
import com.hedera.services.contracts.sources.EvmSigsVerifier;
import com.hedera.services.contracts.sources.TxnAwareEvmSigsVerifier;
import com.hedera.services.exceptions.InvalidTransactionException;
import com.hedera.services.fees.FeeCalculator;
import com.hedera.services.grpc.marshalling.ImpliedTransfersMarshal;
import com.hedera.services.records.RecordsHistorian;
import com.hedera.services.state.EntityCreator;
import com.hedera.services.state.enums.TokenType;
import com.hedera.services.state.expiry.ExpiringCreations;
import com.hedera.services.state.submerkle.EntityId;
import com.hedera.services.state.submerkle.ExpirableTxnRecord;
import com.hedera.services.store.contracts.AbstractLedgerWorldUpdater;
import com.hedera.services.store.contracts.HederaStackedWorldStateUpdater;
import com.hedera.services.store.contracts.WorldLedgers;
import com.hedera.services.store.contracts.precompile.codec.DecodingFacade;
import com.hedera.services.store.contracts.precompile.codec.EncodingFacade;
import com.hedera.services.store.contracts.precompile.impl.AllowancePrecompile;
import com.hedera.services.store.contracts.precompile.impl.ApprovePrecompile;
import com.hedera.services.store.contracts.precompile.impl.AssociatePrecompile;
import com.hedera.services.store.contracts.precompile.impl.BalanceOfPrecompile;
import com.hedera.services.store.contracts.precompile.impl.BurnPrecompile;
import com.hedera.services.store.contracts.precompile.impl.DecimalsPrecompile;
import com.hedera.services.store.contracts.precompile.impl.DissociatePrecompile;
import com.hedera.services.store.contracts.precompile.impl.ERCTransferPrecompile;
import com.hedera.services.store.contracts.precompile.impl.GetApprovedPrecompile;
import com.hedera.services.store.contracts.precompile.impl.IsApprovedForAllPrecompile;
import com.hedera.services.store.contracts.precompile.impl.MintPrecompile;
import com.hedera.services.store.contracts.precompile.impl.MultiAssociatePrecompile;
import com.hedera.services.store.contracts.precompile.impl.MultiDissociatePrecompile;
import com.hedera.services.store.contracts.precompile.impl.NamePrecompile;
import com.hedera.services.store.contracts.precompile.impl.OwnerOfPrecompile;
import com.hedera.services.store.contracts.precompile.impl.SetApprovalForAllPrecompile;
import com.hedera.services.store.contracts.precompile.impl.SymbolPrecompile;
import com.hedera.services.store.contracts.precompile.impl.TokenCreatePrecompile;
import com.hedera.services.store.contracts.precompile.impl.TokenURIPrecompile;
import com.hedera.services.store.contracts.precompile.impl.TotalSupplyPrecompile;
import com.hedera.services.store.contracts.precompile.impl.TransferPrecompile;
import com.hedera.services.store.contracts.precompile.utils.DescriptorUtils;
import com.hedera.services.store.contracts.precompile.utils.PrecompilePricingUtils;
import com.hedera.services.store.contracts.precompile.utils.PrecompileUtils;
import com.hederahashgraph.api.proto.java.ContractID;
import com.hederahashgraph.api.proto.java.ResponseCodeEnum;
import com.hederahashgraph.api.proto.java.TransactionBody;
import java.util.Optional;
import java.util.function.Supplier;
import java.util.function.UnaryOperator;
import javax.inject.Inject;
import javax.inject.Provider;
import javax.inject.Singleton;
import org.apache.commons.lang3.tuple.Pair;
import org.apache.logging.log4j.LogManager;
import org.apache.logging.log4j.Logger;
import org.apache.tuweni.bytes.Bytes;
import org.hyperledger.besu.datatypes.Address;
import org.hyperledger.besu.evm.frame.ExceptionalHaltReason;
import org.hyperledger.besu.evm.frame.MessageFrame;
import org.hyperledger.besu.evm.gascalculator.GasCalculator;
import org.hyperledger.besu.evm.precompile.AbstractPrecompiledContract;
import org.hyperledger.besu.evm.precompile.PrecompiledContract;
import org.jetbrains.annotations.NotNull;

@Singleton
public class HTSPrecompiledContract extends AbstractPrecompiledContract {
    private static final Logger log = LogManager.getLogger(HTSPrecompiledContract.class);

    public static final String HTS_PRECOMPILED_CONTRACT_ADDRESS = "0x167";
    public static final ContractID HTS_PRECOMPILE_MIRROR_ID =
            contractIdFromEvmAddress(
                    Address.fromHexString(HTS_PRECOMPILED_CONTRACT_ADDRESS).toArrayUnsafe());
    public static final EntityId HTS_PRECOMPILE_MIRROR_ENTITY_ID =
            EntityId.fromGrpcContractId(HTS_PRECOMPILE_MIRROR_ID);

    private static final PrecompileContractResult NO_RESULT =
            new PrecompileContractResult(
                    null, true, MessageFrame.State.COMPLETED_FAILED, Optional.empty());

    private static final Bytes STATIC_CALL_REVERT_REASON =
            Bytes.of("HTS precompiles are not static".getBytes());
    private static final String NOT_SUPPORTED_FUNGIBLE_OPERATION_REASON =
            "Invalid operation for ERC-20 token!";
    private static final String NOT_SUPPORTED_NON_FUNGIBLE_OPERATION_REASON =
            "Invalid operation for ERC-721 token!";
    private static final Bytes ERROR_DECODING_INPUT_REVERT_REASON =
            Bytes.of("Error decoding precompile input".getBytes());
    public static final String URI_QUERY_NON_EXISTING_TOKEN_ERROR =
            "ERC721Metadata: URI query for nonexistent token";

    private final EntityCreator creator;
    private final DecodingFacade decoder;
    private final EncodingFacade encoder;
    private final GlobalDynamicProperties dynamicProperties;
    private final EvmSigsVerifier sigsVerifier;
    private final RecordsHistorian recordsHistorian;
    private final SyntheticTxnFactory syntheticTxnFactory;
    private final InfrastructureFactory infrastructureFactory;
    private final ImpliedTransfersMarshal impliedTransfersMarshal;

    private Precompile precompile;
    private TransactionBody.Builder transactionBody;
    private final Provider<FeeCalculator> feeCalculator;
    private long gasRequirement = 0;
    private final StateView currentView;
    private SideEffectsTracker sideEffectsTracker;
    private final PrecompilePricingUtils precompilePricingUtils;
    private WorldLedgers ledgers;
    private Address senderAddress;
    private HederaStackedWorldStateUpdater updater;

    @Inject
    public HTSPrecompiledContract(
            final GlobalDynamicProperties dynamicProperties,
            final GasCalculator gasCalculator,
            final RecordsHistorian recordsHistorian,
            final TxnAwareEvmSigsVerifier sigsVerifier,
            final DecodingFacade decoder,
            final EncodingFacade encoder,
            final SyntheticTxnFactory syntheticTxnFactory,
            final ExpiringCreations creator,
            final ImpliedTransfersMarshal impliedTransfersMarshal,
            final Provider<FeeCalculator> feeCalculator,
            final StateView currentView,
            final PrecompilePricingUtils precompilePricingUtils,
            final InfrastructureFactory infrastructureFactory) {
        super("HTS", gasCalculator);
        this.decoder = decoder;
        this.encoder = encoder;
        this.sigsVerifier = sigsVerifier;
        this.recordsHistorian = recordsHistorian;
        this.syntheticTxnFactory = syntheticTxnFactory;
        this.creator = creator;
        this.dynamicProperties = dynamicProperties;
        this.impliedTransfersMarshal = impliedTransfersMarshal;
        this.feeCalculator = feeCalculator;
        this.currentView = currentView;
        this.precompilePricingUtils = precompilePricingUtils;
        this.infrastructureFactory = infrastructureFactory;
    }

    public Pair<Long, Bytes> computeCosted(final Bytes input, final MessageFrame frame) {
        if (frame.isStatic()) {
            if (!isTokenProxyRedirect(input)) {
                frame.setRevertReason(STATIC_CALL_REVERT_REASON);
                return Pair.of(defaultGas(), null);
            } else {
                final var proxyUpdater = (HederaStackedWorldStateUpdater) frame.getWorldUpdater();
                if (!proxyUpdater.isInTransaction()) {
                    final var executor =
                            infrastructureFactory.newRedirectExecutor(
                                    input, frame, precompilePricingUtils::computeViewFunctionGas);
                    return executor.computeCosted();
                }
            }
        }
        final var result = computePrecompile(input, frame);
        return Pair.of(gasRequirement, result.getOutput());
    }

    @Override
    public long gasRequirement(final Bytes bytes) {
        return gasRequirement;
    }

    @NotNull
    @Override
    public PrecompileContractResult computePrecompile(
            final Bytes input, @NotNull final MessageFrame frame) {
        prepareFields(frame);
        prepareComputation(input, updater::unaliased);

        gasRequirement = defaultGas();
        if (this.precompile == null || this.transactionBody == null) {
            frame.setRevertReason(ERROR_DECODING_INPUT_REVERT_REASON);
            return NO_RESULT;
        }

        final var now = frame.getBlockValues().getTimestamp();
        gasRequirement = precompile.getGasRequirement(now);
        Bytes result = computeInternal(frame);

        return result == null
                ? PrecompiledContract.PrecompileContractResult.halt(
                        null, Optional.of(ExceptionalHaltReason.NONE))
                : PrecompiledContract.PrecompileContractResult.success(result);
    }

    void prepareFields(final MessageFrame frame) {
        this.updater = (HederaStackedWorldStateUpdater) frame.getWorldUpdater();
        this.sideEffectsTracker = infrastructureFactory.newSideEffects();
        this.ledgers = updater.wrappedTrackingLedgers(sideEffectsTracker);

        final var unaliasedSenderAddress =
                updater.permissivelyUnaliased(frame.getSenderAddress().toArray());
        this.senderAddress = Address.wrap(Bytes.of(unaliasedSenderAddress));
    }

    void prepareComputation(final Bytes input, final UnaryOperator<byte[]> aliasResolver) {
        this.precompile = null;
        this.transactionBody = null;

        int functionId = input.getInt(0);
        this.gasRequirement = 0L;

        this.precompile =
                switch (functionId) {
                    case AbiConstants.ABI_ID_CRYPTO_TRANSFER,
                            AbiConstants.ABI_ID_TRANSFER_TOKENS,
                            AbiConstants.ABI_ID_TRANSFER_TOKEN,
                            AbiConstants.ABI_ID_TRANSFER_NFTS,
                            AbiConstants.ABI_ID_TRANSFER_NFT -> new TransferPrecompile(
                            ledgers,
                            decoder,
                            updater,
                            sigsVerifier,
                            sideEffectsTracker,
                            syntheticTxnFactory,
                            infrastructureFactory,
                            precompilePricingUtils,
                            functionId,
                            senderAddress,
                            impliedTransfersMarshal);
                    case AbiConstants.ABI_ID_MINT_TOKEN -> new MintPrecompile(
                            ledgers,
                            decoder,
                            encoder,
                            updater.aliases(),
                            sigsVerifier,
                            recordsHistorian,
                            sideEffectsTracker,
                            syntheticTxnFactory,
                            infrastructureFactory,
                            precompilePricingUtils);
                    case AbiConstants.ABI_ID_BURN_TOKEN -> new BurnPrecompile(
                            ledgers,
                            decoder,
                            encoder,
                            updater.aliases(),
                            sigsVerifier,
                            sideEffectsTracker,
                            syntheticTxnFactory,
                            infrastructureFactory,
                            precompilePricingUtils);
                    case AbiConstants.ABI_ID_ASSOCIATE_TOKENS -> new MultiAssociatePrecompile(
                            ledgers,
                            decoder,
                            updater.aliases(),
                            sigsVerifier,
                            sideEffectsTracker,
                            syntheticTxnFactory,
                            infrastructureFactory,
                            precompilePricingUtils,
                            feeCalculator,
                            currentView);
                    case AbiConstants.ABI_ID_ASSOCIATE_TOKEN -> new AssociatePrecompile(
                            ledgers,
                            decoder,
                            updater.aliases(),
                            sigsVerifier,
                            sideEffectsTracker,
                            syntheticTxnFactory,
                            infrastructureFactory,
                            precompilePricingUtils,
                            feeCalculator,
                            currentView);
                    case AbiConstants.ABI_ID_DISSOCIATE_TOKENS -> new MultiDissociatePrecompile(
                            ledgers,
                            decoder,
                            updater.aliases(),
                            sigsVerifier,
                            sideEffectsTracker,
                            syntheticTxnFactory,
                            infrastructureFactory,
                            precompilePricingUtils,
                            feeCalculator,
                            currentView);
                    case AbiConstants.ABI_ID_DISSOCIATE_TOKEN -> new DissociatePrecompile(
                            ledgers,
                            decoder,
                            updater.aliases(),
                            sigsVerifier,
                            sideEffectsTracker,
                            syntheticTxnFactory,
                            infrastructureFactory,
                            precompilePricingUtils,
                            feeCalculator,
                            currentView);
<<<<<<< HEAD
                    case AbiConstants.ABI_ID_ALLOWANCE -> checkFeatureFlag(
                            dynamicProperties.areAllowancesEnabled(),
                            () ->
                                    new AllowancePrecompile(
                                            syntheticTxnFactory,
                                            ledgers,
                                            encoder,
                                            decoder,
                                            precompilePricingUtils));
                    case AbiConstants.ABI_ID_APPROVE -> checkFeatureFlag(
                            dynamicProperties.areAllowancesEnabled(),
                            () ->
                                    new ApprovePrecompile(
                                            true,
                                            ledgers,
                                            decoder,
                                            encoder,
                                            currentView,
                                            sideEffectsTracker,
                                            syntheticTxnFactory,
                                            infrastructureFactory,
                                            precompilePricingUtils,
                                            senderAddress));
                    case AbiConstants.ABI_ID_APPROVE_NFT -> checkFeatureFlag(
                            dynamicProperties.areAllowancesEnabled(),
                            () ->
                                    new ApprovePrecompile(
                                            false,
                                            ledgers,
                                            decoder,
                                            encoder,
                                            currentView,
                                            sideEffectsTracker,
                                            syntheticTxnFactory,
                                            infrastructureFactory,
                                            precompilePricingUtils,
                                            senderAddress));
                    case AbiConstants.ABI_ID_SET_APPROVAL_FOR_ALL -> checkFeatureFlag(
                            dynamicProperties.areAllowancesEnabled(),
                            () ->
                                    new SetApprovalForAllPrecompile(
                                            ledgers,
                                            decoder,
                                            currentView,
                                            sideEffectsTracker,
                                            syntheticTxnFactory,
                                            infrastructureFactory,
                                            precompilePricingUtils,
                                            senderAddress));
                    case AbiConstants.ABI_ID_GET_APPROVED -> checkFeatureFlag(
                            dynamicProperties.areAllowancesEnabled(),
                            () ->
                                    new GetApprovedPrecompile(
                                            syntheticTxnFactory,
                                            ledgers,
                                            encoder,
                                            decoder,
                                            precompilePricingUtils));
                    case AbiConstants.ABI_ID_IS_APPROVED_FOR_ALL -> checkFeatureFlag(
                            dynamicProperties.areAllowancesEnabled(),
                            () ->
                                    new IsApprovedForAllPrecompile(
                                            syntheticTxnFactory,
                                            ledgers,
                                            encoder,
                                            decoder,
                                            precompilePricingUtils));
=======
>>>>>>> 30ecdde5
                    case AbiConstants.ABI_ID_REDIRECT_FOR_TOKEN -> {
                        final var target = DescriptorUtils.getRedirectTarget(input);
                        final var tokenId = target.tokenId();
                        final var isFungibleToken =
                                TokenType.FUNGIBLE_COMMON.equals(ledgers.typeOf(tokenId));
                        final var nestedFunctionSelector = target.descriptor();
                        yield switch (nestedFunctionSelector) {
                            case AbiConstants.ABI_ID_ERC_NAME -> new NamePrecompile(
                                    tokenId,
                                    syntheticTxnFactory,
                                    ledgers,
                                    encoder,
                                    decoder,
                                    precompilePricingUtils);
                            case AbiConstants.ABI_ID_ERC_SYMBOL -> new SymbolPrecompile(
                                    tokenId,
                                    syntheticTxnFactory,
                                    ledgers,
                                    encoder,
                                    decoder,
                                    precompilePricingUtils);
                            case AbiConstants.ABI_ID_ERC_DECIMALS -> checkFungible(
                                    isFungibleToken,
                                    () ->
                                            new DecimalsPrecompile(
                                                    tokenId,
                                                    syntheticTxnFactory,
                                                    ledgers,
                                                    encoder,
                                                    decoder,
                                                    precompilePricingUtils));
                            case AbiConstants
                                    .ABI_ID_ERC_TOTAL_SUPPLY_TOKEN -> new TotalSupplyPrecompile(
                                    tokenId,
                                    syntheticTxnFactory,
                                    ledgers,
                                    encoder,
                                    decoder,
                                    precompilePricingUtils);
                            case AbiConstants
                                    .ABI_ID_ERC_BALANCE_OF_TOKEN -> new BalanceOfPrecompile(
                                    tokenId,
                                    syntheticTxnFactory,
                                    ledgers,
                                    encoder,
                                    decoder,
                                    precompilePricingUtils);
                            case AbiConstants.ABI_ID_ERC_OWNER_OF_NFT -> checkNFT(
                                    isFungibleToken,
                                    () ->
                                            new OwnerOfPrecompile(
                                                    tokenId,
                                                    syntheticTxnFactory,
                                                    ledgers,
                                                    encoder,
                                                    decoder,
                                                    precompilePricingUtils));
                            case AbiConstants.ABI_ID_ERC_TOKEN_URI_NFT -> checkNFT(
                                    isFungibleToken,
                                    () ->
                                            new TokenURIPrecompile(
                                                    tokenId,
                                                    syntheticTxnFactory,
                                                    ledgers,
                                                    encoder,
                                                    decoder,
                                                    precompilePricingUtils));
                            case AbiConstants.ABI_ID_ERC_TRANSFER -> checkFungible(
                                    isFungibleToken,
                                    () ->
                                            new ERCTransferPrecompile(
                                                    tokenId,
                                                    senderAddress,
                                                    isFungibleToken,
                                                    ledgers,
                                                    decoder,
                                                    encoder,
                                                    updater,
                                                    sigsVerifier,
                                                    sideEffectsTracker,
                                                    syntheticTxnFactory,
                                                    infrastructureFactory,
                                                    precompilePricingUtils,
                                                    functionId,
                                                    impliedTransfersMarshal));
                            case AbiConstants.ABI_ID_ERC_TRANSFER_FROM -> checkFeatureFlag(
                                    dynamicProperties.areAllowancesEnabled(),
                                    () ->
                                            new ERCTransferPrecompile(
                                                    tokenId,
                                                    senderAddress,
                                                    isFungibleToken,
                                                    ledgers,
                                                    decoder,
                                                    encoder,
                                                    updater,
                                                    sigsVerifier,
                                                    sideEffectsTracker,
                                                    syntheticTxnFactory,
                                                    infrastructureFactory,
                                                    precompilePricingUtils,
                                                    functionId,
                                                    impliedTransfersMarshal));
                            case AbiConstants.ABI_ID_ERC_ALLOWANCE -> checkFeatureFlag(
                                    dynamicProperties.areAllowancesEnabled(),
                                    () ->
                                            new AllowancePrecompile(
                                                    tokenId,
                                                    syntheticTxnFactory,
                                                    ledgers,
                                                    encoder,
                                                    decoder,
                                                    precompilePricingUtils));
                            case AbiConstants.ABI_ID_ERC_APPROVE -> checkFeatureFlag(
                                    dynamicProperties.areAllowancesEnabled(),
                                    () ->
                                            new ApprovePrecompile(
                                                    tokenId,
                                                    isFungibleToken,
                                                    ledgers,
                                                    decoder,
                                                    encoder,
                                                    currentView,
                                                    sideEffectsTracker,
                                                    syntheticTxnFactory,
                                                    infrastructureFactory,
                                                    precompilePricingUtils,
                                                    senderAddress));
                            case AbiConstants.ABI_ID_ERC_SET_APPROVAL_FOR_ALL -> checkFeatureFlag(
                                    dynamicProperties.areAllowancesEnabled(),
                                    () ->
                                            new SetApprovalForAllPrecompile(
                                                    tokenId,
                                                    ledgers,
                                                    decoder,
                                                    currentView,
                                                    sideEffectsTracker,
                                                    syntheticTxnFactory,
                                                    infrastructureFactory,
                                                    precompilePricingUtils,
                                                    senderAddress));
                            case AbiConstants.ABI_ID_ERC_GET_APPROVED -> checkFeatureFlag(
                                    dynamicProperties.areAllowancesEnabled(),
                                    () ->
                                            new GetApprovedPrecompile(
                                                    tokenId,
                                                    syntheticTxnFactory,
                                                    ledgers,
                                                    encoder,
                                                    decoder,
                                                    precompilePricingUtils));
                            case AbiConstants.ABI_ID_ERC_IS_APPROVED_FOR_ALL -> checkFeatureFlag(
                                    dynamicProperties.areAllowancesEnabled(),
                                    () ->
                                            new IsApprovedForAllPrecompile(
                                                    tokenId,
                                                    syntheticTxnFactory,
                                                    ledgers,
                                                    encoder,
                                                    decoder,
                                                    precompilePricingUtils));
                            default -> null;
                        };
                    }
                    case AbiConstants.ABI_ID_CREATE_FUNGIBLE_TOKEN,
                            AbiConstants.ABI_ID_CREATE_FUNGIBLE_TOKEN_WITH_FEES,
                            AbiConstants.ABI_ID_CREATE_NON_FUNGIBLE_TOKEN,
                            AbiConstants
                                    .ABI_ID_CREATE_NON_FUNGIBLE_TOKEN_WITH_FEES -> (dynamicProperties
                                    .isHTSPrecompileCreateEnabled())
                            ? new TokenCreatePrecompile(
                                    ledgers,
                                    decoder,
                                    encoder,
                                    updater,
                                    sigsVerifier,
                                    recordsHistorian,
                                    sideEffectsTracker,
                                    syntheticTxnFactory,
                                    infrastructureFactory,
                                    functionId,
                                    senderAddress,
                                    dynamicProperties.fundingAccount(),
                                    feeCalculator,
                                    precompilePricingUtils)
                            : null;
                    default -> null;
                };
        if (precompile != null) {
            decodeInput(input, aliasResolver);
        }
    }

    /* --- Helpers --- */
    void decodeInput(final Bytes input, final UnaryOperator<byte[]> aliasResolver) {
        this.transactionBody = TransactionBody.newBuilder();
        try {
            this.transactionBody = this.precompile.body(input, aliasResolver);
        } catch (Exception e) {
            log.warn("Internal precompile failure", e);
            transactionBody = null;
        }
    }

    private Precompile checkNFT(boolean isFungible, Supplier<Precompile> precompileSupplier) {
        if (isFungible) {
            throw new InvalidTransactionException(
                    NOT_SUPPORTED_FUNGIBLE_OPERATION_REASON, INVALID_TOKEN_ID);
        } else {
            return precompileSupplier.get();
        }
    }

    private Precompile checkFungible(boolean isFungible, Supplier<Precompile> precompileSupplier) {
        if (!isFungible) {
            throw new InvalidTransactionException(
                    NOT_SUPPORTED_NON_FUNGIBLE_OPERATION_REASON, INVALID_TOKEN_ID);
        } else {
            return precompileSupplier.get();
        }
    }

    private Precompile checkFeatureFlag(
            boolean featureFlag, Supplier<Precompile> precompileSupplier) {
        if (!featureFlag) {
            throw new InvalidTransactionException(NOT_SUPPORTED);
        } else {
            return precompileSupplier.get();
        }
    }

    @SuppressWarnings("rawtypes")
    protected Bytes computeInternal(final MessageFrame frame) {
        Bytes result;
        ExpirableTxnRecord.Builder childRecord;
        try {
            validateTrue(frame.getRemainingGas() >= gasRequirement, INSUFFICIENT_GAS);

            precompile.handleSentHbars(frame);
            precompile.customizeTrackingLedgers(ledgers);
            precompile.run(frame);

            // As in HederaLedger.commit(), we must first commit the ledgers before creating our
            // synthetic record, as the ledger interceptors will populate the sideEffectsTracker
            ledgers.commit();

            childRecord =
                    creator.createSuccessfulSyntheticRecord(
                            precompile.getCustomFees(), sideEffectsTracker, EMPTY_MEMO);
            result = precompile.getSuccessResultFor(childRecord);
            addContractCallResultToRecord(childRecord, result, Optional.empty(), frame);
        } catch (final InvalidTransactionException e) {
            final var status = e.getResponseCode();
            childRecord = creator.createUnsuccessfulSyntheticRecord(status);
            result = precompile.getFailureResultFor(status);
            addContractCallResultToRecord(childRecord, result, Optional.of(status), frame);
            if (e.isReverting()) {
                frame.setState(MessageFrame.State.REVERT);
                frame.setRevertReason(e.getRevertReason());
            }
        } catch (final Exception e) {
            log.warn("Internal precompile failure", e);
            childRecord = creator.createUnsuccessfulSyntheticRecord(FAIL_INVALID);
            result = precompile.getFailureResultFor(FAIL_INVALID);
            addContractCallResultToRecord(childRecord, result, Optional.of(FAIL_INVALID), frame);
        }

        // This should always have a parent stacked updater
        final var parentUpdater = updater.parentUpdater();
        if (parentUpdater.isPresent()) {
            final var parent = (AbstractLedgerWorldUpdater) parentUpdater.get();
            parent.manageInProgressRecord(recordsHistorian, childRecord, this.transactionBody);
        } else {
            throw new InvalidTransactionException(
                    "HTS precompile frame had no parent updater", FAIL_INVALID);
        }

        return result;
    }

    private void addContractCallResultToRecord(
            final ExpirableTxnRecord.Builder childRecord,
            final Bytes result,
            final Optional<ResponseCodeEnum> errorStatus,
            final MessageFrame messageFrame) {
        if (dynamicProperties.shouldExportPrecompileResults()) {
            PrecompileUtils.addContractCallResultToRecord(
                    this.gasRequirement,
                    childRecord,
                    result,
                    errorStatus,
                    messageFrame,
                    dynamicProperties.shouldExportPrecompileResults(),
                    precompile.shouldAddTraceabilityFieldsToRecord(),
                    senderAddress);
        }
    }

    private long defaultGas() {
        return dynamicProperties.htsDefaultGasCost();
    }

    @VisibleForTesting
    public Precompile getPrecompile() {
        return precompile;
    }
}<|MERGE_RESOLUTION|>--- conflicted
+++ resolved
@@ -335,7 +335,6 @@
                             precompilePricingUtils,
                             feeCalculator,
                             currentView);
-<<<<<<< HEAD
                     case AbiConstants.ABI_ID_ALLOWANCE -> checkFeatureFlag(
                             dynamicProperties.areAllowancesEnabled(),
                             () ->
@@ -403,8 +402,6 @@
                                             encoder,
                                             decoder,
                                             precompilePricingUtils));
-=======
->>>>>>> 30ecdde5
                     case AbiConstants.ABI_ID_REDIRECT_FOR_TOKEN -> {
                         final var target = DescriptorUtils.getRedirectTarget(input);
                         final var tokenId = target.tokenId();

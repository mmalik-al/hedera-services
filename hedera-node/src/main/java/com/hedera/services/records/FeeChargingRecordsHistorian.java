package com.hedera.services.records;

/*-
 * ‌
 * Hedera Services Node
 * ​
 * Copyright (C) 2018 - 2020 Hedera Hashgraph, LLC
 * ​
 * Licensed under the Apache License, Version 2.0 (the "License");
 * you may not use this file except in compliance with the License.
 * You may obtain a copy of the License at
 *
 *      http://www.apache.org/licenses/LICENSE-2.0
 *
 * Unless required by applicable law or agreed to in writing, software
 * distributed under the License is distributed on an "AS IS" BASIS,
 * WITHOUT WARRANTIES OR CONDITIONS OF ANY KIND, either express or implied.
 * See the License for the specific language governing permissions and
 * limitations under the License.
 * ‍
 */

import com.hedera.services.context.TransactionContext;
import com.hedera.services.context.properties.GlobalDynamicProperties;
import com.hedera.services.fees.FeeCalculator;
import com.hedera.services.fees.charging.ItemizableFeeCharging;
import com.hedera.services.ledger.HederaLedger;
import com.hedera.services.state.EntityCreator;
import com.hedera.services.state.expiry.ExpiryManager;
import com.hedera.services.state.merkle.MerkleAccount;
import com.hedera.services.state.merkle.MerkleEntityId;
import com.hederahashgraph.api.proto.java.AccountAmount;
import com.hederahashgraph.api.proto.java.AccountID;
import com.hederahashgraph.api.proto.java.TransactionBody;
import com.hederahashgraph.api.proto.java.TransactionRecord;
import com.swirlds.fcmap.FCMap;

import java.util.HashSet;
import java.util.Optional;
import java.util.Set;
import java.util.function.Supplier;

import static com.hedera.services.fees.TxnFeeType.CACHE_RECORD;
import static com.hedera.services.fees.charging.ItemizableFeeCharging.CACHE_RECORD_FEE;
import static com.hedera.services.fees.charging.ItemizableFeeCharging.THRESHOLD_RECORD_FEE;
import static com.hedera.services.state.merkle.MerkleEntityId.fromAccountId;
import static com.hedera.services.utils.EntityIdUtils.asAccount;
import static com.hederahashgraph.api.proto.java.ResponseCodeEnum.SUCCESS;

/**
 * Provides a {@link AccountRecordsHistorian} using the natural collaborators.
 *
 * @author Michael Tinker
 */
public class FeeChargingRecordsHistorian implements AccountRecordsHistorian {
	private HederaLedger ledger;
	private TransactionRecord lastCreatedRecord;

	private EntityCreator creator;

	private final RecordCache recordCache;
	private final FeeCalculator fees;
	private final ExpiryManager expiries;
	private final Set<AccountID> historyRecordQualifiers = new HashSet<>();
	private final TransactionContext txnCtx;
	private final ItemizableFeeCharging feeCharging;
	private final GlobalDynamicProperties properties;
	private final Supplier<FCMap<MerkleEntityId, MerkleAccount>> accounts;

	public FeeChargingRecordsHistorian(
			RecordCache recordCache,
			FeeCalculator fees,
			TransactionContext txnCtx,
			ItemizableFeeCharging feeCharging,
			Supplier<FCMap<MerkleEntityId, MerkleAccount>> accounts,
			ExpiryManager expiries,
			GlobalDynamicProperties properties
	) {
		this.fees = fees;
		this.expiries = expiries;
		this.txnCtx = txnCtx;
		this.accounts = accounts;
		this.properties = properties;
		this.recordCache = recordCache;
		this.feeCharging = feeCharging;
	}

	@Override
	public Optional<TransactionRecord> lastCreatedRecord() {
		return Optional.ofNullable(lastCreatedRecord);
	}

	@Override
	public void setCreator(EntityCreator creator) {
		this.creator = creator;
	}

	@Override
	public void setLedger(HederaLedger ledger) {
		this.ledger = ledger;
		feeCharging.setLedger(ledger);
	}

	@Override
	public void addNewRecords() {
		historyRecordQualifiers.clear();
		var record = txnCtx.recordSoFar();

		long cachingFeePaid = payForCaching(record);
<<<<<<< HEAD
		if ( cachingFeePaid > 0L) {
=======
		if (properties.shouldCreateThresholdRecords()) {
			long thresholdRecordFee = fees.computeStorageFee(record);
			getThreshXQualifiers(thresholdRecordFee);
			feeCharging.setFor(THRESHOLD_RECORD, thresholdRecordFee);
			payForThresholdRecords();
		}
		if (feeCharging.numThresholdFeesCharged() > 0 || cachingFeePaid > 0L) {
>>>>>>> 9b059c7b
			record = txnCtx.updatedRecordGiven(ledger.netTransfersInTxn());
		}

		lastCreatedRecord = record;

		long now = txnCtx.consensusTime().getEpochSecond();
		long submittingMember = txnCtx.submittingSwirldsMember();
<<<<<<< HEAD
		Set<AccountID> qualifiers = new HashSet<>();
		addNonThreshXQualifiers(record, qualifiers);
		if (!qualifiers.isEmpty()) {
			createHistorical(qualifiers, record, now, submittingMember);
=======
		addNonThreshXQualifiers(record);
		if (!historyRecordQualifiers.isEmpty()) {
			createHistorical(historyRecordQualifiers, record, now, submittingMember);
>>>>>>> 9b059c7b
		}

		var payerRecord = creator.createExpiringPayerRecord(
				txnCtx.effectivePayer(),
				lastCreatedRecord,
				now,
				submittingMember);
		recordCache.setPostConsensus(
				txnCtx.accessor().getTxnId(),
				lastCreatedRecord.getReceipt().getStatus(),
				payerRecord);
	}

	@Override
	public void purgeExpiredRecords() {
		expiries.purgeExpiredRecordsAt(txnCtx.consensusTime().getEpochSecond(), ledger);
	}

	@Override
	public void reviewExistingRecords() {
		expiries.resumeTrackingFrom(accounts.get());
	}

<<<<<<< HEAD
=======
	private boolean qualifiesForRecord(AccountAmount adjustment, long recordFee) {
		AccountID id = adjustment.getAccountID();
		if (ledger.isPendingCreation(id)) {
			return false;
		}
		long balance = ledger.getBalance(id);
		if (balance < recordFee) {
			return false;
		}

		long amount = adjustment.getAmount();
		return checkIfAmountUnderThreshold(amount, id);
	}

	private boolean checkIfAmountUnderThreshold(long amount, AccountID id) {
		if (amount < 0) {
			return -1 * amount > ledger.fundsSentRecordThreshold(id);
		} else {
			return amount > ledger.fundsReceivedRecordThreshold(id);
		}
	}

	private void payForThresholdRecords() {
		historyRecordQualifiers.forEach(id -> feeCharging.chargeParticipant(id, THRESHOLD_RECORD_FEE));
	}

	private void getThreshXQualifiers(long recordFee) {
		ledger.netTransfersInTxn().getAccountAmountsList()
				.stream()
				.filter(aa -> qualifiesForRecord(aa, recordFee))
				.map(AccountAmount::getAccountID)
				.forEach(historyRecordQualifiers::add);
	}

>>>>>>> 9b059c7b
	private void createHistorical(
			Set<AccountID> ids,
			TransactionRecord record,
			long now,
			long submittingMember
	) {
		ids.forEach(id -> creator.createExpiringHistoricalRecord(id, record, now, submittingMember));
	}

	private boolean isCallableContract(AccountID id) {
		return Optional.ofNullable(accounts.get().get(fromAccountId(id)))
				.map(v -> v.isSmartContract() && !v.isDeleted())
				.orElse(false);
	}

	private long payForCaching(TransactionRecord record) {
		feeCharging.setFor(CACHE_RECORD, fees.computeCachingFee(record));
		if (txnCtx.isPayerSigKnownActive()) {
			feeCharging.chargePayerUpTo(CACHE_RECORD_FEE);
			return feeCharging.chargedToPayer(CACHE_RECORD);
		} else {
			feeCharging.chargeSubmittingNodeUpTo(CACHE_RECORD_FEE);
			return feeCharging.chargedToSubmittingNode(CACHE_RECORD);
		}
	}

	private void addNonThreshXQualifiers(TransactionRecord record) {
		TransactionBody txn = txnCtx.accessor().getTxn();
		if (txn.hasContractCreateInstance()) {
			if (txnCtx.status() == SUCCESS) {
				historyRecordQualifiers.add(asAccount(record.getReceipt().getContractID()));
			}
		} else if (txn.hasContractCall()) {
			AccountID id = asAccount(txn.getContractCall().getContractID());
			if (isCallableContract(id)) {
				historyRecordQualifiers.add(id);
			}
		}
	}
}<|MERGE_RESOLUTION|>--- conflicted
+++ resolved
@@ -42,7 +42,6 @@
 
 import static com.hedera.services.fees.TxnFeeType.CACHE_RECORD;
 import static com.hedera.services.fees.charging.ItemizableFeeCharging.CACHE_RECORD_FEE;
-import static com.hedera.services.fees.charging.ItemizableFeeCharging.THRESHOLD_RECORD_FEE;
 import static com.hedera.services.state.merkle.MerkleEntityId.fromAccountId;
 import static com.hedera.services.utils.EntityIdUtils.asAccount;
 import static com.hederahashgraph.api.proto.java.ResponseCodeEnum.SUCCESS;
@@ -107,17 +106,7 @@
 		var record = txnCtx.recordSoFar();
 
 		long cachingFeePaid = payForCaching(record);
-<<<<<<< HEAD
-		if ( cachingFeePaid > 0L) {
-=======
-		if (properties.shouldCreateThresholdRecords()) {
-			long thresholdRecordFee = fees.computeStorageFee(record);
-			getThreshXQualifiers(thresholdRecordFee);
-			feeCharging.setFor(THRESHOLD_RECORD, thresholdRecordFee);
-			payForThresholdRecords();
-		}
-		if (feeCharging.numThresholdFeesCharged() > 0 || cachingFeePaid > 0L) {
->>>>>>> 9b059c7b
+		if (cachingFeePaid > 0L) {
 			record = txnCtx.updatedRecordGiven(ledger.netTransfersInTxn());
 		}
 
@@ -125,16 +114,9 @@
 
 		long now = txnCtx.consensusTime().getEpochSecond();
 		long submittingMember = txnCtx.submittingSwirldsMember();
-<<<<<<< HEAD
-		Set<AccountID> qualifiers = new HashSet<>();
-		addNonThreshXQualifiers(record, qualifiers);
-		if (!qualifiers.isEmpty()) {
-			createHistorical(qualifiers, record, now, submittingMember);
-=======
 		addNonThreshXQualifiers(record);
 		if (!historyRecordQualifiers.isEmpty()) {
 			createHistorical(historyRecordQualifiers, record, now, submittingMember);
->>>>>>> 9b059c7b
 		}
 
 		var payerRecord = creator.createExpiringPayerRecord(
@@ -158,43 +140,6 @@
 		expiries.resumeTrackingFrom(accounts.get());
 	}
 
-<<<<<<< HEAD
-=======
-	private boolean qualifiesForRecord(AccountAmount adjustment, long recordFee) {
-		AccountID id = adjustment.getAccountID();
-		if (ledger.isPendingCreation(id)) {
-			return false;
-		}
-		long balance = ledger.getBalance(id);
-		if (balance < recordFee) {
-			return false;
-		}
-
-		long amount = adjustment.getAmount();
-		return checkIfAmountUnderThreshold(amount, id);
-	}
-
-	private boolean checkIfAmountUnderThreshold(long amount, AccountID id) {
-		if (amount < 0) {
-			return -1 * amount > ledger.fundsSentRecordThreshold(id);
-		} else {
-			return amount > ledger.fundsReceivedRecordThreshold(id);
-		}
-	}
-
-	private void payForThresholdRecords() {
-		historyRecordQualifiers.forEach(id -> feeCharging.chargeParticipant(id, THRESHOLD_RECORD_FEE));
-	}
-
-	private void getThreshXQualifiers(long recordFee) {
-		ledger.netTransfersInTxn().getAccountAmountsList()
-				.stream()
-				.filter(aa -> qualifiesForRecord(aa, recordFee))
-				.map(AccountAmount::getAccountID)
-				.forEach(historyRecordQualifiers::add);
-	}
-
->>>>>>> 9b059c7b
 	private void createHistorical(
 			Set<AccountID> ids,
 			TransactionRecord record,

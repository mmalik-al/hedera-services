package com.hedera.services.txns.schedule;

import com.hedera.services.context.TransactionContext;
import com.hedera.services.ledger.HederaLedger;
import com.hedera.services.legacy.core.jproto.JKey;
import com.hedera.services.state.submerkle.RichInstant;
import com.hedera.services.store.schedule.ScheduleStore;
import com.hedera.services.txns.TransitionLogic;
import com.hedera.services.txns.validation.OptionValidator;
import com.hedera.services.txns.validation.ScheduleChecks;
import com.hederahashgraph.api.proto.java.ResponseCodeEnum;
import com.hederahashgraph.api.proto.java.ScheduleCreateTransactionBody;
import com.hederahashgraph.api.proto.java.SignaturePair;
import com.hederahashgraph.api.proto.java.TransactionBody;
import org.apache.commons.codec.DecoderException;
import org.apache.logging.log4j.LogManager;
import org.apache.logging.log4j.Logger;

import java.util.HashSet;
import java.util.Optional;
import java.util.Set;
import java.util.function.Function;
import java.util.function.Predicate;

import static com.hedera.services.keys.KeysHelper.ed25519ToJKey;
import static com.hedera.services.txns.validation.ScheduleChecks.checkAdminKey;
import static com.hedera.services.utils.MiscUtils.asUsableFcKey;
import static com.hederahashgraph.api.proto.java.ResponseCodeEnum.FAIL_INVALID;
import static com.hederahashgraph.api.proto.java.ResponseCodeEnum.NOT_SUPPORTED;
import static com.hederahashgraph.api.proto.java.ResponseCodeEnum.OK;
import static com.hederahashgraph.api.proto.java.ResponseCodeEnum.SUCCESS;

public class ScheduleCreateTransitionLogic implements TransitionLogic {
    private static final Logger log = LogManager.getLogger(ScheduleCreateTransitionLogic.class);

    private final Function<TransactionBody, ResponseCodeEnum> SYNTAX_CHECK = this::validate;

    private final ScheduleStore store;
    private final TransactionContext txnCtx;

    public ScheduleCreateTransitionLogic(
            ScheduleStore store,
            TransactionContext txnCtx) {
        this.store = store;
        this.txnCtx = txnCtx;
    }

    @Override
    public void doStateTransition() {
        try {
            transitionFor(txnCtx.accessor().getTxn().getScheduleCreate());
        } catch (Exception e) {
            log.warn("Unhandled error while processing :: {}!", txnCtx.accessor().getSignedTxn4Log(), e);
            abortWith(FAIL_INVALID);
        }
    }

    private void transitionFor(ScheduleCreateTransactionBody op) throws DecoderException {
<<<<<<< HEAD
        var scheduledTXPayer = op.hasPayer() ? op.getPayer() : txnCtx.activePayer();
=======
        var scheduledTXPayer = op.hasPayerAccountID() ? op.getPayerAccountID() : txnCtx.activePayer();
>>>>>>> 373a1827
        var schedule = store.getScheduleID(op.getTransactionBody().toByteArray(), scheduledTXPayer);
        if (schedule.isEmpty()) {

            var bytes = op.getTransactionBody().toByteArray();
            var schedulingAccount = txnCtx.activePayer();
            var now = RichInstant.fromJava(txnCtx.consensusTime());
            Optional<JKey> adminKey = Optional.empty();
            if (op.hasAdminKey()) {
                adminKey = asUsableFcKey(op.getAdminKey());
            }

            var result = store.createProvisionally(
                    bytes,
                    scheduledTXPayer,
                    schedulingAccount,
                    now,
                    adminKey);

            if (result.getStatus() != OK) {
                abortWith(result.getStatus());
                return;
            }

            schedule = result.getCreated();
        }

        var created = schedule.get();

<<<<<<< HEAD
=======
        // TODO check if signatures are "required" for this TX to execute
>>>>>>> 373a1827
        Set<JKey> keys = new HashSet<>();
        for (SignaturePair signaturePair : op.getSigMap().getSigPairList()) {
            keys.add(ed25519ToJKey(signaturePair.getPubKeyPrefix()));
        }

        var outcome = store.addSigners(created, keys);
        if (outcome != OK) {
            abortWith(outcome);
            return;
        }

        // TODO check if signatures for execution are collected and if so execute it

        store.commitCreation();
        txnCtx.setCreated(created);
        txnCtx.setStatus(SUCCESS);
    }

    private void abortWith(ResponseCodeEnum cause) {
        if (store.isCreationPending()) {
            store.rollbackCreation();
        }
        txnCtx.setStatus(cause);
    }

    @Override
    public Predicate<TransactionBody> applicability() {
        return TransactionBody::hasScheduleCreate;
    }

    @Override
    public Function<TransactionBody, ResponseCodeEnum> syntaxCheck() {
        return SYNTAX_CHECK;
    }

    public ResponseCodeEnum validate(TransactionBody txnBody) {
        var validity = OK;

        ScheduleCreateTransactionBody op = txnBody.getScheduleCreate();

        validity = checkAdminKey(
                op.hasAdminKey(), op.getAdminKey()
        );
        if (validity != OK) {
            return validity;
        }

        return ScheduleChecks.validateSignatureMap(op.getSigMap());
    }
}<|MERGE_RESOLUTION|>--- conflicted
+++ resolved
@@ -56,11 +56,7 @@
     }
 
     private void transitionFor(ScheduleCreateTransactionBody op) throws DecoderException {
-<<<<<<< HEAD
-        var scheduledTXPayer = op.hasPayer() ? op.getPayer() : txnCtx.activePayer();
-=======
         var scheduledTXPayer = op.hasPayerAccountID() ? op.getPayerAccountID() : txnCtx.activePayer();
->>>>>>> 373a1827
         var schedule = store.getScheduleID(op.getTransactionBody().toByteArray(), scheduledTXPayer);
         if (schedule.isEmpty()) {
 
@@ -89,10 +85,7 @@
 
         var created = schedule.get();
 
-<<<<<<< HEAD
-=======
         // TODO check if signatures are "required" for this TX to execute
->>>>>>> 373a1827
         Set<JKey> keys = new HashSet<>();
         for (SignaturePair signaturePair : op.getSigMap().getSigPairList()) {
             keys.add(ed25519ToJKey(signaturePair.getPubKeyPrefix()));

--- conflicted
+++ resolved
@@ -51,10 +51,7 @@
 import java.util.function.Supplier;
 
 import static com.hedera.services.ledger.accounts.HederaAccountCustomizer.hasStakedId;
-<<<<<<< HEAD
-=======
 import static com.hedera.services.ledger.accounts.staking.StakingUtils.validSentinel;
->>>>>>> a0098650
 import static com.hedera.services.utils.MiscUtils.asFcKeyUnchecked;
 import static com.hederahashgraph.api.proto.java.ResponseCodeEnum.ACCOUNT_DELETED;
 import static com.hederahashgraph.api.proto.java.ResponseCodeEnum.ACCOUNT_EXPIRED_AND_PENDING_REMOVAL;
@@ -246,15 +243,6 @@
 		}
 
 		final var stakedIdCase = op.getStakedIdCase().name();
-<<<<<<< HEAD
-		if (hasStakedId(stakedIdCase) && !validator.isValidStakedId(
-				stakedIdCase,
-				op.getStakedAccountId(),
-				op.getStakedNodeId(),
-				accounts.get(),
-				nodeInfo)) {
-			return INVALID_STAKING_ID;
-=======
 		if (hasStakedId(stakedIdCase)) {
 			if (validSentinel(stakedIdCase, op.getStakedAccountId(), op.getStakedNodeId())) {
 				return OK;
@@ -266,7 +254,6 @@
 					nodeInfo)) {
 				return INVALID_STAKING_ID;
 			}
->>>>>>> a0098650
 		}
 		return OK;
 	}

package com.hedera.services.sigs.order;

/*-
 * ‌
 * Hedera Services Node
 * ​
 * Copyright (C) 2018 - 2021 Hedera Hashgraph, LLC
 * ​
 * Licensed under the Apache License, Version 2.0 (the "License");
 * you may not use this file except in compliance with the License.
 * You may obtain a copy of the License at
 *
 *      http://www.apache.org/licenses/LICENSE-2.0
 *
 * Unless required by applicable law or agreed to in writing, software
 * distributed under the License is distributed on an "AS IS" BASIS,
 * WITHOUT WARRANTIES OR CONDITIONS OF ANY KIND, either express or implied.
 * See the License for the specific language governing permissions and
 * limitations under the License.
 * ‍
 */

import com.hedera.services.ServicesState;
import com.hedera.services.config.FileNumbers;
import com.hedera.services.context.MutableStateChildren;
import com.hedera.services.context.StateChildren;
import com.hedera.services.context.properties.GlobalDynamicProperties;
import com.hedera.services.ledger.accounts.AliasManager;
import com.hedera.services.sigs.ExpansionHelper;
import com.hedera.services.sigs.Rationalization;
import com.hedera.services.sigs.metadata.SigMetadataLookup;
import com.hedera.services.sigs.metadata.StateChildrenSigMetadataLookup;
import com.hedera.services.sigs.metadata.TokenMetaUtils;
import com.hedera.services.sigs.metadata.TokenSigningMetadata;
import com.hedera.services.state.StateAccessor;
import com.hedera.services.state.annotations.WorkingState;
import com.hedera.services.state.merkle.MerkleToken;
import com.hedera.services.state.migration.StateVersions;
import com.hedera.services.utils.PlatformTxnAccessor;
import com.hedera.services.utils.TxnAccessor;
import com.swirlds.common.AutoCloseableWrapper;
import com.swirlds.common.Platform;
import com.swirlds.common.SwirldTransaction;

import javax.inject.Inject;
import javax.inject.Singleton;
import java.time.Instant;
import java.util.function.Function;

/**
 * Used by {@link com.hedera.services.ServicesState#expandSignatures(SwirldTransaction)} to expand the
 * cryptographic signatures <i>linked</i> to a given transaction. Linked signatures are derived from
 * two pieces of information:
 * <ol>
 *     <li>The list of Hedera keys required to sign the transaction for it to be valid; and,</li>
 *     <li>The public key prefixes and private key signatures in the transaction's {@code SignatureMap}.</li>
 * </ol>
 *
 * We prefer to lookup the Hedera keys from the latest signed state, since if the entities with those keys
 * are unchanged between {@code expandSignatures} and {@code handleTransaction}, we can skip the otherwise
 * necessary step of re-expanding signatures in {@link Rationalization#performFor(TxnAccessor)}.
 *
 * This class is <b>NOT</b> thread-safe.
 */
@Singleton
public class SigReqsManager {
	/* The token-to-signing-metadata transformation used to construct instances of SigRequirements */
	public static final Function<MerkleToken, TokenSigningMetadata> TOKEN_META_TRANSFORM =
			TokenMetaUtils::signingMetaFrom;

	private final Platform platform;
	private final FileNumbers fileNumbers;
	private final AliasManager aliasManager;
	private final StateAccessor workingState;
	private final ExpansionHelper expansionHelper;
	private final SignatureWaivers signatureWaivers;
	private final GlobalDynamicProperties dynamicProperties;
	/* Convenience wrapper for the latest state children received from Platform#getLastCompleteSwirldState() */
	private final MutableStateChildren signedChildren = new MutableStateChildren();

	private SigReqsFactory sigReqsFactory = SigRequirements::new;
	private StateChildrenLookupsFactory lookupsFactory = StateChildrenSigMetadataLookup::new;

	/* Used to expand signatures when `sigs.expandFromLastSignedState=true` and a signed state is available */
	private SigRequirements signedSigReqs;
	/* Used to expand signatures when `sigs.expandFromLastSignedState=false` or no signed state is available */
	private SigRequirements workingSigReqs;

	@Inject
	public SigReqsManager(
			final Platform platform,
			final FileNumbers fileNumbers,
			final AliasManager aliasManager,
			final ExpansionHelper expansionHelper,
			final SignatureWaivers signatureWaivers,
			final @WorkingState StateAccessor workingState,
			final GlobalDynamicProperties dynamicProperties
	) {
		this.platform = platform;
		this.fileNumbers = fileNumbers;
		this.aliasManager = aliasManager;
		this.workingState = workingState;
		this.expansionHelper = expansionHelper;
		this.signatureWaivers = signatureWaivers;
		this.dynamicProperties = dynamicProperties;
	}

	/**
	 * Uses the "best available" {@link SigRequirements} implementation to expand the platform
	 * signatures linked to the given transaction; prefers the implementation backed by the latest
	 * signed state as returned from {@link Platform#getLastCompleteSwirldState()}.
	 *
	 * @param accessor
	 * 		a transaction that needs linked signatures expanded
	 */
	public void expandSigsInto(final PlatformTxnAccessor accessor) {
		if (dynamicProperties.expandSigsFromLastSignedState() && tryExpandFromSignedState(accessor)) {
			return;
		}
		expandFromWorkingState(accessor);
	}

	/**
	 * Uses the working state to expand the platform signatures linked to the given transaction.
	 *
	 * @param accessor
	 * 		the transaction to expand signatures for
	 */
	private void expandFromWorkingState(final PlatformTxnAccessor accessor) {
		ensureWorkingStateSigReqsIsConstructed();
		expansionHelper.expandIn(accessor, workingSigReqs, accessor.getPkToSigsFn());
	}

	/**
	 * Gets the latest signed state from the platform and makes a best-effort attempt to use
	 * it to expand the platform signatures linked to the given transaction.
	 *
	 * @param accessor
	 * 		the transaction to expand signatures for
	 * @return whether the expansion attempt succeeded
	 */
	private boolean tryExpandFromSignedState(final PlatformTxnAccessor accessor) {
		try (final AutoCloseableWrapper<ServicesState> wrapper = platform.getLastCompleteSwirldState()) {
			final var signedState = wrapper.get();
			if (signedState == null) {
				return false;
			}
			/* Since we can't get the enclosing platform SignedState, we don't know exactly
			 * when this state was signed. So we just use, as a guaranteed lower bound, the
			 * consensus time of its last-handled transaction. */
			final var earliestSigningTime = signedState.getTimeOfLastHandledTxn();
			if (earliestSigningTime == null) {
				/* No transactions have been handled; abort now to avoid downstream NPE. */
				return false;
			}
			if (signedState.getStateVersion() != StateVersions.CURRENT_VERSION) {
				/* We just upgraded and don't yet have a signed state from the current version. */
				return false;
			}

			expandFromSignedState(signedState, earliestSigningTime, accessor);
			return true;
		}
	}

	/**
	 * Tries to expand the platform signatures linked to a transaction from a provided signed state that
	 * cannot have been signed before the given consensus time. Returns whether the expansion attempt was
	 * successful. (If this fails, we will next try to expand signatures from the working state.)
	 *
	 * @param signedState
	 * 		the signed state to use for the expansion attempt
	 * @param earliestSigningTime
	 * 		the earliest consensus time at which the state could have been signed
	 * @param accessor
	 * 		the transaction to expand signatures for
	 */
	private void expandFromSignedState(
			final ServicesState signedState,
			final Instant earliestSigningTime,
			final PlatformTxnAccessor accessor
	) {
		/* Update our children (e.g., MerkleMaps and VirtualMaps) from the current signed state.
		 * Because event intake is single-threaded, there's no risk of another thread getting
		 * inconsistent results while we are doing this. Also, note that MutableStateChildren
<<<<<<< HEAD
		 * uses weak references, so we won't keep this signed state from GC eligibility. */
		signedChildren.updateFrom(signedState, earliestSigningTime);
=======
		 * uses weak references, so we won't keep this signed state from GC eligibility.
		 *
		 * We use the updateFromMaybeUninitializedState() variant here, because during a
		 * reconnect the latest signed state may have never received an init() call. In that
		 * case, any "rebuilt" children of the ServicesState will be null. (This isn't a
		 * problem for any existing SigRequirements code, however.) */
		signedChildren.updateFromMaybeUninitializedState(signedState, earliestSigningTime);
>>>>>>> 1d2326af
		ensureSignedStateSigReqsIsConstructed();
		expansionHelper.expandIn(accessor, signedSigReqs, accessor.getPkToSigsFn());
	}

	private void ensureWorkingStateSigReqsIsConstructed() {
		if (workingSigReqs == null) {
			final var lookup = lookupsFactory.from(
					fileNumbers, aliasManager, workingState.children(), TOKEN_META_TRANSFORM);
			workingSigReqs = sigReqsFactory.from(lookup, signatureWaivers);
		}
	}

	private void ensureSignedStateSigReqsIsConstructed() {
		if (signedSigReqs == null) {
			final var lookup = lookupsFactory.from(
					fileNumbers, aliasManager, signedChildren, TOKEN_META_TRANSFORM);
			signedSigReqs = sigReqsFactory.from(lookup, signatureWaivers);
		}
	}

	@FunctionalInterface
	interface SigReqsFactory {
		SigRequirements from(
				SigMetadataLookup sigMetaLookup,
				SignatureWaivers signatureWaivers);
	}

	@FunctionalInterface
	interface StateChildrenLookupsFactory {
		SigMetadataLookup from(
				FileNumbers fileNumbers,
				AliasManager aliasManager,
				StateChildren stateChildren,
				Function<MerkleToken, TokenSigningMetadata> tokenMetaTransform);
	}

	/* --- Only used by unit tests --- */
	void setSigReqsFactory(final SigReqsFactory sigReqsFactory) {
		this.sigReqsFactory = sigReqsFactory;
	}

	void setLookupsFactory(final StateChildrenLookupsFactory lookupsFactory) {
		this.lookupsFactory = lookupsFactory;
	}
}<|MERGE_RESOLUTION|>--- conflicted
+++ resolved
@@ -183,10 +183,6 @@
 		/* Update our children (e.g., MerkleMaps and VirtualMaps) from the current signed state.
 		 * Because event intake is single-threaded, there's no risk of another thread getting
 		 * inconsistent results while we are doing this. Also, note that MutableStateChildren
-<<<<<<< HEAD
-		 * uses weak references, so we won't keep this signed state from GC eligibility. */
-		signedChildren.updateFrom(signedState, earliestSigningTime);
-=======
 		 * uses weak references, so we won't keep this signed state from GC eligibility.
 		 *
 		 * We use the updateFromMaybeUninitializedState() variant here, because during a
@@ -194,7 +190,6 @@
 		 * case, any "rebuilt" children of the ServicesState will be null. (This isn't a
 		 * problem for any existing SigRequirements code, however.) */
 		signedChildren.updateFromMaybeUninitializedState(signedState, earliestSigningTime);
->>>>>>> 1d2326af
 		ensureSignedStateSigReqsIsConstructed();
 		expansionHelper.expandIn(accessor, signedSigReqs, accessor.getPkToSigsFn());
 	}

--- conflicted
+++ resolved
@@ -17,10 +17,7 @@
 
 import static com.hedera.services.context.primitives.SignedStateViewFactory.isUsable;
 
-<<<<<<< HEAD
-=======
 import com.google.common.annotations.VisibleForTesting;
->>>>>>> 70a51541
 import com.hedera.services.ServicesState;
 import com.hedera.services.config.FileNumbers;
 import com.hedera.services.context.MutableStateChildren;
@@ -53,15 +50,9 @@
  *       SignatureMap}.
  * </ol>
  *
-<<<<<<< HEAD
- * We prefer to look up the Hedera keys from an immutable state, since if the entities with
- * those keys are unchanged between {@code expandSignatures} and {@code handleTransaction}, we can
- * skip the otherwise necessary step of re-expanding signatures in {@link
-=======
  * We prefer to look up the Hedera keys from an immutable state, since if the entities with those
  * keys are unchanged between {@code expandSignatures} and {@code handleTransaction}, we can skip
  * the otherwise necessary step of re-expanding signatures in {@link
->>>>>>> 70a51541
  * Rationalization#performFor(SwirldsTxnAccessor)}.
  *
  * <p>This class is <b>NOT</b> thread-safe.
@@ -79,26 +70,15 @@
     private final SignatureWaivers signatureWaivers;
     private final MutableStateChildren workingState;
     private final GlobalDynamicProperties dynamicProperties;
-<<<<<<< HEAD
-    // Convenience wrapper for the latest state children received from
-    // Platform#getLastCompleteSwirldState()
-    private final MutableStateChildren signedChildren = new MutableStateChildren();
-=======
     // Convenience wrapper for children of a given immutable state
     private final MutableStateChildren immutableChildren = new MutableStateChildren();
->>>>>>> 70a51541
 
     private SigReqsFactory sigReqsFactory = SigRequirements::new;
     private StateChildrenLookupsFactory lookupsFactory = StateChildrenSigMetadataLookup::new;
 
     // Used to expand signatures when sigs.expandFromImmutableState=true and an
-<<<<<<< HEAD
-    // initialized, signed state of the current version is available
-    private SigRequirements signedSigReqs;
-=======
     // initialized, immutable state of the current version is available
     private SigRequirements immutableSigReqs;
->>>>>>> 70a51541
     // Used to expand signatures when one or more of the above conditions is not met
     private SigRequirements workingSigReqs;
 
@@ -155,16 +135,6 @@
             return false;
         }
         try {
-<<<<<<< HEAD
-            // Update our children (e.g., MerkleMaps and VirtualMaps) from the current signed state.
-            // Because event intake is single-threaded, there's no risk of another thread getting
-            // inconsistent results while we are doing this. Also, note that MutableStateChildren
-            // uses weak references, so we won't keep this signed state from GC eligibility.
-            signedChildren.updateFromSigned(sourceState, sourceState.getTimeOfLastHandledTxn());
-            expandFromSignedState(accessor);
-            return true;
-        } catch (Exception ignore) {
-=======
             // Update our children (e.g., MerkleMaps and VirtualMaps) from given immutable state.
             // Because event intake is single-threaded, there's no risk of another thread getting
             // inconsistent results while we are doing this. Also, note that MutableStateChildren
@@ -175,20 +145,13 @@
             return true;
         } catch (Exception e) {
             log.warn("Unable to expand signatures from immutable state", e);
->>>>>>> 70a51541
             return false;
         }
     }
 
-<<<<<<< HEAD
-    private void expandFromSignedState(final SwirldsTxnAccessor accessor) {
-        ensureSignedStateSigReqsIsConstructed();
-        expansionHelper.expandIn(accessor, signedSigReqs, accessor.getPkToSigsFn());
-=======
     private void expandFromImmutableState(final SwirldsTxnAccessor accessor) {
         ensureImmutableStateSigReqsIsConstructed();
         expansionHelper.expandIn(accessor, immutableSigReqs, accessor.getPkToSigsFn());
->>>>>>> 70a51541
     }
 
     private void ensureWorkingStateSigReqsIsConstructed() {

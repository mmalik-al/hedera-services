--- conflicted
+++ resolved
@@ -22,10 +22,7 @@
 
 import com.hedera.services.config.EntityNumbers;
 import com.hedera.services.sigs.metadata.SigMetadataLookup;
-<<<<<<< HEAD
-=======
 import com.hedera.services.sigs.metadata.TokenSigningMetadata;
->>>>>>> 59b29334
 import com.hederahashgraph.api.proto.java.*;
 import com.hedera.services.legacy.core.jproto.JKey;
 import com.hedera.services.legacy.exception.AdminKeyNotExistException;
@@ -233,8 +230,6 @@
 			return Optional.of(tokenCreate(txn.getTokenCreation(), factory));
 		} else if (txn.hasTokenTransfers()) {
 			return Optional.of(tokenTransact(txn.getTransactionID(), txn.getTokenTransfers(), factory));
-<<<<<<< HEAD
-=======
 		} else if (txn.hasTokenFreeze()) {
 			return Optional.of(tokenFreezing(txn.getTransactionID(), txn.getTokenFreeze().getToken(), factory));
 		} else if (txn.hasTokenUnfreeze()) {
@@ -253,7 +248,6 @@
 			return Optional.of(tokenMutates(txn.getTransactionID(), txn.getTokenDeletion().getToken(), factory));
 		} else if (txn.hasTokenUpdate()) {
 			return Optional.of(tokenUpdates(txn.getTransactionID(), txn.getTokenUpdate(), factory));
->>>>>>> 59b29334
 		} else {
 			return Optional.empty();
 		}
@@ -456,12 +450,6 @@
 			}
 		}
 		return factory.forValidOrder(required);
-<<<<<<< HEAD
-	}
-
-	private <T> SigningOrderResult<T> accountFailure(
-			AccountID id,
-=======
 	}
 
 	private <T> SigningOrderResult<T> accountFailure(
@@ -481,41 +469,17 @@
 
 	private <T> SigningOrderResult<T> topicFailure(
 			TopicID id,
->>>>>>> 59b29334
 			TransactionID txnId,
 			KeyOrderingFailure type,
 			SigningOrderResultFactory<T> factory
 	) {
-<<<<<<< HEAD
-		if (type == MISSING_ACCOUNT) {
-			return factory.forMissingAccount(id, txnId);
-		} else if (type == MISSING_AUTORENEW_ACCOUNT) {
-			return factory.forMissingAutoRenewAccount(id, txnId);
-=======
 		if (type == INVALID_TOPIC) {
 			return factory.forMissingTopic(id, txnId);
->>>>>>> 59b29334
 		} else {
 			return factory.forGeneralError(txnId);
 		}
 	}
 
-<<<<<<< HEAD
-	private <T> SigningOrderResult<T> topicFailure(
-			TopicID id,
-			TransactionID txnId,
-			KeyOrderingFailure type,
-			SigningOrderResultFactory<T> factory
-	) {
-		if (type == INVALID_TOPIC) {
-			return factory.forMissingTopic(id, txnId);
-		} else {
-			return factory.forGeneralError(txnId);
-		}
-	}
-
-=======
->>>>>>> 59b29334
 	private List<JKey> mutable(List<JKey> required) {
 		return (required == EMPTY_LIST)	? new ArrayList<>() : required;
 	}
@@ -533,7 +497,6 @@
 					: SigningOrderResult.noKnownKeys();
 		}
 	}
-<<<<<<< HEAD
 
 	private <T> SigningOrderResult<T> topicCreate(
 			TransactionID txnId,
@@ -548,22 +511,6 @@
 				ConsensusCreateTopicTransactionBody::getAdminKey,
 				required);
 
-=======
-
-	private <T> SigningOrderResult<T> topicCreate(
-			TransactionID txnId,
-			ConsensusCreateTopicTransactionBody op,
-			SigningOrderResultFactory<T> factory
-	) {
-		List<JKey> required = new ArrayList<>();
-
-		addToMutableReqIfPresent(
-				op,
-				ConsensusCreateTopicTransactionBody::hasAdminKey,
-				ConsensusCreateTopicTransactionBody::getAdminKey,
-				required);
-
->>>>>>> 59b29334
 		if (op.hasAutoRenewAccount()) {
 			var result = sigMetaLookup.accountSigningMetaFor(op.getAutoRenewAccount());
 			if (result.succeeded()) {
@@ -584,15 +531,106 @@
 		List<JKey> required = new ArrayList<>();
 
 		addToMutableReqIfPresent(op, TokenCreation::hasAdminKey, TokenCreation::getAdminKey, required);
-<<<<<<< HEAD
-		addToMutableReqIfPresent(op, TokenCreation::hasFreezeKey, TokenCreation::getFreezeKey, required);
-=======
->>>>>>> 59b29334
-
-		return factory.forValidOrder(required);
-	}
-
-<<<<<<< HEAD
+
+		return factory.forValidOrder(required);
+	}
+
+	private <T> SigningOrderResult<T> tokenFreezing(
+			TransactionID txnId,
+			TokenRef ref,
+			SigningOrderResultFactory<T> factory
+	) {
+		return tokenAdjusts(txnId, ref, factory, TokenSigningMetadata::optionalFreezeKey);
+	}
+
+	private <T> SigningOrderResult<T> tokenKnowing(
+			TransactionID txnId,
+			TokenRef ref,
+			SigningOrderResultFactory<T> factory
+	) {
+		return tokenAdjusts(txnId, ref, factory, TokenSigningMetadata::optionalKycKey);
+	}
+
+	private <T> SigningOrderResult<T> tokenRefloating(
+			TransactionID txnId,
+			TokenRef ref,
+			SigningOrderResultFactory<T> factory
+	) {
+		return tokenAdjusts(txnId, ref, factory, TokenSigningMetadata::optionalSupplyKey);
+	}
+
+	private <T> SigningOrderResult<T> tokenWiping(
+			TransactionID txnId,
+			TokenRef ref,
+			SigningOrderResultFactory<T> factory
+	) {
+		return tokenAdjusts(txnId, ref, factory, TokenSigningMetadata::optionalWipeKey);
+	}
+
+	private <T> SigningOrderResult<T> tokenUpdates(
+			TransactionID txnId,
+			TokenManagement op,
+			SigningOrderResultFactory<T> factory
+	) {
+		List<Function<TokenSigningMetadata, Optional<JKey>>> nonAdminReqs = Collections.emptyList();
+		var basic = tokenMutates(txnId, op.getToken(), factory, nonAdminReqs);
+		addToMutableReqIfPresent(op, TokenManagement::hasAdminKey, TokenManagement::getAdminKey, basic.getOrderedKeys());
+		return basic;
+	}
+
+	private <T> SigningOrderResult<T> tokenMutates(
+			TransactionID txnId,
+			TokenRef ref,
+			SigningOrderResultFactory<T> factory
+	) {
+		return tokenMutates(txnId, ref, factory, Collections.emptyList());
+	}
+
+	private <T> SigningOrderResult<T> tokenMutates(
+			TransactionID txnId,
+			TokenRef ref,
+			SigningOrderResultFactory<T> factory,
+			List<Function<TokenSigningMetadata, Optional<JKey>>> optionalKeyLookups
+	) {
+		List<JKey> required = new ArrayList<>();
+
+		var result = sigMetaLookup.tokenSigningMetaFor(ref);
+		if (result.succeeded()) {
+			var meta = result.metadata();
+			required.add(meta.adminKey());
+			optionalKeyLookups.forEach(lookup -> {
+				var candidate = lookup.apply(meta);
+				candidate.ifPresent(required::add);
+			});
+		} else {
+			return factory.forMissingToken(ref, txnId);
+		}
+		return factory.forValidOrder(required);
+	}
+
+	private <T> SigningOrderResult<T> tokenAdjusts(
+			TransactionID txnId,
+			TokenRef ref,
+			SigningOrderResultFactory<T> factory,
+			Function<TokenSigningMetadata, Optional<JKey>> optionalKeyLookup
+	) {
+		List<JKey> required = EMPTY_LIST;
+
+		var result = sigMetaLookup.tokenSigningMetaFor(ref);
+		if (result.succeeded()) {
+			var optionalKey = optionalKeyLookup.apply(result.metadata());
+			if (optionalKey.isPresent()) {
+				required = mutable(required);
+				required.add(optionalKey.get());
+			} else {
+				return SigningOrderResult.noKnownKeys();
+			}
+		} else {
+			return factory.forMissingToken(ref, txnId);
+		}
+		return factory.forValidOrder(required);
+	}
+
 	private <T> SigningOrderResult<T> tokenTransact(
 			TransactionID txnId,
 			TokenTransfers op,
@@ -642,160 +680,10 @@
 		if (result.metadata().hasSubmitKey()) {
 			required = mutable(required);
 			required.add(result.metadata().getSubmitKey());
-=======
-	private <T> SigningOrderResult<T> tokenFreezing(
-			TransactionID txnId,
-			TokenRef ref,
-			SigningOrderResultFactory<T> factory
-	) {
-		return tokenAdjusts(txnId, ref, factory, TokenSigningMetadata::optionalFreezeKey);
-	}
-
-	private <T> SigningOrderResult<T> tokenKnowing(
-			TransactionID txnId,
-			TokenRef ref,
-			SigningOrderResultFactory<T> factory
-	) {
-		return tokenAdjusts(txnId, ref, factory, TokenSigningMetadata::optionalKycKey);
-	}
-
-	private <T> SigningOrderResult<T> tokenRefloating(
-			TransactionID txnId,
-			TokenRef ref,
-			SigningOrderResultFactory<T> factory
-	) {
-		return tokenAdjusts(txnId, ref, factory, TokenSigningMetadata::optionalSupplyKey);
-	}
-
-	private <T> SigningOrderResult<T> tokenWiping(
-			TransactionID txnId,
-			TokenRef ref,
-			SigningOrderResultFactory<T> factory
-	) {
-		return tokenAdjusts(txnId, ref, factory, TokenSigningMetadata::optionalWipeKey);
-	}
-
-	private <T> SigningOrderResult<T> tokenUpdates(
-			TransactionID txnId,
-			TokenManagement op,
-			SigningOrderResultFactory<T> factory
-	) {
-		List<Function<TokenSigningMetadata, Optional<JKey>>> nonAdminReqs = Collections.emptyList();
-		var basic = tokenMutates(txnId, op.getToken(), factory, nonAdminReqs);
-		addToMutableReqIfPresent(op, TokenManagement::hasAdminKey, TokenManagement::getAdminKey, basic.getOrderedKeys());
-		return basic;
-	}
-
-	private <T> SigningOrderResult<T> tokenMutates(
-			TransactionID txnId,
-			TokenRef ref,
-			SigningOrderResultFactory<T> factory
-	) {
-		return tokenMutates(txnId, ref, factory, Collections.emptyList());
-	}
-
-	private <T> SigningOrderResult<T> tokenMutates(
-			TransactionID txnId,
-			TokenRef ref,
-			SigningOrderResultFactory<T> factory,
-			List<Function<TokenSigningMetadata, Optional<JKey>>> optionalKeyLookups
-	) {
-		List<JKey> required = new ArrayList<>();
-
-		var result = sigMetaLookup.tokenSigningMetaFor(ref);
-		if (result.succeeded()) {
-			var meta = result.metadata();
-			required.add(meta.adminKey());
-			optionalKeyLookups.forEach(lookup -> {
-				var candidate = lookup.apply(meta);
-				candidate.ifPresent(required::add);
-			});
-		} else {
-			return factory.forMissingToken(ref, txnId);
-		}
-		return factory.forValidOrder(required);
-	}
-
-	private <T> SigningOrderResult<T> tokenAdjusts(
-			TransactionID txnId,
-			TokenRef ref,
-			SigningOrderResultFactory<T> factory,
-			Function<TokenSigningMetadata, Optional<JKey>> optionalKeyLookup
-	) {
-		List<JKey> required = EMPTY_LIST;
-
-		var result = sigMetaLookup.tokenSigningMetaFor(ref);
-		if (result.succeeded()) {
-			var optionalKey = optionalKeyLookup.apply(result.metadata());
-			if (optionalKey.isPresent()) {
-				required = mutable(required);
-				required.add(optionalKey.get());
-			} else {
-				return SigningOrderResult.noKnownKeys();
-			}
-		} else {
-			return factory.forMissingToken(ref, txnId);
->>>>>>> 59b29334
-		}
-		return factory.forValidOrder(required);
-	}
-
-<<<<<<< HEAD
-=======
-	private <T> SigningOrderResult<T> tokenTransact(
-			TransactionID txnId,
-			TokenTransfers op,
-			SigningOrderResultFactory<T> factory
-	) {
-		List<JKey> required = EMPTY_LIST;
-
-		for (TokenTransfer transfer : op.getTransfersList()) {
-			if (transfer.getAmount() < 0) {
-				var account = transfer.getAccount();
-				var result = sigMetaLookup.accountSigningMetaFor(account);
-				if (result.succeeded())	 {
-					required = mutable(required);
-					required.add(result.metadata().getKey());
-				} else {
-					return factory.forMissingAccount(account, txnId);
-				}
-			}
-		}
-
-		return factory.forValidOrder(required);
-	}
-
-	private <T> void addToMutableReqIfPresent(
-			T op,
-			Predicate<T> checker,
-			Function<T, Key> getter,
-			List<JKey> required
-	) {
-		if (checker.test(op)) {
-			var candidate = asUsableFcKey(getter.apply(op));
-			candidate.ifPresent(required::add);
-		}
-	}
-
-	private <T> SigningOrderResult<T> messageSubmit(
-			TransactionID txnId,
-			ConsensusSubmitMessageTransactionBody op,
-			SigningOrderResultFactory<T> factory
-	) {
-		List<JKey> required = EMPTY_LIST;
-		var target = op.getTopicID();
-		var result = sigMetaLookup.topicSigningMetaFor(target);
-		if (!result.succeeded()) {
-			return topicFailure(target, txnId, result.failureIfAny(), factory);
-		}
-		if (result.metadata().hasSubmitKey()) {
-			required = mutable(required);
-			required.add(result.metadata().getSubmitKey());
-		}
-		return factory.forValidOrder(required);
-	}
-
->>>>>>> 59b29334
+		}
+		return factory.forValidOrder(required);
+	}
+
 	private <T> SigningOrderResult<T> topicUpdate(
 			TransactionID txnId,
 			ConsensusUpdateTopicTransactionBody op,
@@ -810,21 +698,12 @@
 		var targetResult = sigMetaLookup.topicSigningMetaFor(target);
 		if (!targetResult.succeeded()) {
 			return topicFailure(target, txnId, targetResult.failureIfAny(), factory);
-<<<<<<< HEAD
 		}
 		var meta = targetResult.metadata();
 		if (meta.hasAdminKey()) {
 			required = mutable(required);
 			required.add(meta.getAdminKey());
 		}
-=======
-		}
-		var meta = targetResult.metadata();
-		if (meta.hasAdminKey()) {
-			required = mutable(required);
-			required.add(meta.getAdminKey());
-		}
->>>>>>> 59b29334
 
 		if (op.hasAdminKey()) {
 			required = mutable(required);

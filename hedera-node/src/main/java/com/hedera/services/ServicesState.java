--- conflicted
+++ resolved
@@ -355,11 +355,7 @@
 						"  Tokens            :: %s\n" +
 						"  TokenAssociations :: %s\n" +
 						"  DiskFs            :: %s\n" +
-<<<<<<< HEAD
-						"  ScheduleTxs       :: %s\n" +
-=======
 						"  ScheduledTxs      :: %s\n" +
->>>>>>> 86563bfe
 						"  NetworkContext    :: %s\n" +
 						"  AddressBook       :: %s",
 				getHash(),
